--- conflicted
+++ resolved
@@ -102,6 +102,8 @@
 // the user already has a valid access token, but we want to double-check
 // that it isn't stolen by re-authenticating them.
 type UserInteractive struct {
+	Completed []string
+
 	Flows []userInteractiveFlow
 	// Map of login type to implementation
 	Types map[string]Type
@@ -110,23 +112,6 @@
 	Params   map[string]interface{}
 }
 
-<<<<<<< HEAD
-func NewUserInteractive(userAccountAPI api.UserLoginAPI, cfg *config.ClientAPI) *UserInteractive {
-	typePassword := &LoginTypePassword{
-		GetAccountByPassword: userAccountAPI.QueryAccountByPassword,
-		Config:               cfg,
-	}
-	return &UserInteractive{
-		Flows: []userInteractiveFlow{
-			{
-				Stages: []string{typePassword.Name()},
-			},
-		},
-		Types: map[string]Type{
-			typePassword.Name(): typePassword,
-		},
-		Sessions: make(map[string][]string),
-=======
 func NewUserInteractive(
 	userAccountAPI api.UserLoginAPI,
 	clientUserAPI api.ClientUserAPI,
@@ -138,7 +123,6 @@
 		Types:     make(map[string]Type),
 		Sessions:  make(map[string][]string),
 		Params:    make(map[string]interface{}),
->>>>>>> 00040e91
 	}
 
 	if !cfg.PasswordAuthenticationDisabled {
@@ -146,6 +130,12 @@
 			GetAccountByPassword: userAccountAPI.QueryAccountByPassword,
 			Config:               cfg,
 		}
+
+		userInteractive.Flows = append(userInteractive.Flows, userInteractiveFlow{
+			Stages: []string{typePassword.Name()},
+		},
+		)
+		userInteractive.Types[typePassword.Name()] = typePassword
 		typePassword.AddFLows(&userInteractive)
 	}
 
