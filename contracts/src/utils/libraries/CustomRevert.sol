// SPDX-License-Identifier: MIT
pragma solidity ^0.8.0;

/// @title Library for reverting with custom errors efficiently
/// @notice Contains functions for reverting with custom errors with different argument types
/// efficiently
/// @dev To use this library, declare `using CustomRevert for bytes4;` and replace `revert
/// CustomError()` with
/// `CustomError.selector.revertWith()`
/// @dev The functions may tamper with the free memory pointer but it is fine since the call context
/// is exited immediately
library CustomRevert {
<<<<<<< HEAD
  /// @dev ERC-7751 error for wrapping bubbled up reverts
  error WrappedError(
    address target,
    bytes4 selector,
    bytes reason,
    bytes details
  );

  /// @dev Reverts with the selector of a custom error in the scratch space
  function revertWith(bytes4 selector) internal pure {
    assembly ("memory-safe") {
      mstore(0, selector)
      revert(0, 0x04)
=======
    /// @dev Reverts with the selector of a custom error in the scratch space
    function revertWith(bytes4 selector) internal pure {
        assembly ("memory-safe") {
            mstore(0, selector)
            revert(0, 0x04)
        }
>>>>>>> 23289c6a
    }

    /// @dev Reverts with a custom error with a uint256 argument in the scratch space
    function revertWith(bytes4 selector, uint256 value) internal pure {
        assembly ("memory-safe") {
            mstore(0, selector)
            mstore(0x04, value)
            revert(0, 0x24)
        }
    }

    /// @dev Reverts with a custom error with an address argument in the scratch space
    function revertWith(bytes4 selector, address addr) internal pure {
        assembly ("memory-safe") {
            mstore(0, selector)
            mstore(0x04, and(addr, 0xffffffffffffffffffffffffffffffffffffffff))
            revert(0, 0x24)
        }
    }

    /// @dev Reverts with the legacy error message without additional allocation
    function revertWith(string memory message) internal pure {
        assembly ("memory-safe") {
            mstore(sub(message, 0x40), 0x08c379a0) // Error(string)
            mstore(sub(message, 0x20), 0x20) // abi encoding offset
            // round up to multiple of 32
            let len := and(add(mload(message), 0x1f), not(0x1f))
            revert(sub(message, 0x24), add(len, 0x44))
        }
    }
<<<<<<< HEAD
  }

  /// @notice bubble up the revert message returned by a call and revert with a wrapped ERC-7751 error
  /// @dev this method can be vulnerable to revert data bombs
  function bubbleUpAndRevertWith(
    address revertingContract,
    bytes4 revertingFunctionSelector,
    bytes4 additionalContext
  ) internal pure {
    bytes4 wrappedErrorSelector = WrappedError.selector;
    assembly ("memory-safe") {
      // Ensure the size of the revert data is a multiple of 32 bytes
      let encodedDataSize := mul(div(add(returndatasize(), 31), 32), 32)

      let fmp := mload(0x40)

      // Encode wrapped error selector, address, function selector, offset, additional context, size, revert reason
      mstore(fmp, wrappedErrorSelector)
      mstore(
        add(fmp, 0x04),
        and(revertingContract, 0xffffffffffffffffffffffffffffffffffffffff)
      )
      mstore(
        add(fmp, 0x24),
        and(
          revertingFunctionSelector,
          0xffffffff00000000000000000000000000000000000000000000000000000000
        )
      )
      // offset revert reason
      mstore(add(fmp, 0x44), 0x80)
      // offset additional context
      mstore(add(fmp, 0x64), add(0xa0, encodedDataSize))
      // size revert reason
      mstore(add(fmp, 0x84), returndatasize())
      // revert reason
      returndatacopy(add(fmp, 0xa4), 0, returndatasize())
      // size additional context
      mstore(add(fmp, add(0xa4, encodedDataSize)), 0x04)
      // additional context
      mstore(
        add(fmp, add(0xc4, encodedDataSize)),
        and(
          additionalContext,
          0xffffffff00000000000000000000000000000000000000000000000000000000
        )
      )
      revert(fmp, add(0xe4, encodedDataSize))
    }
  }
=======
>>>>>>> 23289c6a
}<|MERGE_RESOLUTION|>--- conflicted
+++ resolved
@@ -10,28 +10,12 @@
 /// @dev The functions may tamper with the free memory pointer but it is fine since the call context
 /// is exited immediately
 library CustomRevert {
-<<<<<<< HEAD
-  /// @dev ERC-7751 error for wrapping bubbled up reverts
-  error WrappedError(
-    address target,
-    bytes4 selector,
-    bytes reason,
-    bytes details
-  );
-
-  /// @dev Reverts with the selector of a custom error in the scratch space
-  function revertWith(bytes4 selector) internal pure {
-    assembly ("memory-safe") {
-      mstore(0, selector)
-      revert(0, 0x04)
-=======
     /// @dev Reverts with the selector of a custom error in the scratch space
     function revertWith(bytes4 selector) internal pure {
         assembly ("memory-safe") {
             mstore(0, selector)
             revert(0, 0x04)
         }
->>>>>>> 23289c6a
     }
 
     /// @dev Reverts with a custom error with a uint256 argument in the scratch space
@@ -62,57 +46,4 @@
             revert(sub(message, 0x24), add(len, 0x44))
         }
     }
-<<<<<<< HEAD
-  }
-
-  /// @notice bubble up the revert message returned by a call and revert with a wrapped ERC-7751 error
-  /// @dev this method can be vulnerable to revert data bombs
-  function bubbleUpAndRevertWith(
-    address revertingContract,
-    bytes4 revertingFunctionSelector,
-    bytes4 additionalContext
-  ) internal pure {
-    bytes4 wrappedErrorSelector = WrappedError.selector;
-    assembly ("memory-safe") {
-      // Ensure the size of the revert data is a multiple of 32 bytes
-      let encodedDataSize := mul(div(add(returndatasize(), 31), 32), 32)
-
-      let fmp := mload(0x40)
-
-      // Encode wrapped error selector, address, function selector, offset, additional context, size, revert reason
-      mstore(fmp, wrappedErrorSelector)
-      mstore(
-        add(fmp, 0x04),
-        and(revertingContract, 0xffffffffffffffffffffffffffffffffffffffff)
-      )
-      mstore(
-        add(fmp, 0x24),
-        and(
-          revertingFunctionSelector,
-          0xffffffff00000000000000000000000000000000000000000000000000000000
-        )
-      )
-      // offset revert reason
-      mstore(add(fmp, 0x44), 0x80)
-      // offset additional context
-      mstore(add(fmp, 0x64), add(0xa0, encodedDataSize))
-      // size revert reason
-      mstore(add(fmp, 0x84), returndatasize())
-      // revert reason
-      returndatacopy(add(fmp, 0xa4), 0, returndatasize())
-      // size additional context
-      mstore(add(fmp, add(0xa4, encodedDataSize)), 0x04)
-      // additional context
-      mstore(
-        add(fmp, add(0xc4, encodedDataSize)),
-        and(
-          additionalContext,
-          0xffffffff00000000000000000000000000000000000000000000000000000000
-        )
-      )
-      revert(fmp, add(0xe4, encodedDataSize))
-    }
-  }
-=======
->>>>>>> 23289c6a
 }