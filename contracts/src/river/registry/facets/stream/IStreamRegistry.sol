--- conflicted
+++ resolved
@@ -57,6 +57,7 @@
    * @param nodes The list of nodes to place the stream on
    * @param genesisMiniblockHash The hash of the genesis miniblock
    * @param genesisMiniblock The genesis miniblock data
+   * @dev Only callable by registered nodes
    */
   function allocateStream(
     bytes32 streamId,
@@ -72,18 +73,12 @@
    */
   function getStream(bytes32 streamId) external view returns (Stream memory);
 
-<<<<<<< HEAD
   /**
-   * @notice Update the last miniblock for multiple streams in batch
-   * @param miniblocks Array of miniblock updates to process
+   * @notice Set the last miniblock for multiple streams in a batch operation
+   * @param miniblocks Array of SetMiniblock structs containing stream IDs and their last miniblock information
+   * @dev Only callable by registered nodes
+   * @dev This function allows updating multiple streams' last miniblock data in a single transaction
    */
-=======
-  /// @return stream, genesisMiniblockHash, genesisMiniblock
-  function getStreamWithGenesis(
-    bytes32 streamId
-  ) external view returns (Stream memory, bytes32, bytes memory);
-
->>>>>>> d8851c47
   function setStreamLastMiniblockBatch(
     SetMiniblock[] calldata miniblocks
   ) external;
