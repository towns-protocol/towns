--- conflicted
+++ resolved
@@ -71,23 +71,6 @@
     return ds.streams.contains(streamId);
   }
 
-<<<<<<< HEAD
-  /// @inheritdoc IStreamRegistry
-=======
-  /// @return stream, genesisMiniblockHash, genesisMiniblock
-  function getStreamWithGenesis(
-    bytes32 streamId
-  ) external view returns (Stream memory, bytes32, bytes memory) {
-    if (!ds.streams.contains(streamId)) revert(RiverRegistryErrors.NOT_FOUND);
-
-    return (
-      ds.streamById[streamId],
-      ds.genesisMiniblockHashByStreamId[streamId],
-      ds.genesisMiniblockByStreamId[streamId]
-    );
-  }
-
->>>>>>> d8851c47
   function setStreamLastMiniblockBatch(
     SetMiniblock[] calldata miniblocks
   ) external onlyNode(msg.sender) {
