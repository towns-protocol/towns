--- conflicted
+++ resolved
@@ -124,13 +124,15 @@
         return nodes;
     }
 
-<<<<<<< HEAD
     function _checkNodeStatusTransionAllowed(NodeStatus from, NodeStatus to) internal pure {
         if (
             from == NodeStatus.NotInitialized
                 || (
                     from == NodeStatus.RemoteOnly
-                        && (to == NodeStatus.Failed || to == NodeStatus.Departing)
+                        && (
+                            to == NodeStatus.Failed || to == NodeStatus.Departing
+                                || to == NodeStatus.Operational
+                        )
                 )
                 || (
                     from == NodeStatus.Operational
@@ -144,27 +146,5 @@
             return;
         }
         RiverRegistryErrors.NODE_STATE_NOT_ALLOWED.revertWith();
-=======
-    return nodes;
-  }
-
-  function _checkNodeStatusTransionAllowed(
-    NodeStatus from,
-    NodeStatus to
-  ) internal pure {
-    if (
-      from == NodeStatus.NotInitialized ||
-      (from == NodeStatus.RemoteOnly &&
-        (to == NodeStatus.Failed ||
-          to == NodeStatus.Departing ||
-          to == NodeStatus.Operational)) ||
-      (from == NodeStatus.Operational &&
-        (to == NodeStatus.Failed || to == NodeStatus.Departing)) ||
-      (from == NodeStatus.Departing &&
-        (to == NodeStatus.Failed || to == NodeStatus.Deleted)) ||
-      (from == NodeStatus.Failed && to == NodeStatus.Deleted)
-    ) {
-      return;
->>>>>>> e2d091b1
     }
 }