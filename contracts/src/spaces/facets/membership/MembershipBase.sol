--- conflicted
+++ resolved
@@ -193,10 +193,6 @@
 
     if (ds.freeAllocationEnabled) return ds.freeAllocation;
 
-<<<<<<< HEAD
-=======
-    if (ds.freeAllocationEnabled) return freeAllocation;
->>>>>>> bb3f0bba
     return IPlatformRequirements(ds.spaceFactory).getMembershipMintLimit();
   }
 
