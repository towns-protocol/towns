// SPDX-License-Identifier: MIT
pragma solidity ^0.8.0;

import {TestUtils as _TestUtils} from "@towns-protocol/diamond/test/TestUtils.sol";

<<<<<<< HEAD
contract TestUtils is Context, Test {
  event LogNamedArray(string key, address[] value);
  event LogNamedArray(string key, bool[] value);
  event LogNamedArray(string key, bytes32[] value);
  event LogNamedArray(string key, int256[] value);
  event LogNamedArray(string key, string[] value);
  event LogNamedArray(string key, uint256[] value);

  uint256 private immutable _NONCE;

  address public constant NATIVE_TOKEN =
    address(0xEeeeeEeeeEeEeeEeEeEeeEEEeeeeEeeeeeeeEEeE);

  address public constant ZERO_SENTINEL =
    0x0000000000000000000000fbb67FDa52D4Bfb8Bf;
  bytes32 public constant ZERO_SENTINEL_BYTES32 =
    0x0000000000000000000000000000000000000000000000fbb67fda52d4bfb8bf;

  bytes4 private constant RANDOM_ADDRESS_SIG =
    bytes4(keccak256("randomAddress()"));
  bytes4 private constant RANDOM_UINT_SIG_0 = bytes4(keccak256("randomUint()"));
  bytes4 private constant RANDOM_UINT_SIG_2 =
    bytes4(keccak256("randomUint(uint256,uint256)"));

  modifier onlyForked() {
    if (block.number > 1e6) {
      _;
    }
  }

  modifier assumeEOA(address account) {
    vm.assume(account != address(0) && account.code.length == 0);
    _;
  }

  constructor() {
    vm.setEnv("IN_TESTING", "true");
    vm.setEnv(
      "LOCAL_PRIVATE_KEY",
      "0xac0974bec39a17e36ba4a6b4d238ff944bacb478cbed5efcae784d7bf4f2ff80"
    );

    // solhint-disable
    _NONCE = uint256(
      keccak256(
        abi.encode(
          tx.origin,
          tx.origin.balance,
          block.number,
          block.timestamp,
          block.coinbase,
          gasleft()
        )
      )
    );
    // solhint-enable
  }

  function getJsonAddress(string memory path) internal view returns (address) {
    string memory data = vm.readFile(path);
    return vm.parseJsonAddress(data, ".address");
  }

  function getMappingValueSlot(
    uint256 mappingSlot,
    uint256 key
  ) internal pure returns (bytes32) {
    return keccak256(abi.encode(key, mappingSlot));
  }

  function _bytes32ToString(bytes32 str) internal pure returns (string memory) {
    return string(abi.encodePacked(str));
  }

  function _randomBytes32() internal pure returns (bytes32) {
    return bytes32(_randomUint256());
  }

  function _randomUint256() internal pure returns (uint256) {
    return
      abi.decode(_callVm(abi.encodeWithSelector(RANDOM_UINT_SIG_0)), (uint256));
  }

  function _randomAddress() internal pure returns (address payable) {
    return
      payable(
        abi.decode(
          _callVm(abi.encodeWithSelector(RANDOM_ADDRESS_SIG)),
          (address)
        )
      );
  }

  function _randomRange(
    uint256 lo,
    uint256 hi
  ) internal pure returns (uint256) {
    return
      abi.decode(
        _callVm(abi.encodeWithSelector(RANDOM_UINT_SIG_2, lo, hi)),
        (uint256)
      );
  }

  function _toAddressArray(
    address v
  ) internal pure returns (address[] memory arr) {
    arr = new address[](1);
    arr[0] = v;
  }

  function _toUint256Array(
    uint256 v
  ) internal pure returns (uint256[] memory arr) {
    arr = new uint256[](1);
    arr[0] = v;
  }

  function _expectNonIndexedEmit() internal {
    vm.expectEmit(false, false, false, true);
  }

  function _isEqual(
    string memory s1,
    string memory s2
  ) public pure returns (bool) {
    return LibString.eq(s1, s2);
  }

  function _isEqual(bytes32 s1, bytes32 s2) public pure returns (bool) {
    return s1 == s2;
  }

  function _createAccounts(
    uint256 count
  ) internal pure returns (address[] memory accounts) {
    accounts = new address[](count);
    for (uint256 i; i < count; ++i) {
      accounts[i] = _randomAddress();
    }
  }

  function getDeployer() internal view returns (address) {
    return vm.addr(vm.envUint("LOCAL_PRIVATE_KEY"));
  }

  /*//////////////////////////////////////////////////////////////////////////
                                CONTAINMENT ASSERTIONS
    //////////////////////////////////////////////////////////////////////////*/

  /// @dev Tests that `a` contains `b`. If it does not, the test fails.
  function assertContains(address[] memory a, address b) internal virtual {
    if (!Helpers.contains(a, b)) {
      emit log("Error: a does not contain b [address[]]");
      emit log_named_array("  Array a", a);
      emit log_named_address("   Item b", b);
      fail();
    }
  }

  /// @dev Tests that `a` contains `b`. If it does not, the test fails with the error message `err`.
  function assertContains(
    address[] memory a,
    address b,
    string memory err
  ) internal virtual {
    if (!Helpers.contains(a, b)) {
      emit log_named_string("Error", err);
      assertContains(a, b);
    }
  }

  /// @dev Tests that `a` contains `b`. If it does not, the test fails.
  function assertContains(bytes32[] memory a, bytes32 b) internal virtual {
    if (!Helpers.contains(a, b)) {
      emit log("Error: a does not contain b [bytes32[]]");
      emit LogNamedArray("  Array a", a);
      emit log_named_bytes32("   Item b", b);
      fail();
    }
  }

  /// @dev Tests that `a` contains `b`. If it does not, the test fails with the error message `err`.
  function assertContains(
    bytes32[] memory a,
    bytes32 b,
    string memory err
  ) internal virtual {
    if (!Helpers.contains(a, b)) {
      emit log_named_string("Error", err);
      assertContains(a, b);
    }
  }

  /// @dev Tests that `a` contains `b`. If it does not, the test fails.
  function assertContains(int256[] memory a, int256 b) internal virtual {
    if (!Helpers.contains(a, b)) {
      emit log("Error: a does not contain b [int256[]]");
      emit LogNamedArray("  Array a", a);
      emit log_named_int("   Item b", b);
      fail();
    }
  }

  /// @dev Tests that `a` contains `b`. If it does not, the test fails with the error message `err`.
  function assertContains(
    int256[] memory a,
    int256 b,
    string memory err
  ) internal virtual {
    if (!Helpers.contains(a, b)) {
      emit log_named_string("Error", err);
      assertContains(a, b);
    }
  }

  /// @dev Tests that `a` contains `b`. If it does not, the test fails.
  function assertContains(string[] memory a, string memory b) internal virtual {
    if (!Helpers.contains(a, b)) {
      emit log("Error: a does not contain b [string[]]");
      emit LogNamedArray("  Array a", a);
      emit log_named_string("   Item b", b);
      fail();
    }
  }

  /// @dev Tests that `a` contains `b`. If it does not, the test fails with the error message `err`.
  function assertContains(
    string[] memory a,
    string memory b,
    string memory err
  ) internal virtual {
    if (!Helpers.contains(a, b)) {
      emit log_named_string("Error", err);
      assertContains(a, b);
    }
  }

  /// @dev Tests that `a` contains `b`. If it does not, the test fails.
  function assertContains(uint256[] memory a, uint256 b) internal virtual {
    if (!Helpers.contains(a, b)) {
      emit log("Error: a does not contain b [uint256[]]");
      emit LogNamedArray("  Array a", a);
      emit log_named_uint("   Item b", b);
      fail();
    }
  }

  /// @dev Tests that `a` contains `b`. If it does not, the test fails with the error message `err`.
  function assertContains(
    uint256[] memory a,
    uint256 b,
    string memory err
  ) internal virtual {
    if (!Helpers.contains(a, b)) {
      emit log_named_string("Error", err);
      assertContains(a, b);
    }
  }

  /*´:°•.°+.*•´.*:˚.°*.˚•´.°:°•.°•.*•´.*:˚.°*.˚•´.°:°•.°+.*•´.*:*/
  /*                       COMPILER TRICK                       */
  /*.•°:°.´+˚.*°.˚:*.´•*.+°.•°:´*.´•*.•°.•°:°.´:•˚°.*°.˚:*.´+°.•*/

  function _callVm(bytes memory payload) internal pure returns (bytes memory) {
    return _castVmPayloadToPure(_sendVmPayload)(payload);
  }

  function _castVmPayloadToPure(
    function(bytes memory) internal returns (bytes memory) fnIn
  )
    internal
    pure
    returns (function(bytes memory) internal pure returns (bytes memory) fnOut)
  {
    assembly {
      fnOut := fnIn
    }
  }

  function _sendVmPayload(
    bytes memory payload
  ) private returns (bytes memory res) {
    address vmAddress = address(VM_ADDRESS);
    /// @solidity memory-safe-assembly
    assembly {
      let payloadLength := mload(payload)
      let payloadStart := add(payload, 32)
      if iszero(call(gas(), vmAddress, 0, payloadStart, payloadLength, 0, 0)) {
        returndatacopy(0, 0, returndatasize())
        revert(0, returndatasize())
      }
      res := mload(0x40)
      mstore(0x40, and(add(add(res, returndatasize()), 0x3f), not(0x1f)))
      mstore(res, returndatasize())
      returndatacopy(add(res, 0x20), 0, returndatasize())
    }
  }
}
=======
contract TestUtils is _TestUtils {}
>>>>>>> 1f562f8c
<|MERGE_RESOLUTION|>--- conflicted
+++ resolved
@@ -3,306 +3,4 @@
 
 import {TestUtils as _TestUtils} from "@towns-protocol/diamond/test/TestUtils.sol";
 
-<<<<<<< HEAD
-contract TestUtils is Context, Test {
-  event LogNamedArray(string key, address[] value);
-  event LogNamedArray(string key, bool[] value);
-  event LogNamedArray(string key, bytes32[] value);
-  event LogNamedArray(string key, int256[] value);
-  event LogNamedArray(string key, string[] value);
-  event LogNamedArray(string key, uint256[] value);
-
-  uint256 private immutable _NONCE;
-
-  address public constant NATIVE_TOKEN =
-    address(0xEeeeeEeeeEeEeeEeEeEeeEEEeeeeEeeeeeeeEEeE);
-
-  address public constant ZERO_SENTINEL =
-    0x0000000000000000000000fbb67FDa52D4Bfb8Bf;
-  bytes32 public constant ZERO_SENTINEL_BYTES32 =
-    0x0000000000000000000000000000000000000000000000fbb67fda52d4bfb8bf;
-
-  bytes4 private constant RANDOM_ADDRESS_SIG =
-    bytes4(keccak256("randomAddress()"));
-  bytes4 private constant RANDOM_UINT_SIG_0 = bytes4(keccak256("randomUint()"));
-  bytes4 private constant RANDOM_UINT_SIG_2 =
-    bytes4(keccak256("randomUint(uint256,uint256)"));
-
-  modifier onlyForked() {
-    if (block.number > 1e6) {
-      _;
-    }
-  }
-
-  modifier assumeEOA(address account) {
-    vm.assume(account != address(0) && account.code.length == 0);
-    _;
-  }
-
-  constructor() {
-    vm.setEnv("IN_TESTING", "true");
-    vm.setEnv(
-      "LOCAL_PRIVATE_KEY",
-      "0xac0974bec39a17e36ba4a6b4d238ff944bacb478cbed5efcae784d7bf4f2ff80"
-    );
-
-    // solhint-disable
-    _NONCE = uint256(
-      keccak256(
-        abi.encode(
-          tx.origin,
-          tx.origin.balance,
-          block.number,
-          block.timestamp,
-          block.coinbase,
-          gasleft()
-        )
-      )
-    );
-    // solhint-enable
-  }
-
-  function getJsonAddress(string memory path) internal view returns (address) {
-    string memory data = vm.readFile(path);
-    return vm.parseJsonAddress(data, ".address");
-  }
-
-  function getMappingValueSlot(
-    uint256 mappingSlot,
-    uint256 key
-  ) internal pure returns (bytes32) {
-    return keccak256(abi.encode(key, mappingSlot));
-  }
-
-  function _bytes32ToString(bytes32 str) internal pure returns (string memory) {
-    return string(abi.encodePacked(str));
-  }
-
-  function _randomBytes32() internal pure returns (bytes32) {
-    return bytes32(_randomUint256());
-  }
-
-  function _randomUint256() internal pure returns (uint256) {
-    return
-      abi.decode(_callVm(abi.encodeWithSelector(RANDOM_UINT_SIG_0)), (uint256));
-  }
-
-  function _randomAddress() internal pure returns (address payable) {
-    return
-      payable(
-        abi.decode(
-          _callVm(abi.encodeWithSelector(RANDOM_ADDRESS_SIG)),
-          (address)
-        )
-      );
-  }
-
-  function _randomRange(
-    uint256 lo,
-    uint256 hi
-  ) internal pure returns (uint256) {
-    return
-      abi.decode(
-        _callVm(abi.encodeWithSelector(RANDOM_UINT_SIG_2, lo, hi)),
-        (uint256)
-      );
-  }
-
-  function _toAddressArray(
-    address v
-  ) internal pure returns (address[] memory arr) {
-    arr = new address[](1);
-    arr[0] = v;
-  }
-
-  function _toUint256Array(
-    uint256 v
-  ) internal pure returns (uint256[] memory arr) {
-    arr = new uint256[](1);
-    arr[0] = v;
-  }
-
-  function _expectNonIndexedEmit() internal {
-    vm.expectEmit(false, false, false, true);
-  }
-
-  function _isEqual(
-    string memory s1,
-    string memory s2
-  ) public pure returns (bool) {
-    return LibString.eq(s1, s2);
-  }
-
-  function _isEqual(bytes32 s1, bytes32 s2) public pure returns (bool) {
-    return s1 == s2;
-  }
-
-  function _createAccounts(
-    uint256 count
-  ) internal pure returns (address[] memory accounts) {
-    accounts = new address[](count);
-    for (uint256 i; i < count; ++i) {
-      accounts[i] = _randomAddress();
-    }
-  }
-
-  function getDeployer() internal view returns (address) {
-    return vm.addr(vm.envUint("LOCAL_PRIVATE_KEY"));
-  }
-
-  /*//////////////////////////////////////////////////////////////////////////
-                                CONTAINMENT ASSERTIONS
-    //////////////////////////////////////////////////////////////////////////*/
-
-  /// @dev Tests that `a` contains `b`. If it does not, the test fails.
-  function assertContains(address[] memory a, address b) internal virtual {
-    if (!Helpers.contains(a, b)) {
-      emit log("Error: a does not contain b [address[]]");
-      emit log_named_array("  Array a", a);
-      emit log_named_address("   Item b", b);
-      fail();
-    }
-  }
-
-  /// @dev Tests that `a` contains `b`. If it does not, the test fails with the error message `err`.
-  function assertContains(
-    address[] memory a,
-    address b,
-    string memory err
-  ) internal virtual {
-    if (!Helpers.contains(a, b)) {
-      emit log_named_string("Error", err);
-      assertContains(a, b);
-    }
-  }
-
-  /// @dev Tests that `a` contains `b`. If it does not, the test fails.
-  function assertContains(bytes32[] memory a, bytes32 b) internal virtual {
-    if (!Helpers.contains(a, b)) {
-      emit log("Error: a does not contain b [bytes32[]]");
-      emit LogNamedArray("  Array a", a);
-      emit log_named_bytes32("   Item b", b);
-      fail();
-    }
-  }
-
-  /// @dev Tests that `a` contains `b`. If it does not, the test fails with the error message `err`.
-  function assertContains(
-    bytes32[] memory a,
-    bytes32 b,
-    string memory err
-  ) internal virtual {
-    if (!Helpers.contains(a, b)) {
-      emit log_named_string("Error", err);
-      assertContains(a, b);
-    }
-  }
-
-  /// @dev Tests that `a` contains `b`. If it does not, the test fails.
-  function assertContains(int256[] memory a, int256 b) internal virtual {
-    if (!Helpers.contains(a, b)) {
-      emit log("Error: a does not contain b [int256[]]");
-      emit LogNamedArray("  Array a", a);
-      emit log_named_int("   Item b", b);
-      fail();
-    }
-  }
-
-  /// @dev Tests that `a` contains `b`. If it does not, the test fails with the error message `err`.
-  function assertContains(
-    int256[] memory a,
-    int256 b,
-    string memory err
-  ) internal virtual {
-    if (!Helpers.contains(a, b)) {
-      emit log_named_string("Error", err);
-      assertContains(a, b);
-    }
-  }
-
-  /// @dev Tests that `a` contains `b`. If it does not, the test fails.
-  function assertContains(string[] memory a, string memory b) internal virtual {
-    if (!Helpers.contains(a, b)) {
-      emit log("Error: a does not contain b [string[]]");
-      emit LogNamedArray("  Array a", a);
-      emit log_named_string("   Item b", b);
-      fail();
-    }
-  }
-
-  /// @dev Tests that `a` contains `b`. If it does not, the test fails with the error message `err`.
-  function assertContains(
-    string[] memory a,
-    string memory b,
-    string memory err
-  ) internal virtual {
-    if (!Helpers.contains(a, b)) {
-      emit log_named_string("Error", err);
-      assertContains(a, b);
-    }
-  }
-
-  /// @dev Tests that `a` contains `b`. If it does not, the test fails.
-  function assertContains(uint256[] memory a, uint256 b) internal virtual {
-    if (!Helpers.contains(a, b)) {
-      emit log("Error: a does not contain b [uint256[]]");
-      emit LogNamedArray("  Array a", a);
-      emit log_named_uint("   Item b", b);
-      fail();
-    }
-  }
-
-  /// @dev Tests that `a` contains `b`. If it does not, the test fails with the error message `err`.
-  function assertContains(
-    uint256[] memory a,
-    uint256 b,
-    string memory err
-  ) internal virtual {
-    if (!Helpers.contains(a, b)) {
-      emit log_named_string("Error", err);
-      assertContains(a, b);
-    }
-  }
-
-  /*´:°•.°+.*•´.*:˚.°*.˚•´.°:°•.°•.*•´.*:˚.°*.˚•´.°:°•.°+.*•´.*:*/
-  /*                       COMPILER TRICK                       */
-  /*.•°:°.´+˚.*°.˚:*.´•*.+°.•°:´*.´•*.•°.•°:°.´:•˚°.*°.˚:*.´+°.•*/
-
-  function _callVm(bytes memory payload) internal pure returns (bytes memory) {
-    return _castVmPayloadToPure(_sendVmPayload)(payload);
-  }
-
-  function _castVmPayloadToPure(
-    function(bytes memory) internal returns (bytes memory) fnIn
-  )
-    internal
-    pure
-    returns (function(bytes memory) internal pure returns (bytes memory) fnOut)
-  {
-    assembly {
-      fnOut := fnIn
-    }
-  }
-
-  function _sendVmPayload(
-    bytes memory payload
-  ) private returns (bytes memory res) {
-    address vmAddress = address(VM_ADDRESS);
-    /// @solidity memory-safe-assembly
-    assembly {
-      let payloadLength := mload(payload)
-      let payloadStart := add(payload, 32)
-      if iszero(call(gas(), vmAddress, 0, payloadStart, payloadLength, 0, 0)) {
-        returndatacopy(0, 0, returndatasize())
-        revert(0, returndatasize())
-      }
-      res := mload(0x40)
-      mstore(0x40, and(add(add(res, returndatasize()), 0x3f), not(0x1f)))
-      mstore(res, returndatasize())
-      returndatacopy(add(res, 0x20), 0, returndatasize())
-    }
-  }
-}
-=======
-contract TestUtils is _TestUtils {}
->>>>>>> 1f562f8c
+contract TestUtils is _TestUtils {}