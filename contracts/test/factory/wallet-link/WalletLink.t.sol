--- conflicted
+++ resolved
@@ -107,11 +107,7 @@
     vm.prank(wallet.addr);
     vm.expectRevert(WalletLink__InvalidAddress.selector);
     walletLink.linkCallerToRootKey(
-<<<<<<< HEAD
       LinkedWallet(address(0), signature, LINKED_WALLET_MESSAGE),
-=======
-      LinkedWallet(_LINKED_WALLET_MESSAGE, address(0), signature),
->>>>>>> cb3d61e4
       nonce
     );
   }
@@ -174,11 +170,7 @@
       )
     );
     walletLink.linkCallerToRootKey(
-<<<<<<< HEAD
       LinkedWallet(wallet.addr, "", LINKED_WALLET_MESSAGE),
-=======
-      LinkedWallet(_LINKED_WALLET_MESSAGE, wallet.addr, ""),
->>>>>>> cb3d61e4
       nonce
     );
   }
@@ -201,11 +193,7 @@
       )
     );
     walletLink.linkCallerToRootKey(
-<<<<<<< HEAD
       LinkedWallet(root, signature, LINKED_WALLET_MESSAGE),
-=======
-      LinkedWallet(_LINKED_WALLET_MESSAGE, root, signature),
->>>>>>> cb3d61e4
       nonce2
     );
   }
@@ -445,15 +433,9 @@
     walletLink.removeLink({
       wallet: wallet.addr,
       rootWallet: LinkedWallet(
-<<<<<<< HEAD
         rootWallet.addr,
         signature,
         LINKED_WALLET_MESSAGE
-=======
-        _LINKED_WALLET_MESSAGE,
-        rootWallet.addr,
-        signature
->>>>>>> cb3d61e4
       ),
       nonce: nonce
     });
@@ -475,15 +457,9 @@
     walletLink.removeLink({
       wallet: address(0),
       rootWallet: LinkedWallet(
-<<<<<<< HEAD
         rootWallet.addr,
         signature,
         LINKED_WALLET_MESSAGE
-=======
-        _LINKED_WALLET_MESSAGE,
-        rootWallet.addr,
-        signature
->>>>>>> cb3d61e4
       ),
       nonce: nonce
     });
@@ -510,15 +486,9 @@
     walletLink.removeLink({
       wallet: rootWallet.addr,
       rootWallet: LinkedWallet(
-<<<<<<< HEAD
         rootWallet.addr,
         signature,
         LINKED_WALLET_MESSAGE
-=======
-        _LINKED_WALLET_MESSAGE,
-        rootWallet.addr,
-        signature
->>>>>>> cb3d61e4
       ),
       nonce: nonce
     });
@@ -543,15 +513,9 @@
     walletLink.removeLink({
       wallet: wallet.addr,
       rootWallet: LinkedWallet(
-<<<<<<< HEAD
         rootWallet.addr,
         signature,
         LINKED_WALLET_MESSAGE
-=======
-        _LINKED_WALLET_MESSAGE,
-        rootWallet.addr,
-        signature
->>>>>>> cb3d61e4
       ),
       nonce: nonce
     });
@@ -573,15 +537,9 @@
     walletLink.removeLink({
       wallet: wallet.addr,
       rootWallet: LinkedWallet(
-<<<<<<< HEAD
         rootWallet.addr,
         signature,
         LINKED_WALLET_MESSAGE
-=======
-        _LINKED_WALLET_MESSAGE,
-        rootWallet.addr,
-        signature
->>>>>>> cb3d61e4
       ),
       nonce: nonce
     });
@@ -609,15 +567,9 @@
     walletLink.removeLink({
       wallet: wallet.addr,
       rootWallet: LinkedWallet(
-<<<<<<< HEAD
         rootWallet.addr,
         signature,
         LINKED_WALLET_MESSAGE
-=======
-        _LINKED_WALLET_MESSAGE,
-        rootWallet.addr,
-        signature
->>>>>>> cb3d61e4
       ),
       nonce: nonce
     });
