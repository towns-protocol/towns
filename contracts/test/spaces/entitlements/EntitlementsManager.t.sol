// SPDX-License-Identifier: MIT
pragma solidity ^0.8.23;

// interfaces
import {IOwnableBase} from "contracts/src/diamond/facets/ownable/IERC173.sol";
import {IEntitlementsManager} from "contracts/src/spaces/facets/entitlements/IEntitlementsManager.sol";
import {IEntitlementsManagerBase} from "contracts/src/spaces/facets/entitlements/IEntitlementsManager.sol";
import {IMembershipBase} from "contracts/src/spaces/facets/membership/IMembership.sol";
import {IChannel} from "contracts/src/spaces/facets/channels/IChannel.sol";
import {IRoles, IRolesBase} from "contracts/src/spaces/facets/roles/IRoles.sol";
import {IEntitlement} from "contracts/src/spaces/entitlements/IEntitlement.sol";

// libraries
import {Permissions} from "contracts/src/spaces/facets/Permissions.sol";

// contracts
import {EntitlementsManager} from "contracts/src/spaces/facets/entitlements/EntitlementsManager.sol";
import {MockUserEntitlement} from "contracts/test/mocks/MockUserEntitlement.sol";
import {MembershipFacet} from "contracts/src/spaces/facets/membership/MembershipFacet.sol";

// errors

// solhint-disable-next-line max-line-length
import {EntitlementsService__InvalidEntitlementAddress, EntitlementsService__InvalidEntitlementInterface, EntitlementsService__ImmutableEntitlement, EntitlementsService__EntitlementDoesNotExist, EntitlementsService__EntitlementAlreadyExists} from "contracts/src/spaces/facets/entitlements/EntitlementsManagerService.sol";

import {BaseSetup} from "contracts/test/spaces/BaseSetup.sol";

contract EntitlementsManagerTest is
  BaseSetup,
  IEntitlementsManagerBase,
  IMembershipBase
{
  EntitlementsManager internal entitlements;
  MockUserEntitlement internal mockEntitlement;
  MockUserEntitlement internal mockImmutableEntitlement;
  address[] internal immutableEntitlements;

  function setUp() public override {
    super.setUp();

    entitlements = EntitlementsManager(everyoneSpace);

    mockEntitlement = new MockUserEntitlement();

    mockImmutableEntitlement = new MockUserEntitlement();
    immutableEntitlements.push(address(mockImmutableEntitlement));
  }

  function test_addImmutableEntitlements() external {
    vm.prank(founder);
    entitlements.addImmutableEntitlements(immutableEntitlements);
  }

  function test_addImmutableEntitlements_revert_when_not_owner() external {
    address user = _randomAddress();

    vm.prank(user);
    vm.expectRevert(
      abi.encodeWithSelector(IOwnableBase.Ownable__NotOwner.selector, user)
    );
    entitlements.addImmutableEntitlements(immutableEntitlements);
  }

  function test_addImmutableEntitlements_revert_when_invalid_entitlement_address()
    external
  {
    address[] memory invalidEntitlements = new address[](1);
    invalidEntitlements[0] = address(0);

    vm.prank(founder);
    vm.expectRevert(EntitlementsService__InvalidEntitlementAddress.selector);
    entitlements.addImmutableEntitlements(invalidEntitlements);
  }

  function test_addImmutableEntitlements_revert_when_invalid_entitlement_interface()
    external
  {
    vm.prank(founder);
    vm.expectRevert(EntitlementsService__InvalidEntitlementAddress.selector);
    entitlements.addImmutableEntitlements(new address[](1));
  }

  function test_addImmutableEntitlements_revert_when_already_exists() external {
    vm.startPrank(founder);
    entitlements.addImmutableEntitlements(immutableEntitlements);
    vm.stopPrank();

    vm.prank(founder);
    vm.expectRevert(EntitlementsService__EntitlementAlreadyExists.selector);
    entitlements.addImmutableEntitlements(immutableEntitlements);
  }

  // =============================================================
  //                      Add Entitlements
  // =============================================================

  function test_addEntitlement() external {
    vm.prank(founder);
    entitlements.addEntitlementModule(address(mockEntitlement));
  }

  function test_addEntitlement_revert_when_not_owner() external {
    address user = _randomAddress();

    vm.prank(user);
    vm.expectRevert(
      abi.encodeWithSelector(IOwnableBase.Ownable__NotOwner.selector, user)
    );
    entitlements.addEntitlementModule(address(mockEntitlement));
  }

  function test_addEntitlement_revert_when_invalid_entitlement_address()
    external
  {
    vm.prank(founder);
    vm.expectRevert(EntitlementsService__InvalidEntitlementAddress.selector);
    entitlements.addEntitlementModule(address(0));
  }

  function test_addEntitlement_revert_when_invalid_entitlement_interface()
    external
  {
    vm.prank(founder);
    vm.expectRevert(EntitlementsService__InvalidEntitlementInterface.selector);
    entitlements.addEntitlementModule(address(this));
  }

  function test_addEntitlement_revert_when_already_exists() external {
    vm.startPrank(founder);
    entitlements.addEntitlementModule(address(mockEntitlement));

    vm.expectRevert(EntitlementsService__EntitlementAlreadyExists.selector);
    entitlements.addEntitlementModule(address(mockEntitlement));
    vm.stopPrank();
  }

  modifier givenInitialEntitlementsAreSet() {
    vm.startPrank(founder);
    entitlements.addImmutableEntitlements(immutableEntitlements);
    entitlements.addEntitlementModule(address(mockEntitlement));
    vm.stopPrank();
    _;
  }

  // =============================================================
  //                      Remove Entitlements
  // =============================================================

  function test_removeEntitlement() external givenInitialEntitlementsAreSet {
    vm.prank(founder);
    entitlements.removeEntitlementModule(address(mockEntitlement));
  }

  function test_removeEntitlement_revert_when_not_owner()
    external
    givenInitialEntitlementsAreSet
  {
    address user = _randomAddress();

    vm.prank(user);
    vm.expectRevert(
      abi.encodeWithSelector(IOwnableBase.Ownable__NotOwner.selector, user)
    );
    entitlements.removeEntitlementModule(address(mockEntitlement));
  }

  function test_removeEntitlement_revert_when_invalid_entitlement_address()
    external
  {
    vm.prank(founder);
    vm.expectRevert(EntitlementsService__InvalidEntitlementAddress.selector);
    entitlements.removeEntitlementModule(address(0));
  }

  function test_removeEntitlement_revert_when_invalid_entitlement_interface()
    external
  {
    vm.prank(founder);
    vm.expectRevert(EntitlementsService__InvalidEntitlementInterface.selector);
    entitlements.removeEntitlementModule(address(this));
  }

  function test_removeEntitlement_revert_when_does_not_exist() external {
    vm.prank(founder);
    vm.expectRevert(EntitlementsService__EntitlementDoesNotExist.selector);
    entitlements.removeEntitlementModule(address(mockEntitlement));
  }

  function test_removeEntitlement_revert_when_removing_immutable_entitlement()
    external
    givenInitialEntitlementsAreSet
  {
    vm.prank(founder);
    vm.expectRevert(EntitlementsService__ImmutableEntitlement.selector);
    entitlements.removeEntitlementModule(address(mockImmutableEntitlement));
  }

  // =============================================================
  //                      Get Entitlements
  // =============================================================
  function test_getEntitlements() external givenInitialEntitlementsAreSet {
    Entitlement[] memory allEntitlements = entitlements.getEntitlements();
    assertEq(allEntitlements.length > 0, true);
  }

  // =============================================================
  //                      Get Entitlement
  // =============================================================

<<<<<<< HEAD
  function test_getSingleEntitlement() external {
    _arrangeInitialEntitlements();
=======
  function test_getSingleEntitlement() external givenInitialEntitlementsAreSet {
>>>>>>> cd6d5298
    Entitlement memory entitlement = entitlements.getEntitlement(
      address(mockEntitlement)
    );

    assertEq(address(entitlement.moduleAddress), address(mockEntitlement));
  }

<<<<<<< HEAD
  function test_getEntitlementDataByRole() external {
    _arrangeInitialEntitlements();

    IEntitlementsManager.EntitlementData[] memory entitlement = entitlements
      .getEntitlementDataByPermission(Permissions.JoinSpace);

    assertEq(entitlement.length == 1, true);
    assertEq(
      keccak256(abi.encodePacked(entitlement[0].entitlementType)),
      keccak256(abi.encodePacked("UserEntitlement"))
    );
  }

  function test_GetChannelEntitlementDataByPermission() external {
    _arrangeInitialEntitlements();

    string[] memory permissions = new string[](1);
    permissions[0] = Permissions.Read;
    address[] memory users = new address[](1);
    users[0] = founder;
    IRolesBase.CreateEntitlement[]
      memory createEntitlements = new IRolesBase.CreateEntitlement[](1);
    createEntitlements[0] = IRolesBase.CreateEntitlement({
      module: IEntitlement(mockEntitlement),
      data: abi.encode(users)
    });

    uint256 roleId = IRoles(everyoneSpace).createRole(
      "test-channel-member",
      permissions,
      createEntitlements
    );
    vm.stopPrank();

    uint256[] memory roles = new uint256[](1);
    roles[0] = roleId;
    bytes32 channelId = "test-channel";
    IChannel(everyoneSpace).createChannel(channelId, "Metadata", roles);

    IEntitlementsManager.EntitlementData[]
      memory channelEntitlements = entitlements
        .getChannelEntitlementDataByPermission(channelId, Permissions.Read);

    assertEq(channelEntitlements.length == 1, true);
    assertEq(
      keccak256(abi.encodePacked(channelEntitlements[0].entitlementType)),
      keccak256(abi.encodePacked("MockUserEntitlement"))
    );
    assertEq(
      keccak256(abi.encodePacked(channelEntitlements[0].entitlementData)),
      keccak256(abi.encode(users))
    );
  }

=======
>>>>>>> cd6d5298
  function test_getEntitlement_revert_when_invalid_entitlement_address()
    external
  {
    vm.prank(founder);
    vm.expectRevert(EntitlementsService__InvalidEntitlementAddress.selector);
    entitlements.getEntitlement(address(0));
  }

  function test_getEntitlement_revert_when_does_not_exist() external {
    vm.prank(founder);
    vm.expectRevert(EntitlementsService__EntitlementDoesNotExist.selector);
    entitlements.getEntitlement(address(mockEntitlement));
  }

  // =============================================================
  //                      Is Entitled To Space
  // =============================================================

  function test_isEntitledToSpace() external {
    address user = _randomAddress();

    assertEq(entitlements.isEntitledToSpace(user, "test"), false);

    assertEq(
      entitlements.isEntitledToSpace(founder, Permissions.JoinSpace),
      true
    );

    vm.prank(user);
    MembershipFacet(everyoneSpace).joinSpace(user);

    assertEq(
      entitlements.isEntitledToSpace(founder, Permissions.JoinSpace),
      true
    );
  }
}<|MERGE_RESOLUTION|>--- conflicted
+++ resolved
@@ -207,12 +207,7 @@
   //                      Get Entitlement
   // =============================================================
 
-<<<<<<< HEAD
-  function test_getSingleEntitlement() external {
-    _arrangeInitialEntitlements();
-=======
   function test_getSingleEntitlement() external givenInitialEntitlementsAreSet {
->>>>>>> cd6d5298
     Entitlement memory entitlement = entitlements.getEntitlement(
       address(mockEntitlement)
     );
@@ -220,63 +215,6 @@
     assertEq(address(entitlement.moduleAddress), address(mockEntitlement));
   }
 
-<<<<<<< HEAD
-  function test_getEntitlementDataByRole() external {
-    _arrangeInitialEntitlements();
-
-    IEntitlementsManager.EntitlementData[] memory entitlement = entitlements
-      .getEntitlementDataByPermission(Permissions.JoinSpace);
-
-    assertEq(entitlement.length == 1, true);
-    assertEq(
-      keccak256(abi.encodePacked(entitlement[0].entitlementType)),
-      keccak256(abi.encodePacked("UserEntitlement"))
-    );
-  }
-
-  function test_GetChannelEntitlementDataByPermission() external {
-    _arrangeInitialEntitlements();
-
-    string[] memory permissions = new string[](1);
-    permissions[0] = Permissions.Read;
-    address[] memory users = new address[](1);
-    users[0] = founder;
-    IRolesBase.CreateEntitlement[]
-      memory createEntitlements = new IRolesBase.CreateEntitlement[](1);
-    createEntitlements[0] = IRolesBase.CreateEntitlement({
-      module: IEntitlement(mockEntitlement),
-      data: abi.encode(users)
-    });
-
-    uint256 roleId = IRoles(everyoneSpace).createRole(
-      "test-channel-member",
-      permissions,
-      createEntitlements
-    );
-    vm.stopPrank();
-
-    uint256[] memory roles = new uint256[](1);
-    roles[0] = roleId;
-    bytes32 channelId = "test-channel";
-    IChannel(everyoneSpace).createChannel(channelId, "Metadata", roles);
-
-    IEntitlementsManager.EntitlementData[]
-      memory channelEntitlements = entitlements
-        .getChannelEntitlementDataByPermission(channelId, Permissions.Read);
-
-    assertEq(channelEntitlements.length == 1, true);
-    assertEq(
-      keccak256(abi.encodePacked(channelEntitlements[0].entitlementType)),
-      keccak256(abi.encodePacked("MockUserEntitlement"))
-    );
-    assertEq(
-      keccak256(abi.encodePacked(channelEntitlements[0].entitlementData)),
-      keccak256(abi.encode(users))
-    );
-  }
-
-=======
->>>>>>> cd6d5298
   function test_getEntitlement_revert_when_invalid_entitlement_address()
     external
   {
