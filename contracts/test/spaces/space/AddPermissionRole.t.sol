// SPDX-License-Identifier: Apache-2.0
pragma solidity ^0.8.0;

import {DataTypes} from "contracts/src/libraries/DataTypes.sol";
import {Errors} from "contracts/src/libraries/Errors.sol";
import {Permissions} from "contracts/src/libraries/Permissions.sol";

import {SpaceBaseSetup} from "contracts/test/spaces/SpaceBaseSetup.sol";
import {Space} from "contracts/src/core/spaces/Space.sol";

import {console} from "forge-std/console.sol";

contract AddPermissionRoleTest is SpaceBaseSetup {
  function setUp() external {}

  function testRevertIfTryingToAddSamePermissionTwice() external {
    (
      address _space,
      ,
      uint256 _moderatorRoleId
    ) = createSpaceWithModeratorEntitlements();

<<<<<<< HEAD
    string[] memory _permissions = new string[](1);
    _permissions[0] = Permissions.Ban;
=======
    string[] memory _permissions = new string[](2);
    _permissions[0] = Permissions.Ban;
    _permissions[1] = Permissions.Ping;
>>>>>>> 358886e4

    Space(_space).addPermissionsToRole(_moderatorRoleId, _permissions);

    vm.expectRevert(Errors.PermissionAlreadyExists.selector);
    Space(_space).addPermissionsToRole(_moderatorRoleId, _permissions);
  }

  function testRevertIfTryingToAddToNonExistentRole() external {
    (
      address _space,
      ,
      uint256 _moderatorRoleId
    ) = createSpaceWithModeratorEntitlements();

<<<<<<< HEAD
    string[] memory _permissions = new string[](1);
    _permissions[0] = Permissions.Ban;
=======
    string[] memory _permissions = new string[](2);
    _permissions[0] = Permissions.Ban;
    _permissions[1] = Permissions.Ping;
>>>>>>> 358886e4

    vm.expectRevert(Errors.RoleDoesNotExist.selector);
    Space(_space).addPermissionsToRole(_moderatorRoleId + 1, _permissions);
  }

  function testRevertIfTryingToAddOwnerPermission() external {
    (
      address _space,
      address _moderator,
      uint256 _moderatorRoleId
    ) = createSpaceWithModeratorEntitlements();

    string[] memory _permissions = new string[](1);
    _permissions[0] = Permissions.Owner;

    vm.prank(_moderator);
    vm.expectRevert(Errors.NotAllowed.selector);
    Space(_space).addPermissionsToRole(_moderatorRoleId, _permissions);
  }

  function testRevertIfNotAllowedToaddPermissionsToRole() external {
    (
      address _space,
      ,
      uint256 _moderatorRoleId
    ) = createSpaceWithModeratorEntitlements();

    string[] memory _permissions = new string[](1);
    _permissions[0] = Permissions.Ban;

    vm.prank(_randomAddress());
    vm.expectRevert(Errors.NotAllowed.selector);
    Space(_space).addPermissionsToRole(_moderatorRoleId, _permissions);
  }

  function testAddPermissionRole() external {
    (
      address _space,
      address _moderator,
      uint256 _moderatorRoleId
    ) = createSpaceWithModeratorEntitlements();

    string[] memory _permissions = new string[](1);
    _permissions[0] = Permissions.Ban;

    // Add permission to role
    Space(_space).addPermissionsToRole(_moderatorRoleId, _permissions);

    // Check permission was added
    bytes32[] memory currentPermissions = Space(_space).getPermissionsByRoleId(
      _moderatorRoleId
    );

    bool exists = false;
    for (uint256 i = 0; i < currentPermissions.length; i++) {
      if (currentPermissions[i] == bytes32(abi.encodePacked(Permissions.Ban))) {
        exists = true;
      }
    }

    // Check entitlements for new permission
    assertTrue(Space(_space).isEntitledToSpace(_moderator, Permissions.Ban));
    assertTrue(exists);
  }
}<|MERGE_RESOLUTION|>--- conflicted
+++ resolved
@@ -20,14 +20,9 @@
       uint256 _moderatorRoleId
     ) = createSpaceWithModeratorEntitlements();
 
-<<<<<<< HEAD
-    string[] memory _permissions = new string[](1);
-    _permissions[0] = Permissions.Ban;
-=======
     string[] memory _permissions = new string[](2);
     _permissions[0] = Permissions.Ban;
     _permissions[1] = Permissions.Ping;
->>>>>>> 358886e4
 
     Space(_space).addPermissionsToRole(_moderatorRoleId, _permissions);
 
@@ -42,14 +37,9 @@
       uint256 _moderatorRoleId
     ) = createSpaceWithModeratorEntitlements();
 
-<<<<<<< HEAD
-    string[] memory _permissions = new string[](1);
-    _permissions[0] = Permissions.Ban;
-=======
     string[] memory _permissions = new string[](2);
     _permissions[0] = Permissions.Ban;
     _permissions[1] = Permissions.Ping;
->>>>>>> 358886e4
 
     vm.expectRevert(Errors.RoleDoesNotExist.selector);
     Space(_space).addPermissionsToRole(_moderatorRoleId + 1, _permissions);
