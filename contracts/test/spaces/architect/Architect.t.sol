--- conflicted
+++ resolved
@@ -18,6 +18,7 @@
 import {IMembership} from "contracts/src/spaces/facets/membership/IMembership.sol";
 import {ISpaceOwner} from "contracts/src/spaces/facets/owner/ISpaceOwner.sol";
 import {ISpaceProxyInitializer} from "contracts/src/spaces/facets/proxy/ISpaceProxyInitializer.sol";
+import {ICreateSpace} from "contracts/src/factory/facets/create/ICreateSpace.sol";
 
 // libraries
 import {LibString} from "solady/utils/LibString.sol";
@@ -29,15 +30,9 @@
 import {Architect} from "contracts/src/factory/facets/architect/Architect.sol";
 import {MockERC721} from "contracts/test/mocks/MockERC721.sol";
 import {UserEntitlement} from "contracts/src/spaces/entitlements/user/UserEntitlement.sol";
-<<<<<<< HEAD
-=======
-
->>>>>>> 4834b0ea
 import {Factory} from "contracts/src/utils/Factory.sol";
 // errors
 import {Validator__InvalidStringLength} from "contracts/src/utils/Validator.sol";
-
-import {CreateSpaceFacet} from "contracts/src/factory/facets/create/CreateSpace.sol";
 
 contract ArchitectTest is
   BaseSetup,
@@ -46,12 +41,12 @@
   IPausableBase
 {
   Architect public spaceArchitect;
-  CreateSpaceFacet public createSpaceFacet;
+  ICreateSpace public createSpaceFacet;
 
   function setUp() public override {
     super.setUp();
     spaceArchitect = Architect(spaceFactory);
-    createSpaceFacet = CreateSpaceFacet(spaceFactory);
+    createSpaceFacet = ICreateSpace(spaceFactory);
   }
 
   function test_fuzz_createSpace(
@@ -97,7 +92,7 @@
     );
     spaceInfo.membership.settings.pricingModule = pricingModule;
     spaceInfo.membership.requirements.syncEntitlements = true;
-    address spaceAddress = spaceArchitect.createSpace(spaceInfo);
+    address spaceAddress = createSpaceFacet.createSpace(spaceInfo);
 
     IRoles.Role[] memory roles = IRoles(spaceAddress).getRoles();
     IRoles.Role memory memberRole;
@@ -131,7 +126,7 @@
     IArchitectBase.SpaceInfo memory spaceInfo = _createGatedSpaceInfo("Test");
     spaceInfo.membership.settings.pricingModule = pricingModule;
     spaceInfo.membership.requirements.syncEntitlements = true;
-    address spaceAddress = spaceArchitect.createSpace(spaceInfo);
+    address spaceAddress = createSpaceFacet.createSpace(spaceInfo);
 
     IRoles.Role[] memory roles = IRoles(spaceAddress).getRoles();
     IRoles.Role memory memberRole;
