// SPDX-License-Identifier: MIT
pragma solidity ^0.8.23;

// utils

import {EIP712Utils} from "@towns-protocol/diamond/test/facets/signature/EIP712Utils.sol";

import {SimpleAccount} from "account-abstraction/samples/SimpleAccount.sol";
import {SimpleAccountFactory} from "account-abstraction/samples/SimpleAccountFactory.sol";
import {TestUtils} from "contracts/test/utils/TestUtils.sol";

// interfaces

import {IEntryPoint} from "account-abstraction/interfaces/IEntryPoint.sol";
import {IEntitlementChecker} from
    "contracts/src/base/registry/facets/checker/IEntitlementChecker.sol";
import {IMainnetDelegation} from "contracts/src/base/registry/facets/mainnet/IMainnetDelegation.sol";
import {INodeOperator} from "contracts/src/base/registry/facets/operator/INodeOperator.sol";
import {IArchitectBase} from "contracts/src/factory/facets/architect/IArchitect.sol";

import {ICreateSpace} from "contracts/src/factory/facets/create/ICreateSpace.sol";
import {IImplementationRegistry} from
    "contracts/src/factory/facets/registry/IImplementationRegistry.sol";
import {IWalletLink} from "contracts/src/factory/facets/wallet-link/IWalletLink.sol";
import {ISpaceOwner} from "contracts/src/spaces/facets/owner/ISpaceOwner.sol";
import {ITowns} from "contracts/src/tokens/towns/mainnet/ITowns.sol";

// libraries
import {MessageHashUtils} from "@openzeppelin/contracts/utils/cryptography/MessageHashUtils.sol";
import {TownsLib} from "contracts/src/tokens/towns/base/TownsLib.sol";

// contracts
import {EIP712Facet} from "@towns-protocol/diamond/src/utils/cryptography/EIP712Facet.sol";
import {NodeOperatorStatus} from
    "contracts/src/base/registry/facets/operator/NodeOperatorStorage.sol";
import {MockMessenger} from "contracts/test/mocks/MockMessenger.sol";

// deployments
import {Architect} from "contracts/src/factory/facets/architect/Architect.sol";

import {RuleEntitlement} from "contracts/src/spaces/entitlements/rule/RuleEntitlement.sol";
import {SpaceHelper} from "contracts/test/spaces/SpaceHelper.sol";

import {ISpaceDelegation} from "contracts/src/base/registry/facets/delegation/ISpaceDelegation.sol";
import {SpaceOwner} from "contracts/src/spaces/facets/owner/SpaceOwner.sol";

// deployments

import {DeployBaseRegistry} from "contracts/scripts/deployments/diamonds/DeployBaseRegistry.s.sol";
import {DeployRiverAirdrop} from "contracts/scripts/deployments/diamonds/DeployRiverAirdrop.s.sol";
import {DeploySpaceFactory} from "contracts/scripts/deployments/diamonds/DeploySpaceFactory.s.sol";
import {DeployProxyBatchDelegation} from
    "contracts/scripts/deployments/utils/DeployProxyBatchDelegation.s.sol";
import {DeployTownsBase} from "contracts/scripts/deployments/utils/DeployTownsBase.s.sol";

/*
 * @notice - This is the base setup to start testing the entire suite of contracts
* @dev - This contract is inherited by all other test contracts, it will create one diamond contract
which represent the factory contract that creates all spaces
 */
contract BaseSetup is TestUtils, EIP712Utils, SpaceHelper {
<<<<<<< HEAD
  uint256 internal constant FREE_ALLOCATION = 1_000;
  string public constant LINKED_WALLET_MESSAGE = "Link your external wallet";
  bytes32 private constant _LINKED_WALLET_TYPEHASH =
    0x6bb89d031fcd292ecd4c0e6855878b7165cebc3a2f35bc6bbac48c088dd8325c;

  DeployBaseRegistry internal deployBaseRegistry;
  DeploySpaceFactory internal deploySpaceFactory;
  DeployTownsBase internal deployTokenBase;
  DeployProxyBatchDelegation internal deployProxyBatchDelegation;
  DeployRiverAirdrop internal deployRiverAirdrop;

  address[] internal operators;
  address[] internal nodes;

  address internal deployer;
  address internal founder;
  address internal space;
  address internal everyoneSpace;
  address internal spaceFactory;

  address internal userEntitlement;
  address internal ruleEntitlement;
  address internal legacyRuleEntitlement;

  address internal spaceOwner;

  address internal baseRegistry;
  address internal townsToken;
  address internal bridge;
  address internal association;
  address internal vault;

  address internal mainnetProxyDelegation;
  address internal claimers;
  address internal mainnetRiverToken;

  address internal pricingModule;
  address internal fixedPricingModule;
  address internal tieredPricingModule;

  address internal riverAirdrop;

  SimpleAccountFactory internal simpleAccountFactory;

  IEntitlementChecker internal entitlementChecker;
  IImplementationRegistry internal implementationRegistry;
  IWalletLink internal walletLink;
  INodeOperator internal nodeOperator;
  EIP712Facet eip712Facet;

  MockMessenger internal messenger;

  // @notice - This function is called before each test function
  // @dev - It will create a new diamond contract and set the spaceFactory variable to the address of the "diamond" variable
  function setUp() public virtual {
    vm.pauseGasMetering();
    deployer = getDeployer();

    operators = _createAccounts(10);

    // Simple Account Factory
    simpleAccountFactory = new SimpleAccountFactory(
      IEntryPoint(_randomAddress())
    );

    deployBaseRegistry = new DeployBaseRegistry();
    deploySpaceFactory = new DeploySpaceFactory();
    deployTokenBase = new DeployTownsBase();
    deployProxyBatchDelegation = new DeployProxyBatchDelegation();
    deployRiverAirdrop = new DeployRiverAirdrop();

    // River Token
    townsToken = deployTokenBase.deploy(deployer);
    vm.label(townsToken, "Towns Token");

    // Base Registry
    deployBaseRegistry.setDependencies({riverToken_: townsToken});
    baseRegistry = deployBaseRegistry.deploy(deployer);
    vm.label(baseRegistry, "Base Registry");
    entitlementChecker = IEntitlementChecker(baseRegistry);
    nodeOperator = INodeOperator(baseRegistry);

    // Mainnet
    messenger = MockMessenger(deployBaseRegistry.messenger());
    deployProxyBatchDelegation.setDependencies({
      mainnetDelegation_: baseRegistry,
      messenger_: address(messenger)
    });
    mainnetProxyDelegation = deployProxyBatchDelegation.deploy(deployer);
    mainnetRiverToken = deployProxyBatchDelegation.townsToken();
    vault = deployProxyBatchDelegation.vault();
    claimers = deployProxyBatchDelegation.claimers();

    // Mint initial supply
    vm.prank(vault);
    ITowns(mainnetRiverToken).mintInitialSupply(vault);

    // Space Factory Diamond
    spaceFactory = deploySpaceFactory.deploy(deployer);
    userEntitlement = deploySpaceFactory.userEntitlement();
    ruleEntitlement = deploySpaceFactory.ruleEntitlement();
    legacyRuleEntitlement = deploySpaceFactory.legacyRuleEntitlement();
    spaceOwner = deploySpaceFactory.spaceOwner();
    pricingModule = deploySpaceFactory.tieredLogPricingV3();
    tieredPricingModule = deploySpaceFactory.tieredLogPricingV3();
    fixedPricingModule = deploySpaceFactory.fixedPricing();
    walletLink = IWalletLink(spaceFactory);
    implementationRegistry = IImplementationRegistry(spaceFactory);
    eip712Facet = EIP712Facet(spaceFactory);
    vm.label(spaceFactory, "Space Factory");
    // River Airdrop
    deployRiverAirdrop.setBaseRegistry(baseRegistry);
    deployRiverAirdrop.setSpaceFactory(spaceFactory);
    riverAirdrop = deployRiverAirdrop.deploy(deployer);
    vm.label(riverAirdrop, "River Airdrop");
    // Base Registry Diamond
    bridge = TownsLib.L2_STANDARD_BRIDGE;

    // POST DEPLOY
    vm.startPrank(deployer);
    ISpaceOwner(spaceOwner).setFactory(spaceFactory);
    IImplementationRegistry(spaceFactory).addImplementation(baseRegistry);
    IImplementationRegistry(spaceFactory).addImplementation(riverAirdrop);
    ISpaceDelegation(baseRegistry).setRiverToken(townsToken);
    ISpaceDelegation(baseRegistry).setMainnetDelegation(baseRegistry);
    IMainnetDelegation(baseRegistry).setProxyDelegation(mainnetProxyDelegation);
    ISpaceDelegation(baseRegistry).setSpaceFactory(spaceFactory);
    MockMessenger(messenger).setXDomainMessageSender(mainnetProxyDelegation);
    vm.stopPrank();

    // create a new space
    founder = _randomAddress();

    // Create the arguments necessary for creating a space
    IArchitectBase.SpaceInfo memory spaceInfo = _createSpaceInfo(
      "BaseSetupSpace"
    );
    spaceInfo.membership.settings.pricingModule = pricingModule;

    IArchitectBase.SpaceInfo
      memory everyoneSpaceInfo = _createEveryoneSpaceInfo(
        "BaseSetupEveryoneSpace"
      );
    everyoneSpaceInfo.membership.settings.pricingModule = fixedPricingModule;
    everyoneSpaceInfo.membership.settings.freeAllocation = FREE_ALLOCATION;

    vm.startPrank(founder);
    // create a dummy space so the next one starts at 1
    ICreateSpace(spaceFactory).createSpace(spaceInfo);
    space = ICreateSpace(spaceFactory).createSpace(spaceInfo);
    everyoneSpace = ICreateSpace(spaceFactory).createSpace(everyoneSpaceInfo);
    vm.stopPrank();
    vm.resumeGasMetering();
  }

  function _registerOperators() internal {
    for (uint256 i = 0; i < operators.length; i++) {
      vm.prank(operators[i]);
      nodeOperator.registerOperator(operators[i]);
      vm.prank(deployer);
      nodeOperator.setOperatorStatus(operators[i], NodeOperatorStatus.Approved);
=======
    uint256 internal constant FREE_ALLOCATION = 1000;
    string public constant LINKED_WALLET_MESSAGE = "Link your external wallet";
    bytes32 private constant _LINKED_WALLET_TYPEHASH =
        0x6bb89d031fcd292ecd4c0e6855878b7165cebc3a2f35bc6bbac48c088dd8325c;

    DeployBaseRegistry internal deployBaseRegistry;
    DeploySpaceFactory internal deploySpaceFactory;
    DeployTownsBase internal deployTokenBase;
    DeployProxyBatchDelegation internal deployProxyBatchDelegation;
    DeployRiverAirdrop internal deployRiverAirdrop;

    address[] internal operators;
    address[] internal nodes;

    address internal deployer;
    address internal founder;
    address internal space;
    address internal everyoneSpace;
    address internal spaceFactory;

    address internal userEntitlement;
    address internal ruleEntitlement;
    address internal legacyRuleEntitlement;

    address internal spaceOwner;

    address internal baseRegistry;
    address internal townsToken;
    address internal bridge;
    address internal association;
    address internal vault;

    address internal mainnetProxyDelegation;
    address internal claimers;
    address internal mainnetRiverToken;

    address internal pricingModule;
    address internal fixedPricingModule;
    address internal tieredPricingModule;

    address internal riverAirdrop;

    SimpleAccountFactory internal simpleAccountFactory;

    IEntitlementChecker internal entitlementChecker;
    IImplementationRegistry internal implementationRegistry;
    IWalletLink internal walletLink;
    INodeOperator internal nodeOperator;
    EIP712Facet eip712Facet;

    MockMessenger internal messenger;

    // @notice - This function is called before each test function
    // @dev - It will create a new diamond contract and set the spaceFactory variable to the address
    // of the "diamond" variable
    function setUp() public virtual {
        vm.pauseGasMetering();
        deployer = getDeployer();

        operators = _createAccounts(10);

        // Simple Account Factory
        simpleAccountFactory = new SimpleAccountFactory(IEntryPoint(_randomAddress()));

        deployBaseRegistry = new DeployBaseRegistry();
        deploySpaceFactory = new DeploySpaceFactory();
        deployTokenBase = new DeployTownsBase();
        deployProxyBatchDelegation = new DeployProxyBatchDelegation();
        deployRiverAirdrop = new DeployRiverAirdrop();

        // River Token
        townsToken = deployTokenBase.deploy(deployer);

        // Base Registry
        deployBaseRegistry.setDependencies({riverToken_: townsToken});
        baseRegistry = deployBaseRegistry.deploy(deployer);
        entitlementChecker = IEntitlementChecker(baseRegistry);
        nodeOperator = INodeOperator(baseRegistry);

        // Mainnet
        messenger = MockMessenger(deployBaseRegistry.messenger());
        deployProxyBatchDelegation.setDependencies({
            mainnetDelegation_: baseRegistry,
            messenger_: address(messenger)
        });
        mainnetProxyDelegation = deployProxyBatchDelegation.deploy(deployer);
        mainnetRiverToken = deployProxyBatchDelegation.townsToken();
        vault = deployProxyBatchDelegation.vault();
        claimers = deployProxyBatchDelegation.claimers();

        // Mint initial supply
        vm.prank(vault);
        ITowns(mainnetRiverToken).mintInitialSupply(vault);

        // Space Factory Diamond
        spaceFactory = deploySpaceFactory.deploy(deployer);
        userEntitlement = deploySpaceFactory.userEntitlement();
        ruleEntitlement = deploySpaceFactory.ruleEntitlement();
        legacyRuleEntitlement = deploySpaceFactory.legacyRuleEntitlement();
        spaceOwner = deploySpaceFactory.spaceOwner();
        pricingModule = deploySpaceFactory.tieredLogPricingV3();
        tieredPricingModule = deploySpaceFactory.tieredLogPricingV3();
        fixedPricingModule = deploySpaceFactory.fixedPricing();
        walletLink = IWalletLink(spaceFactory);
        implementationRegistry = IImplementationRegistry(spaceFactory);
        eip712Facet = EIP712Facet(spaceFactory);

        // River Airdrop
        deployRiverAirdrop.setBaseRegistry(baseRegistry);
        deployRiverAirdrop.setSpaceFactory(spaceFactory);
        riverAirdrop = deployRiverAirdrop.deploy(deployer);

        // Base Registry Diamond
        bridge = TownsLib.L2_STANDARD_BRIDGE;

        // POST DEPLOY
        vm.startPrank(deployer);
        ISpaceOwner(spaceOwner).setFactory(spaceFactory);
        IImplementationRegistry(spaceFactory).addImplementation(baseRegistry);
        IImplementationRegistry(spaceFactory).addImplementation(riverAirdrop);
        ISpaceDelegation(baseRegistry).setRiverToken(townsToken);
        ISpaceDelegation(baseRegistry).setMainnetDelegation(baseRegistry);
        IMainnetDelegation(baseRegistry).setProxyDelegation(mainnetProxyDelegation);
        ISpaceDelegation(baseRegistry).setSpaceFactory(spaceFactory);
        MockMessenger(messenger).setXDomainMessageSender(mainnetProxyDelegation);
        vm.stopPrank();

        // create a new space
        founder = _randomAddress();

        // Create the arguments necessary for creating a space
        IArchitectBase.SpaceInfo memory spaceInfo = _createSpaceInfo("BaseSetupSpace");
        spaceInfo.membership.settings.pricingModule = pricingModule;

        IArchitectBase.SpaceInfo memory everyoneSpaceInfo =
            _createEveryoneSpaceInfo("BaseSetupEveryoneSpace");
        everyoneSpaceInfo.membership.settings.pricingModule = fixedPricingModule;
        everyoneSpaceInfo.membership.settings.freeAllocation = FREE_ALLOCATION;

        vm.startPrank(founder);
        // create a dummy space so the next one starts at 1
        ICreateSpace(spaceFactory).createSpace(spaceInfo);
        space = ICreateSpace(spaceFactory).createSpace(spaceInfo);
        everyoneSpace = ICreateSpace(spaceFactory).createSpace(everyoneSpaceInfo);
        vm.stopPrank();
        vm.resumeGasMetering();
>>>>>>> 1f562f8c
    }

    function _registerOperators() internal {
        for (uint256 i = 0; i < operators.length; i++) {
            vm.prank(operators[i]);
            nodeOperator.registerOperator(operators[i]);
            vm.prank(deployer);
            nodeOperator.setOperatorStatus(operators[i], NodeOperatorStatus.Approved);
        }
    }

    function _registerNodes() internal {
        nodes = new address[](operators.length);

        for (uint256 i = 0; i < operators.length; i++) {
            nodes[i] = _randomAddress();
            vm.startPrank(operators[i]);
            entitlementChecker.registerNode(nodes[i]);
            vm.stopPrank();
        }
    }

    function _signWalletLink(
        uint256 privateKey,
        address newWallet,
        uint256 nonce
    )
        internal
        view
        returns (bytes memory)
    {
        bytes32 linkedWalletHash =
            _getLinkedWalletTypedDataHash(LINKED_WALLET_MESSAGE, newWallet, nonce);
        (uint8 v, bytes32 r, bytes32 s) =
            signIntent(privateKey, address(eip712Facet), linkedWalletHash);

        return abi.encodePacked(r, s, v);
    }

    function _getLinkedWalletTypedDataHash(
        string memory message,
        address addr,
        uint256 nonce
    )
        internal
        pure
        returns (bytes32)
    {
        // https://eips.ethereum.org/EIPS/eip-712
        // ATTENTION: "The dynamic values bytes and string are encoded as a keccak256 hash of their
        // contents."
        // in this case, the message is a string, so it is keccak256 hashed
        return
            keccak256(abi.encode(_LINKED_WALLET_TYPEHASH, keccak256(bytes(message)), addr, nonce));
    }

    function _createSimpleAccount(address owner) internal returns (SimpleAccount) {
        return simpleAccountFactory.createAccount(owner, _randomUint256());
    }
}<|MERGE_RESOLUTION|>--- conflicted
+++ resolved
@@ -59,169 +59,6 @@
 which represent the factory contract that creates all spaces
  */
 contract BaseSetup is TestUtils, EIP712Utils, SpaceHelper {
-<<<<<<< HEAD
-  uint256 internal constant FREE_ALLOCATION = 1_000;
-  string public constant LINKED_WALLET_MESSAGE = "Link your external wallet";
-  bytes32 private constant _LINKED_WALLET_TYPEHASH =
-    0x6bb89d031fcd292ecd4c0e6855878b7165cebc3a2f35bc6bbac48c088dd8325c;
-
-  DeployBaseRegistry internal deployBaseRegistry;
-  DeploySpaceFactory internal deploySpaceFactory;
-  DeployTownsBase internal deployTokenBase;
-  DeployProxyBatchDelegation internal deployProxyBatchDelegation;
-  DeployRiverAirdrop internal deployRiverAirdrop;
-
-  address[] internal operators;
-  address[] internal nodes;
-
-  address internal deployer;
-  address internal founder;
-  address internal space;
-  address internal everyoneSpace;
-  address internal spaceFactory;
-
-  address internal userEntitlement;
-  address internal ruleEntitlement;
-  address internal legacyRuleEntitlement;
-
-  address internal spaceOwner;
-
-  address internal baseRegistry;
-  address internal townsToken;
-  address internal bridge;
-  address internal association;
-  address internal vault;
-
-  address internal mainnetProxyDelegation;
-  address internal claimers;
-  address internal mainnetRiverToken;
-
-  address internal pricingModule;
-  address internal fixedPricingModule;
-  address internal tieredPricingModule;
-
-  address internal riverAirdrop;
-
-  SimpleAccountFactory internal simpleAccountFactory;
-
-  IEntitlementChecker internal entitlementChecker;
-  IImplementationRegistry internal implementationRegistry;
-  IWalletLink internal walletLink;
-  INodeOperator internal nodeOperator;
-  EIP712Facet eip712Facet;
-
-  MockMessenger internal messenger;
-
-  // @notice - This function is called before each test function
-  // @dev - It will create a new diamond contract and set the spaceFactory variable to the address of the "diamond" variable
-  function setUp() public virtual {
-    vm.pauseGasMetering();
-    deployer = getDeployer();
-
-    operators = _createAccounts(10);
-
-    // Simple Account Factory
-    simpleAccountFactory = new SimpleAccountFactory(
-      IEntryPoint(_randomAddress())
-    );
-
-    deployBaseRegistry = new DeployBaseRegistry();
-    deploySpaceFactory = new DeploySpaceFactory();
-    deployTokenBase = new DeployTownsBase();
-    deployProxyBatchDelegation = new DeployProxyBatchDelegation();
-    deployRiverAirdrop = new DeployRiverAirdrop();
-
-    // River Token
-    townsToken = deployTokenBase.deploy(deployer);
-    vm.label(townsToken, "Towns Token");
-
-    // Base Registry
-    deployBaseRegistry.setDependencies({riverToken_: townsToken});
-    baseRegistry = deployBaseRegistry.deploy(deployer);
-    vm.label(baseRegistry, "Base Registry");
-    entitlementChecker = IEntitlementChecker(baseRegistry);
-    nodeOperator = INodeOperator(baseRegistry);
-
-    // Mainnet
-    messenger = MockMessenger(deployBaseRegistry.messenger());
-    deployProxyBatchDelegation.setDependencies({
-      mainnetDelegation_: baseRegistry,
-      messenger_: address(messenger)
-    });
-    mainnetProxyDelegation = deployProxyBatchDelegation.deploy(deployer);
-    mainnetRiverToken = deployProxyBatchDelegation.townsToken();
-    vault = deployProxyBatchDelegation.vault();
-    claimers = deployProxyBatchDelegation.claimers();
-
-    // Mint initial supply
-    vm.prank(vault);
-    ITowns(mainnetRiverToken).mintInitialSupply(vault);
-
-    // Space Factory Diamond
-    spaceFactory = deploySpaceFactory.deploy(deployer);
-    userEntitlement = deploySpaceFactory.userEntitlement();
-    ruleEntitlement = deploySpaceFactory.ruleEntitlement();
-    legacyRuleEntitlement = deploySpaceFactory.legacyRuleEntitlement();
-    spaceOwner = deploySpaceFactory.spaceOwner();
-    pricingModule = deploySpaceFactory.tieredLogPricingV3();
-    tieredPricingModule = deploySpaceFactory.tieredLogPricingV3();
-    fixedPricingModule = deploySpaceFactory.fixedPricing();
-    walletLink = IWalletLink(spaceFactory);
-    implementationRegistry = IImplementationRegistry(spaceFactory);
-    eip712Facet = EIP712Facet(spaceFactory);
-    vm.label(spaceFactory, "Space Factory");
-    // River Airdrop
-    deployRiverAirdrop.setBaseRegistry(baseRegistry);
-    deployRiverAirdrop.setSpaceFactory(spaceFactory);
-    riverAirdrop = deployRiverAirdrop.deploy(deployer);
-    vm.label(riverAirdrop, "River Airdrop");
-    // Base Registry Diamond
-    bridge = TownsLib.L2_STANDARD_BRIDGE;
-
-    // POST DEPLOY
-    vm.startPrank(deployer);
-    ISpaceOwner(spaceOwner).setFactory(spaceFactory);
-    IImplementationRegistry(spaceFactory).addImplementation(baseRegistry);
-    IImplementationRegistry(spaceFactory).addImplementation(riverAirdrop);
-    ISpaceDelegation(baseRegistry).setRiverToken(townsToken);
-    ISpaceDelegation(baseRegistry).setMainnetDelegation(baseRegistry);
-    IMainnetDelegation(baseRegistry).setProxyDelegation(mainnetProxyDelegation);
-    ISpaceDelegation(baseRegistry).setSpaceFactory(spaceFactory);
-    MockMessenger(messenger).setXDomainMessageSender(mainnetProxyDelegation);
-    vm.stopPrank();
-
-    // create a new space
-    founder = _randomAddress();
-
-    // Create the arguments necessary for creating a space
-    IArchitectBase.SpaceInfo memory spaceInfo = _createSpaceInfo(
-      "BaseSetupSpace"
-    );
-    spaceInfo.membership.settings.pricingModule = pricingModule;
-
-    IArchitectBase.SpaceInfo
-      memory everyoneSpaceInfo = _createEveryoneSpaceInfo(
-        "BaseSetupEveryoneSpace"
-      );
-    everyoneSpaceInfo.membership.settings.pricingModule = fixedPricingModule;
-    everyoneSpaceInfo.membership.settings.freeAllocation = FREE_ALLOCATION;
-
-    vm.startPrank(founder);
-    // create a dummy space so the next one starts at 1
-    ICreateSpace(spaceFactory).createSpace(spaceInfo);
-    space = ICreateSpace(spaceFactory).createSpace(spaceInfo);
-    everyoneSpace = ICreateSpace(spaceFactory).createSpace(everyoneSpaceInfo);
-    vm.stopPrank();
-    vm.resumeGasMetering();
-  }
-
-  function _registerOperators() internal {
-    for (uint256 i = 0; i < operators.length; i++) {
-      vm.prank(operators[i]);
-      nodeOperator.registerOperator(operators[i]);
-      vm.prank(deployer);
-      nodeOperator.setOperatorStatus(operators[i], NodeOperatorStatus.Approved);
-=======
     uint256 internal constant FREE_ALLOCATION = 1000;
     string public constant LINKED_WALLET_MESSAGE = "Link your external wallet";
     bytes32 private constant _LINKED_WALLET_TYPEHASH =
@@ -368,7 +205,6 @@
         everyoneSpace = ICreateSpace(spaceFactory).createSpace(everyoneSpaceInfo);
         vm.stopPrank();
         vm.resumeGasMetering();
->>>>>>> 1f562f8c
     }
 
     function _registerOperators() internal {
