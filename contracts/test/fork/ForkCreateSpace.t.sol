--- conflicted
+++ resolved
@@ -17,11 +17,6 @@
 contract ForkCreateSpace is IArchitectBase, TestUtils, SpaceHelper {
   address spaceFactory = 0x968696BC59431Ef085441641f550C8e2Eaca8BEd;
 
-<<<<<<< HEAD
-  function setUp() public onlyForked {}
-
-=======
->>>>>>> 2db0adc2
   function test_createForkSpace() external onlyForked {
     address founder = _randomAddress();
 
