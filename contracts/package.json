{
    "name": "@towns-protocol/contracts",
    "version": "0.0.0",
    "private": true,
    "packageManager": "yarn@3.8.0",
    "scripts": {
        "build": "forge build",
        "clean": "forge clean",
        "format": "forge fmt",
        "lint": "yarn solhint \"{script,src,tests}/**/*.sol\"",
        "snapshot": "forge snapshot --isolate",
        "test": "forge test --ffi --nmc Fork --fuzz-runs 4096",
        "test:unit": "yarn test",
        "typings": "wagmi generate",
        "prettier:check": "prettier --check \"**/*.{json,js,md,yml,ts}\" --ignore-path \".prettierignore\"",
        "prettier:write": "prettier --write \"**/*.{json,js,md,yml,ts}\" --ignore-path \".prettierignore\""
    },
    "dependencies": {
        "@erc6900/reference-implementation": "^0.8.1",
<<<<<<< HEAD
=======
        "@ethereum-attestation-service/eas-contracts": "^1.8.0",
>>>>>>> a56e90e4
        "@openzeppelin/contracts": "^5.2.0",
        "@openzeppelin/contracts-upgradeable": "^5.2.0",
        "@prb/math": "^4.1.0",
        "@towns-protocol/diamond": "^0.3.5",
        "crypto-lib": "github:towns-protocol/crypto-lib#f40c5f6944a55583a687b672ba680db3bfabb0ef",
        "solady": "^0.1.12"
    },
    "devDependencies": {
        "@prb/test": "^0.6.4",
        "@towns-protocol/prettier-config": "workspace:^",
        "@wagmi/cli": "^2.2.0",
        "account-abstraction": "github:eth-infinitism/account-abstraction",
        "forge-std": "github:foundry-rs/forge-std#v1.9.6",
        "prettier": "^2.8.8",
        "solhint": "^5.0.5",
        "turbo": "^2.0.12"
    }
}<|MERGE_RESOLUTION|>--- conflicted
+++ resolved
@@ -17,10 +17,7 @@
     },
     "dependencies": {
         "@erc6900/reference-implementation": "^0.8.1",
-<<<<<<< HEAD
-=======
         "@ethereum-attestation-service/eas-contracts": "^1.8.0",
->>>>>>> a56e90e4
         "@openzeppelin/contracts": "^5.2.0",
         "@openzeppelin/contracts-upgradeable": "^5.2.0",
         "@prb/math": "^4.1.0",
