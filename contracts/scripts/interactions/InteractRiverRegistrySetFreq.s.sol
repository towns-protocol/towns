--- conflicted
+++ resolved
@@ -13,18 +13,6 @@
     function __interact(address deployer) internal override {
         address riverRegistry = getDeployment("riverRegistry");
 
-<<<<<<< HEAD
-    uint64 value = 3;
-
-    vm.startBroadcast(deployer);
-    IRiverConfig(riverRegistry).setConfiguration(
-      keccak256("stream.replicationfactor"),
-      13824246,
-      abi.encode(value)
-    );
-    vm.stopBroadcast();
-  }
-=======
         uint64 value = 10;
 
         vm.startBroadcast(deployer);
@@ -35,5 +23,4 @@
         );
         vm.stopBroadcast();
     }
->>>>>>> 19d651dd
 }