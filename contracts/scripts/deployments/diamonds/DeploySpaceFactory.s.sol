--- conflicted
+++ resolved
@@ -24,6 +24,8 @@
 import {DeployDiamondCut} from "contracts/scripts/deployments/facets/DeployDiamondCut.s.sol";
 import {DeployDiamondLoupe} from "contracts/scripts/deployments/facets/DeployDiamondLoupe.s.sol";
 import {DeployEIP712Facet} from "contracts/scripts/deployments/facets/DeployEIP712Facet.s.sol";
+
+import {DeployFeatureManager} from "contracts/scripts/deployments/facets/DeployFeatureManager.s.sol";
 import {DeployImplementationRegistry} from
     "contracts/scripts/deployments/facets/DeployImplementationRegistry.s.sol";
 import {DeployIntrospection} from "contracts/scripts/deployments/facets/DeployIntrospection.s.sol";
@@ -50,186 +52,6 @@
 import {DeployRuleEntitlementV2} from
     "contracts/scripts/deployments/utils/DeployRuleEntitlementV2.s.sol";
 import {DeploySLCEIP6565} from "contracts/scripts/deployments/utils/DeploySLCEIP6565.s.sol";
-<<<<<<< HEAD
-import {DeployMockDelegationRegistry} from "contracts/scripts/deployments/utils/DeployMockDelegationRegistry.s.sol";
-import {DeployFeatureManager} from "contracts/scripts/deployments/facets/DeployFeatureManager.s.sol";
-
-contract DeploySpaceFactory is DiamondHelper, Deployer {
-  // diamond helpers
-  DeployOwnable ownableHelper = new DeployOwnable();
-  DeployDiamondCut diamondCutHelper = new DeployDiamondCut();
-  DeployDiamondLoupe diamondLoupeHelper = new DeployDiamondLoupe();
-  DeployIntrospection introspectionHelper = new DeployIntrospection();
-  DeployMetadata metadataHelper = new DeployMetadata();
-
-  // facets
-  DeployArchitect architectHelper = new DeployArchitect();
-  DeployCreateSpace createSpaceHelper = new DeployCreateSpace();
-  DeployPricingModules pricingModulesHelper = new DeployPricingModules();
-  DeployImplementationRegistry registryHelper =
-    new DeployImplementationRegistry();
-  DeployWalletLink walletLinkHelper = new DeployWalletLink();
-  DeployProxyManager proxyManagerHelper = new DeployProxyManager();
-  DeployPausable pausableHelper = new DeployPausable();
-  DeployPlatformRequirements platformReqsHelper =
-    new DeployPlatformRequirements();
-  DeployEIP712Facet eip712Helper = new DeployEIP712Facet();
-  DeployMockLegacyArchitect deployMockLegacyArchitect =
-    new DeployMockLegacyArchitect();
-  DeployPartnerRegistry partnerRegistryHelper = new DeployPartnerRegistry();
-  DeployFeatureManager featureManagerHelper = new DeployFeatureManager();
-  DeployMultiInit deployMultiInit = new DeployMultiInit();
-
-  // dependencies
-  DeploySpace deploySpace = new DeploySpace();
-  DeploySpaceOwner deploySpaceOwner = new DeploySpaceOwner();
-  DeployUserEntitlement deployUserEntitlement = new DeployUserEntitlement();
-  DeployRuleEntitlement deployLegacyRuleEntitlement =
-    new DeployRuleEntitlement();
-  DeployRuleEntitlementV2 deployRuleEntitlementV2 =
-    new DeployRuleEntitlementV2();
-
-  DeployTieredLogPricingV2 deployTieredLogPricingV2 =
-    new DeployTieredLogPricingV2();
-  DeployTieredLogPricingV3 deployTieredLogPricingV3 =
-    new DeployTieredLogPricingV3();
-
-  DeployFixedPricing deployFixedPricing = new DeployFixedPricing();
-  DeploySpaceProxyInitializer deploySpaceProxyInitializer =
-    new DeploySpaceProxyInitializer();
-
-  DeploySLCEIP6565 deployVerifierLib = new DeploySLCEIP6565();
-
-  DeploySpaceFactoryInit deploySpaceFactoryInit = new DeploySpaceFactoryInit();
-
-  DeployMockDelegationRegistry deployMockDelegationRegistry =
-    new DeployMockDelegationRegistry();
-
-  // helpers
-  address multiInit;
-
-  // diamond addresses
-  address ownable;
-  address diamondCut;
-  address diamondLoupe;
-  address introspection;
-  address metadata;
-
-  // space addresses
-  address architect;
-  address create;
-  address legacyArchitect;
-  address proxyManager;
-  address pausable;
-  address platformReqs;
-  address pricingModulesFacet;
-
-  address registry;
-  address walletLink;
-  address eip712;
-  address partnerRegistry;
-  address featureManager;
-
-  // external contracts
-  address public spaceImpl;
-  address public userEntitlement;
-  address public legacyRuleEntitlement;
-  address public ruleEntitlement;
-  address public spaceOwner;
-  address public spaceProxyInitializer;
-  address public tieredLogPricingV2;
-  address public tieredLogPricingV3;
-  address public fixedPricing;
-
-  address public sclEip6565;
-  address public mockDelegationRegistry;
-  address[] pricingModules;
-
-  // init
-  address public spaceFactoryInit;
-  bytes public spaceFactoryInitData;
-
-  function versionName() public pure override returns (string memory) {
-    return "spaceFactory";
-  }
-
-  function addImmutableCuts(address deployer) internal {
-    spaceImpl = deploySpace.deploy(deployer);
-    spaceOwner = deploySpaceOwner.deploy(deployer);
-
-    // entitlement modules
-    userEntitlement = deployUserEntitlement.deploy(deployer);
-    ruleEntitlement = deployRuleEntitlementV2.deploy(deployer);
-    legacyRuleEntitlement = deployLegacyRuleEntitlement.deploy(deployer);
-
-    // pricing modules
-    tieredLogPricingV2 = deployTieredLogPricingV2.deploy(deployer);
-    tieredLogPricingV3 = deployTieredLogPricingV3.deploy(deployer);
-    fixedPricing = deployFixedPricing.deploy(deployer);
-
-    // pricing modules
-    pricingModules.push(tieredLogPricingV2);
-    pricingModules.push(tieredLogPricingV3);
-    pricingModules.push(fixedPricing);
-
-    multiInit = deployMultiInit.deploy(deployer);
-
-    diamondCut = diamondCutHelper.deploy(deployer);
-    diamondLoupe = diamondLoupeHelper.deploy(deployer);
-    introspection = introspectionHelper.deploy(deployer);
-    ownable = ownableHelper.deploy(deployer);
-    sclEip6565 = deployVerifierLib.deploy(deployer);
-
-    addFacet(
-      diamondCutHelper.makeCut(diamondCut, IDiamond.FacetCutAction.Add),
-      diamondCut,
-      diamondCutHelper.makeInitData("")
-    );
-    addFacet(
-      diamondLoupeHelper.makeCut(diamondLoupe, IDiamond.FacetCutAction.Add),
-      diamondLoupe,
-      diamondLoupeHelper.makeInitData("")
-    );
-    addFacet(
-      introspectionHelper.makeCut(introspection, IDiamond.FacetCutAction.Add),
-      introspection,
-      introspectionHelper.makeInitData("")
-    );
-    addFacet(
-      ownableHelper.makeCut(ownable, IDiamond.FacetCutAction.Add),
-      ownable,
-      ownableHelper.makeInitData(deployer)
-    );
-  }
-
-  function diamondInitParams(
-    address deployer
-  ) public returns (Diamond.InitParams memory) {
-    metadata = metadataHelper.deploy(deployer);
-    architect = architectHelper.deploy(deployer);
-    create = createSpaceHelper.deploy(deployer);
-    registry = registryHelper.deploy(deployer);
-    walletLink = walletLinkHelper.deploy(deployer);
-    proxyManager = proxyManagerHelper.deploy(deployer);
-    pausable = pausableHelper.deploy(deployer);
-    platformReqs = platformReqsHelper.deploy(deployer);
-    eip712 = eip712Helper.deploy(deployer);
-    pricingModulesFacet = pricingModulesHelper.deploy(deployer);
-    partnerRegistry = partnerRegistryHelper.deploy(deployer);
-    featureManager = featureManagerHelper.deploy(deployer);
-
-    spaceProxyInitializer = deploySpaceProxyInitializer.deploy(deployer);
-    spaceFactoryInit = deploySpaceFactoryInit.deploy(deployer);
-    spaceFactoryInitData = deploySpaceFactoryInit.makeInitData(
-      spaceProxyInitializer
-    );
-
-    if (isAnvil()) {
-      legacyArchitect = deployMockLegacyArchitect.deploy(deployer);
-      mockDelegationRegistry = deployMockDelegationRegistry.deploy(deployer);
-    } else {
-      mockDelegationRegistry = 0x00000000000000447e69651d841bD8D104Bed493;
-=======
 import {DeploySpaceProxyInitializer} from
     "contracts/scripts/deployments/utils/DeploySpaceProxyInitializer.s.sol";
 import {DeployTieredLogPricingV2} from
@@ -260,7 +82,7 @@
     DeployMockLegacyArchitect deployMockLegacyArchitect = new DeployMockLegacyArchitect();
     DeployPartnerRegistry partnerRegistryHelper = new DeployPartnerRegistry();
     DeployMultiInit deployMultiInit = new DeployMultiInit();
-
+    DeployFeatureManager featureManagerHelper = new DeployFeatureManager();
     // dependencies
     DeploySpace deploySpace = new DeploySpace();
     DeploySpaceOwner deploySpaceOwner = new DeploySpaceOwner();
@@ -303,7 +125,7 @@
     address walletLink;
     address eip712;
     address partnerRegistry;
-
+    address featureManager;
     // external contracts
     address public spaceImpl;
     address public userEntitlement;
@@ -325,7 +147,6 @@
 
     function versionName() public pure override returns (string memory) {
         return "spaceFactory";
->>>>>>> 1f562f8c
     }
 
     function addImmutableCuts(address deployer) internal {
@@ -341,7 +162,7 @@
         tieredLogPricingV2 = deployTieredLogPricingV2.deploy(deployer);
         tieredLogPricingV3 = deployTieredLogPricingV3.deploy(deployer);
         fixedPricing = deployFixedPricing.deploy(deployer);
-
+        featureManager = featureManagerHelper.deploy(deployer);
         // pricing modules
         pricingModules.push(tieredLogPricingV2);
         pricingModules.push(tieredLogPricingV3);
@@ -376,92 +197,8 @@
             ownableHelper.makeInitData(deployer)
         );
     }
-<<<<<<< HEAD
-    addFacet(
-      proxyManagerHelper.makeCut(proxyManager, IDiamond.FacetCutAction.Add),
-      proxyManager,
-      proxyManagerHelper.makeInitData(spaceImpl)
-    );
-    addFacet(
-      pausableHelper.makeCut(pausable, IDiamond.FacetCutAction.Add),
-      pausable,
-      pausableHelper.makeInitData("")
-    );
-    addFacet(
-      platformReqsHelper.makeCut(platformReqs, IDiamond.FacetCutAction.Add),
-      platformReqs,
-      platformReqsHelper.makeInitData(
-        deployer, // feeRecipient
-        500, // membershipBps 5%
-        0.001 ether, // membershipFee
-        1_000, // membershipFreeAllocation
-        365 days, // membershipDuration
-        0.005 ether // membershipMinPrice
-      )
-    );
-    addFacet(
-      pricingModulesHelper.makeCut(
-        pricingModulesFacet,
-        IDiamond.FacetCutAction.Add
-      ),
-      pricingModulesFacet,
-      pricingModulesHelper.makeInitData(pricingModules)
-    );
-    addFacet(
-      registryHelper.makeCut(registry, IDiamond.FacetCutAction.Add),
-      registry,
-      registryHelper.makeInitData("")
-    );
-    addFacet(
-      walletLinkHelper.makeCut(walletLink, IDiamond.FacetCutAction.Add),
-      walletLink,
-      walletLinkHelper.makeInitData(mockDelegationRegistry, sclEip6565)
-    );
-    addFacet(
-      eip712Helper.makeCut(eip712, IDiamond.FacetCutAction.Add),
-      eip712,
-      eip712Helper.makeInitData("SpaceFactory", "1")
-    );
-    addFacet(
-      partnerRegistryHelper.makeCut(
-        partnerRegistry,
-        IDiamond.FacetCutAction.Add
-      ),
-      partnerRegistry,
-      partnerRegistryHelper.makeInitData("")
-    );
-    addFacet(
-      featureManagerHelper.makeCut(featureManager, IDiamond.FacetCutAction.Add),
-      featureManager,
-      featureManagerHelper.makeInitData("")
-    );
-
-    addInit(spaceFactoryInit, spaceFactoryInitData);
-
-    return
-      Diamond.InitParams({
-        baseFacets: baseFacets(),
-        init: multiInit,
-        initData: abi.encodeWithSelector(
-          MultiInit.multiInit.selector,
-          _initAddresses,
-          _initDatas
-        )
-      });
-  }
-
-  function diamondInitParamsFromFacets(
-    address deployer,
-    string[] memory facets
-  ) public {
-    for (uint256 i = 0; i < facets.length; i++) {
-      bytes32 facetNameHash = keccak256(abi.encodePacked(facets[i]));
-
-      if (facetNameHash == keccak256(abi.encodePacked("MetadataFacet"))) {
-=======
 
     function diamondInitParams(address deployer) public returns (Diamond.InitParams memory) {
->>>>>>> 1f562f8c
         metadata = metadataHelper.deploy(deployer);
         architect = architectHelper.deploy(deployer);
         create = createSpaceHelper.deploy(deployer);
@@ -560,6 +297,11 @@
             partnerRegistry,
             partnerRegistryHelper.makeInitData("")
         );
+        addFacet(
+            featureManagerHelper.makeCut(featureManager, IDiamond.FacetCutAction.Add),
+            featureManager,
+            featureManagerHelper.makeInitData("")
+        );
 
         addInit(spaceFactoryInit, spaceFactoryInitData);
 
