--- conflicted
+++ resolved
@@ -43,73 +43,16 @@
 import {DeploySpaceEntitlementGated} from
     "contracts/scripts/deployments/facets/DeploySpaceEntitlementGated.s.sol";
 import {DeployTipping} from "contracts/scripts/deployments/facets/DeployTipping.s.sol";
-<<<<<<< HEAD
-import {DeployExecutor} from "contracts/scripts/deployments/facets/DeployExecutor.s.sol";
-=======
 import {DeployTokenOwnable} from "contracts/scripts/deployments/facets/DeployTokenOwnable.s.sol";
 import {DeployTokenPausable} from "contracts/scripts/deployments/facets/DeployTokenPausable.s.sol";
 
 import {DeployTreasury} from "contracts/scripts/deployments/facets/DeployTreasury.s.sol";
->>>>>>> 89dbe36f
 import {DeployMultiInit} from "contracts/scripts/deployments/utils/DeployMultiInit.s.sol";
 // Test Facets
 import {DeployMockLegacyMembership} from
     "contracts/scripts/deployments/utils/DeployMockLegacyMembership.s.sol";
 
 contract DeploySpace is DiamondHelper, Deployer {
-<<<<<<< HEAD
-  DeployDiamondCut diamondCutHelper = new DeployDiamondCut();
-  DeployDiamondLoupe diamondLoupeHelper = new DeployDiamondLoupe();
-  DeployIntrospection introspectionHelper = new DeployIntrospection();
-  DeployERC721AQueryable erc721aQueryableHelper = new DeployERC721AQueryable();
-  DeployBanning banningHelper = new DeployBanning();
-  DeployMembership membershipHelper = new DeployMembership();
-  DeployMembershipMetadata membershipMetadataHelper =
-    new DeployMembershipMetadata();
-  DeployEntitlementDataQueryable entitlementDataQueryableHelper =
-    new DeployEntitlementDataQueryable();
-  DeployOwnablePendingFacet ownablePendingHelper =
-    new DeployOwnablePendingFacet();
-  DeployTokenOwnable tokenOwnableHelper = new DeployTokenOwnable();
-  DeployEntitlementsManager entitlementsHelper =
-    new DeployEntitlementsManager();
-
-  DeployRoles rolesHelper = new DeployRoles();
-  DeployChannels channelsHelper = new DeployChannels();
-  DeployTokenPausable tokenPausableHelper = new DeployTokenPausable();
-
-  DeployPrepayFacet prepayHelper = new DeployPrepayFacet();
-  DeployReferrals referralsHelper = new DeployReferrals();
-  DeployMembershipToken membershipTokenHelper = new DeployMembershipToken();
-  DeploySpaceEntitlementGated entitlementGatedHelper =
-    new DeploySpaceEntitlementGated();
-  DeployMultiInit deployMultiInit = new DeployMultiInit();
-  DeployTipping tippingHelper = new DeployTipping();
-  DeployExecutor executorHelper = new DeployExecutor();
-
-  address tokenOwnable;
-  address diamondCut;
-  address diamondLoupe;
-  address entitlements;
-  address channels;
-  address roles;
-  address tokenPausable;
-  address introspection;
-  address membership;
-  address membershipReferral;
-  address banning;
-  address entitlementGated;
-  address membershipToken;
-  address erc721aQueryable;
-  address membershipMetadata;
-  address entitlementDataQueryable;
-  address ownablePending;
-  address prepay;
-  address referrals;
-  address tipping;
-  address executor;
-  address multiInit;
-=======
     DeployDiamondCut diamondCutHelper = new DeployDiamondCut();
     DeployDiamondLoupe diamondLoupeHelper = new DeployDiamondLoupe();
     DeployIntrospection introspectionHelper = new DeployIntrospection();
@@ -122,7 +65,6 @@
     DeployOwnablePendingFacet ownablePendingHelper = new DeployOwnablePendingFacet();
     DeployTokenOwnable tokenOwnableHelper = new DeployTokenOwnable();
     DeployEntitlementsManager entitlementsHelper = new DeployEntitlementsManager();
->>>>>>> 89dbe36f
 
     DeployRoles rolesHelper = new DeployRoles();
     DeployChannels channelsHelper = new DeployChannels();
@@ -166,85 +108,6 @@
     // Test Facets
     address mockLegacyMembership;
 
-<<<<<<< HEAD
-  function diamondInitParams(
-    address deployer
-  ) public returns (Diamond.InitParams memory) {
-    membershipToken = membershipTokenHelper.deploy(deployer);
-    erc721aQueryable = erc721aQueryableHelper.deploy(deployer);
-    banning = banningHelper.deploy(deployer);
-    membership = membershipHelper.deploy(deployer);
-    membershipMetadata = membershipMetadataHelper.deploy(deployer);
-    entitlementDataQueryable = entitlementDataQueryableHelper.deploy(deployer);
-
-    entitlements = entitlementsHelper.deploy(deployer);
-    roles = rolesHelper.deploy(deployer);
-    channels = channelsHelper.deploy(deployer);
-    tokenPausable = tokenPausableHelper.deploy(deployer);
-    prepay = prepayHelper.deploy(deployer);
-    referrals = referralsHelper.deploy(deployer);
-    entitlementGated = entitlementGatedHelper.deploy(deployer);
-    tipping = tippingHelper.deploy(deployer);
-    executor = executorHelper.deploy(deployer);
-    membershipTokenHelper.removeSelector(IERC721A.tokenURI.selector);
-
-    addCut(
-      entitlementsHelper.makeCut(entitlements, IDiamond.FacetCutAction.Add)
-    );
-    addCut(rolesHelper.makeCut(roles, IDiamond.FacetCutAction.Add));
-    addCut(
-      tokenPausableHelper.makeCut(tokenPausable, IDiamond.FacetCutAction.Add)
-    );
-    addCut(channelsHelper.makeCut(channels, IDiamond.FacetCutAction.Add));
-    addCut(
-      membershipTokenHelper.makeCut(
-        membershipToken,
-        IDiamond.FacetCutAction.Add
-      )
-    );
-    addCut(membershipHelper.makeCut(membership, IDiamond.FacetCutAction.Add));
-
-    addCut(banningHelper.makeCut(banning, IDiamond.FacetCutAction.Add));
-    addCut(
-      membershipMetadataHelper.makeCut(
-        membershipMetadata,
-        IDiamond.FacetCutAction.Add
-      )
-    );
-    addCut(
-      entitlementGatedHelper.makeCut(
-        entitlementGated,
-        IDiamond.FacetCutAction.Add
-      )
-    );
-    addCut(
-      erc721aQueryableHelper.makeCut(
-        erc721aQueryable,
-        IDiamond.FacetCutAction.Add
-      )
-    );
-    addCut(
-      entitlementDataQueryableHelper.makeCut(
-        entitlementDataQueryable,
-        IDiamond.FacetCutAction.Add
-      )
-    );
-    addCut(prepayHelper.makeCut(prepay, IDiamond.FacetCutAction.Add));
-    addCut(referralsHelper.makeCut(referrals, IDiamond.FacetCutAction.Add));
-    addCut(tippingHelper.makeCut(tipping, IDiamond.FacetCutAction.Add));
-    addCut(executorHelper.makeCut(executor, IDiamond.FacetCutAction.Add));
-    return
-      Diamond.InitParams({
-        baseFacets: baseFacets(),
-        init: multiInit,
-        initData: abi.encodeWithSelector(
-          MultiInit.multiInit.selector,
-          _initAddresses,
-          _initDatas
-        )
-      });
-  }
-=======
     function versionName() public pure override returns (string memory) {
         return "space";
     }
@@ -262,7 +125,6 @@
         addCut(introspectionHelper.makeCut(introspection, IDiamond.FacetCutAction.Add));
         addCut(ownablePendingHelper.makeCut(ownablePending, IDiamond.FacetCutAction.Add));
         addCut(tokenOwnableHelper.makeCut(tokenOwnable, IDiamond.FacetCutAction.Add));
->>>>>>> 89dbe36f
 
         addInit(diamondCut, diamondCutHelper.makeInitData(""));
         addInit(diamondLoupe, diamondLoupeHelper.makeInitData(""));
@@ -310,12 +172,6 @@
                 entitlementDataQueryable, IDiamond.FacetCutAction.Add
             )
         );
-<<<<<<< HEAD
-      } else if (facetNameHash == keccak256(abi.encodePacked("Executor"))) {
-        executor = executorHelper.deploy(deployer);
-        addCut(executorHelper.makeCut(executor, IDiamond.FacetCutAction.Add));
-      }
-=======
         addCut(prepayHelper.makeCut(prepay, IDiamond.FacetCutAction.Add));
         addCut(referralsHelper.makeCut(referrals, IDiamond.FacetCutAction.Add));
         addCut(reviewHelper.makeCut(review, IDiamond.FacetCutAction.Add));
@@ -334,7 +190,6 @@
             init: multiInit,
             initData: abi.encodeWithSelector(MultiInit.multiInit.selector, _initAddresses, _initDatas)
         });
->>>>>>> 89dbe36f
     }
 
     function diamondInitParamsFromFacets(address deployer, string[] memory facets) public {
