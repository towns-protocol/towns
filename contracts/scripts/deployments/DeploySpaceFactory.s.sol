--- conflicted
+++ resolved
@@ -134,17 +134,9 @@
     walletLink = walletLinkHelper.deploy();
     proxyManager = proxyManagerHelper.deploy();
 
-<<<<<<< HEAD
-    vm.startBroadcast(deployer);
-    pausable = address(new PausableFacet());
-    platformReqs = address(new PlatformRequirementsFacet());
-    prepay = address(new PrepayFacet());
-    vm.stopBroadcast();
-=======
     pausable = pausableHelper.deploy();
     platformReqs = platformReqsHelper.deploy();
     prepay = prepayHelper.deploy();
->>>>>>> 47aff939
 
     addFacet(
       diamondCutHelper.makeCut(diamondCut, IDiamond.FacetCutAction.Add),
