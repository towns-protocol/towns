# Relies on a rejected PL event which will never be accepted into the DAG

# Caused by <https://github.com/matrix-org/sytest/pull/911>

Outbound federation requests missing prev_events and then asks for /state_ids and resolves the state

# We don't implement lazy membership loading yet

The only membership state included in a gapped incremental sync is for senders in the timeline

# Blacklisted out of flakiness after #1479

Invited user can reject local invite after originator leaves
Invited user can reject invite for empty room
If user leaves room, remote user changes device and rejoins we see update in /sync and /keys/changes

# Blacklisted due to flakiness

Forgotten room messages cannot be paginated

# Blacklisted due to flakiness after #1774

Local device key changes get to remote servers with correct prev_id

# Flakey

Local device key changes appear in /keys/changes

# we don't support groups

Remove group category
Remove group role

# Flakey

AS-ghosted users can use rooms themselves
AS-ghosted users can use rooms via AS
Events in rooms with AS-hosted room aliases are sent to AS server
Inviting an AS-hosted user asks the AS server
Accesing an AS-hosted room alias asks the AS server

# Flakey, need additional investigation

Messages that notify from another user increment notification_count
Messages that highlight from another user increment unread highlight count
Notifications can be viewed with GET /notifications

# More flakey

If remote user leaves room we no longer receive device updates
<<<<<<< HEAD

# User sees their own presence in a sync

# Inbound /v1/send_join rejects joins from other servers

# Some changes regressed this test. Disabling for now while investigating

=======
>>>>>>> a80f66b5
Guest users can join guest_access rooms<|MERGE_RESOLUTION|>--- conflicted
+++ resolved
@@ -48,14 +48,4 @@
 # More flakey
 
 If remote user leaves room we no longer receive device updates
-<<<<<<< HEAD
-
-# User sees their own presence in a sync
-
-# Inbound /v1/send_join rejects joins from other servers
-
-# Some changes regressed this test. Disabling for now while investigating
-
-=======
->>>>>>> a80f66b5
 Guest users can join guest_access rooms