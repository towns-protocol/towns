--- conflicted
+++ resolved
@@ -53,25 +53,6 @@
     exit 1
 fi
 
-<<<<<<< HEAD
-yarn workspace @river-build/docs spellcheck
-exit_status_spellcheck=$?
-
-if [ $exit_status_spellcheck -ne 0 ]; then
-    echo "yarn workspace @river-build/docs spellcheck failed."
-    exit 1
-fi
-
-yarn workspace @river-build/docs docs:broken-links
-exit_status_broken_links=$?
-
-if [ $exit_status_broken_links -ne 0 ]; then
-    echo "yarn workspace @river-build/docs docs:broken-links failed."
-    exit 1
-fi
-
-=======
->>>>>>> 1a6eea7f
 git add packages/docs/
 git commit -m "docs for version ${VERSION_PREFIX}"
 
