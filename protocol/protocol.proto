--- conflicted
+++ resolved
@@ -627,7 +627,6 @@
         Event event = 1; // event emitted by the tipping facet
         bytes toUserAddress = 2; // user that received funds
     }
-<<<<<<< HEAD
 
     message TokenTransfer {
         bytes address = 1;
@@ -638,7 +637,6 @@
         bool is_buy = 6;
     }
 
-=======
     message SpaceReview {
         enum Action {
             Add = 0;
@@ -654,17 +652,13 @@
         Action action = 2; // action that was taken (add, update, delete)
         Event event = 3; // event emitted by the space review facet
     }
->>>>>>> 7a45d5da
     // required fields
     BlockchainTransactionReceipt receipt = 1;
     // optional metadata to be verified by the node
     oneof content {
         Tip tip = 101;
-<<<<<<< HEAD
         TokenTransfer token_transfer = 102;
-=======
         SpaceReview space_review = 103;
->>>>>>> 7a45d5da
     }
 }
 
