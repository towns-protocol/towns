--- conflicted
+++ resolved
@@ -146,11 +146,7 @@
     int64 prev_snapshot_miniblock_num = 7;
 
     // hash of the snapshot.
-<<<<<<< HEAD
-    bytes snapshot_hash = 8;
-=======
     optional bytes snapshot_hash = 8;
->>>>>>> 9bcbe19f
 
     // stream payloads are required to have a content field
     oneof content {
