--- conflicted
+++ resolved
@@ -171,10 +171,7 @@
             bytes device_key = 2;
             bytes commit = 3;
             bytes group_info_with_external_key = 4;
-<<<<<<< HEAD
             int64 epoch = 5; // temp until we have node validation in place
-=======
->>>>>>> e995cc1f
         }
 
         // can be called automatically by the node when a user leaves
@@ -189,22 +186,11 @@
             bytes group_info_with_external_key = 3;
             KeyAnnouncement key_announcement = 4;
         }
-<<<<<<< HEAD
         
         // when a user has performed an ExternalJoin commit
         message KeyAnnouncement {
             bytes key = 1;
             uint64 epoch = 2;
-=======
-
-        // when a user has performed an ExternalJoin commit
-        message KeyAnnouncement {
-            message KeyAndEpoch {
-                bytes key = 1;
-                uint64 epoch = 2;
-            }
-            repeated KeyAndEpoch keys = 1;
->>>>>>> e995cc1f
         }
 
         oneof content {
@@ -217,20 +203,12 @@
     }
 
     message Snapshot {
-<<<<<<< HEAD
         
-=======
-
->>>>>>> e995cc1f
         message MlsGroup {
             message DeviceKeys {
                 repeated bytes device_keys = 1;
             }
-<<<<<<< HEAD
             
-=======
-
->>>>>>> e995cc1f
             bytes initial_group_info = 1;
             bytes latest_group_info = 2; // <- always latest (for now includes ratched tree)
             // bytes ratchet_tree = 3; // <- ratchet_tree + commits replayed
@@ -240,11 +218,8 @@
             // combine using ExternalCommitBuilder and commit_external themselves into the group
             map<string, DeviceKeys> device_keys = 6;
             repeated MlsPayload.ProposeLeave pending_leaves = 7;
-<<<<<<< HEAD
-
-            int64 current_epoch = 8; // temp until we have node validation in place
-=======
->>>>>>> e995cc1f
+
+            uint64 current_epoch = 8; // temp until we have node validation in place
         }
 
         message Member {
