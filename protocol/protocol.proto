syntax = "proto3";
package river;
option go_package = "github.com/river-build/river/core/node/protocol";

import "google/protobuf/timestamp.proto";
import "google/protobuf/empty.proto";


/** 
* Miniblock contains a list of events and the header event.
* Events must be in the same order as in the header, which is of type MiniblockHeader.
* Only signed data (Envelopes) should exist in this data structure.
*/
message Miniblock {
    repeated Envelope events = 1;
    Envelope header = 2;
}

/**
 * Envelope contains serialized event, and its hash and signature.
 * hash is used as event id. Subsequent events reference this event by hash.
 * event is a serialized StreamEvent
 */
message Envelope {
    /**
     * Hash of event.
     * While hash can be recalculated from the event, having it here explicitely
     * makes it easier to work with event.
     * For the event to be valid, must match hash of event field. 
     */
    bytes hash = 1;

    /**
     * Signature.
     * For the event to be valid, signature must match event.creator_address
     * or be signed by the address from evant.delegate_sig.
     */
    bytes signature = 2;

    bytes event = 3;
}

/**
* StreamEvent is a single event in the stream.
*/
message StreamEvent {
    /**
     * Address of the creator of the event.
     * For user - address of the user's wallet.
     * For server - address of the server's keypair in staking smart contract.
     *
     * For the event to be valid:
     * If delegate_sig is present, creator_address must match delegate_sig.
     * If delegate_sig is not present, creator_address must match event signature in the Envelope.
     */
    bytes creator_address = 1;

     /**
      * delegate_sig allows event to be signed by a delegate keypair 
      *
      * delegate_sig constains signature of the 
      * public key of the delegate keypair + the delegate_expirary_epoch_ms.
      * User's wallet is used to produce this signature.
      * 
      * If present, for the event to be valid:
      * 1. creator_address must match delegate_sig's signer public key
      * 2. delegate_sig should be signed as an Ethereum Signed Message (eip-191)
      *
      * Server nodes sign node-produced events with their own keypair and do not
      * need to use delegate_sig.
      */
    bytes delegate_sig = 2;
 
    /** Salt ensures that similar messages are not hashed to the same value. genId() from id.ts may be used. */
    bytes salt = 3;
 
    /** Hash of a preceding miniblock. Null for the inception event. Must be a recent miniblock */
    optional bytes prev_miniblock_hash = 4;
 
    /** CreatedAt is the time when the event was created.
    NOTE: this value is set by clients and is not reliable for anything other than displaying
    the value to the user. Never use this value to sort events from different users.  */
    int64 created_at_epoch_ms = 5;
    
    /** DelegateExpiry is the time when the delegate signature expires. */
    int64 delegate_expiry_epoch_ms = 6;

    /** Variable-type payload. 
      * Payloads should obey the following rules:
      * - payloads should have their own unique type
      * - each payload should have a oneof content field
      * - each payload, with the exception of miniblock header and member payloads
      *     should have an inception field inside the content oneof
      * - each payload should have a unique Inception type
      * - payloads can't violate previous type recursively to inception payload
    */
    oneof payload {
        MiniblockHeader miniblock_header = 100;
        MemberPayload member_payload = 101;
        SpacePayload space_payload = 102;
        ChannelPayload channel_payload = 103;
        UserPayload user_payload = 104;
        UserSettingsPayload user_settings_payload = 105;
        UserDeviceKeyPayload user_device_key_payload = 106;
        UserInboxPayload user_inbox_payload = 107;
        MediaPayload media_payload = 108;
        DmChannelPayload dm_channel_payload = 109;
        GdmChannelPayload gdm_channel_payload = 110;
    }
}

/** 
* MiniblockHeader is a special event that forms a block from set of the stream events.
* Hash of the serialized StreamEvent containing MiniblockHeader is used as a block hash.
*/
message MiniblockHeader {
    // Miniblock number.
    // 0 for genesis block.
    // Must be 1 greater than the previous block number.
    int64 miniblock_num = 1;

    // Hash of the previous block.
    bytes prev_miniblock_hash = 2;

    // Timestamp of the block.
    // Must be greater than the previous block timestamp.
    google.protobuf.Timestamp timestamp = 3;

    // Hashes of the events included in the block.
    repeated bytes event_hashes = 4;

    // Snapshot of the state at the end of the block.
    optional Snapshot snapshot = 5;

    // count of all events in the stream before this block
    int64 event_num_offset = 6;

    // pointer to block with previous snapshot
    int64 prev_snapshot_miniblock_num = 7;

    // stream payloads are required to have a content field
    oneof content {
        google.protobuf.Empty none = 100;
    }
}

/**
* MemberPayload
* can appear in any stream
*/
message MemberPayload {
    message Snapshot {
        message Member {
            bytes user_address = 1;
            int64 miniblock_num = 2;
            int64 event_num = 3;
            repeated KeySolicitation solicitations = 4;
            WrappedEncryptedData username = 5;
            WrappedEncryptedData display_name = 6;
            bytes ens_address = 7;
            Nft nft = 8;
        }
        
        repeated Member joined = 1;
        repeated SnappedPin pins = 2;
    }

    message Membership {
        MembershipOp op = 1;
        bytes user_address = 2;
        bytes initiator_address = 3;
        optional bytes stream_parent_id = 4;
    }
    
    message KeySolicitation {
        string device_key = 1; // requesters device_key
        string fallback_key = 2; // requesters fallback_key
        bool is_new_device = 3; // true if this is a new device, session_ids will be empty
        repeated string session_ids = 4; 
    }

    message KeyFulfillment {
        bytes user_address = 1;
        string device_key = 2;
        repeated string session_ids = 3; 
    }

    message Nft {
        int32 chain_id = 1;
        bytes contract_address = 2;
        bytes token_id = 3;
    }

    message SnappedPin {
        bytes creator_address = 1;
        Pin pin = 2;
    }

    message Pin { 
        bytes event_id = 1;
        StreamEvent event = 2;
    }

    message Unpin {
        bytes event_id = 1;
    }

    oneof content {
        Membership membership = 1;
        KeySolicitation key_solicitation = 2;
        KeyFulfillment key_fulfillment = 3;
        EncryptedData username = 4;
        EncryptedData display_name = 5;
        bytes ens_address = 6;
        Nft nft = 7;
        Pin pin = 8;
        Unpin unpin = 9;
    }
}

/**
* SpacePayload
*/
message SpacePayload {
    message Snapshot {
        // inception
        Inception inception = 1;
        // channels: sorted by channel_id
        repeated ChannelMetadata channels = 2;
        SnappedSpaceImage space_image = 3;
    }

    message SnappedSpaceImage {
        bytes creator_address = 1;
        EncryptedData data = 2;
    }
    
    message Inception {
        bytes stream_id = 1;
        StreamSettings settings = 2;
    }

    message ChannelSettings {
        bool autojoin = 1;
        bool hide_user_join_leave_events = 2;
    }

    message ChannelMetadata {
        reserved 4, 5;
        ChannelOp op = 1;
        bytes channel_id = 2;
        EventRef origin_event = 3;
        int64 updated_at_event_num = 6;
        ChannelSettings settings = 7;
    }

    message ChannelUpdate {
        reserved 4, 5;
        ChannelOp op = 1;
        bytes channel_id = 2;
        EventRef origin_event = 3;
        ChannelSettings settings = 6;
    }

    message UpdateChannelAutojoin {
        bytes channel_id = 1;
        bool autojoin = 2;
    }

    message UpdateChannelHideUserJoinLeaveEvents {
        bytes channel_id = 1;
        bool hide_user_join_leave_events = 2;
    }

    oneof content {
        Inception inception = 1;
        ChannelUpdate channel = 2;
<<<<<<< HEAD
        UpdateChannelAutojoin update_channel_autojoin = 3;
        UpdateChannelHideUserJoinLeaveEvents update_channel_hide_user_join_leave_events = 4;
=======
        EncryptedData space_image = 3;
>>>>>>> 094bc406
    }
}

/** 
* ChannelPayload
*/
message ChannelPayload {
    message Snapshot {
        // inception
        Inception inception = 1;
    }
    
    message Inception {
        reserved 4, 6;
        bytes stream_id = 1;
        bytes space_id = 3;
        StreamSettings settings = 5;
        SpacePayload.ChannelSettings channel_settings = 7;
    }

    message Redaction {
        bytes event_id = 1;
    }

    oneof content {
        Inception inception = 1;
        EncryptedData message = 2;
        Redaction redaction = 3;
    }
}

/**
* DmChannelPayload
*/
message DmChannelPayload {
    message Snapshot {
        Inception inception = 1;
    }

    message Inception {
        bytes stream_id = 1;
        bytes first_party_address = 2;
        bytes second_party_address = 3;
        StreamSettings settings = 4;
    }

    oneof content {
        Inception inception = 1;
        EncryptedData message = 3;
    }
}

/**
* GdmChannelPayload
*/
message GdmChannelPayload {
    message Snapshot {
        Inception inception = 1;
        WrappedEncryptedData channel_properties = 2;
    }

    message Inception {
        bytes stream_id = 1;
        EncryptedData channel_properties = 2;
        StreamSettings settings = 3;
    }

    oneof content {
        Inception inception = 1;
        EncryptedData message = 2;
        EncryptedData channel_properties = 3;
    }
}

/**
* UserPayload
*/
message UserPayload {
    message Snapshot {
        // inception
        Inception inception = 1;
        // memberships, sorted by stream_id
        repeated UserMembership memberships = 2;
    }

    message Inception {
        bytes stream_id = 1;
        StreamSettings settings = 2;
    }
    
    // update own membership
    message UserMembership {
        bytes stream_id = 1;
        MembershipOp op = 2;
        optional bytes inviter = 3;
        optional bytes stream_parent_id = 4;
    }

    // update someone else's membership
    message UserMembershipAction {
        bytes stream_id = 1;
        bytes user_id = 2; 
        MembershipOp op = 3;
        optional bytes stream_parent_id = 4;
    }

    oneof content {
        Inception inception = 1;
        UserMembership user_membership = 2;
        UserMembershipAction user_membership_action = 3;
    }
}

/**
* UserInboxPayload
* messages to a user encrypted per deviceId
*/
message UserInboxPayload {
    message Snapshot {
        message DeviceSummary {
            /**
            * UpperBound = latest to device event sent from other client per deviceKey
            * LowerBound = latest ack sent by stream owner per deviceKey
            * on ack, if UpperBound <= LowerBound then delete this deviceKey entry from the record
            * on ack or new session, if any device’s lower bound < N generations ago, delete the deviceKey entry from the record
            */
            int64 lower_bound = 1;
            int64 upper_bound = 2;
        }

        Inception inception = 1;
        // deviceKey: miniblockNum that the ack was snapshotted
        map<string, DeviceSummary> device_summary = 2;
    }

    message Inception {
        bytes stream_id = 1;
        StreamSettings settings = 2;
    }

    message GroupEncryptionSessions {
        bytes stream_id = 1;
        string sender_key = 2;
        repeated string session_ids = 3;
        // deviceKey: per device ciphertext of encrypted session keys that match session_ids 
        map<string, string> ciphertexts = 4;
    }

    message Ack {
        string device_key = 1;
        int64 miniblock_num = 2;
    }

    oneof content {
        Inception inception = 1;
        Ack ack = 2;
        GroupEncryptionSessions group_encryption_sessions = 3;
        
    }
}

/**
* UserSettingsPayload
*/
message UserSettingsPayload {
    message Snapshot {
         // for a specific blocked user, there might be multiple block or unblock events
        message UserBlocks {
            message Block {
                bool is_blocked = 1;
                int64 event_num = 2;
            }
            bytes user_id = 1;
            repeated Block blocks = 2;
        
        }
        // inception
        Inception inception = 1;
        // fullyReadMarkers: sorted by stream_id
        repeated FullyReadMarkers fully_read_markers = 2;
        repeated UserBlocks user_blocks_list = 3;
    }

    message Inception {
        bytes stream_id = 1;
        StreamSettings settings = 2;
    }

    message MarkerContent {
        string data = 1;
    }

    message FullyReadMarkers {
        bytes stream_id = 1;
        MarkerContent content = 2;
    }

    message UserBlock {
        bytes user_id = 1;
        bool is_blocked = 2;
        int64 event_num = 3;
    }

    oneof content {
        Inception inception = 1;
        FullyReadMarkers fully_read_markers = 2;
        UserBlock user_block = 3;
    }
}

/**
* UserDeviceKeyPayload
*/
message UserDeviceKeyPayload {
    message Snapshot {
        // inception
        Inception inception = 1;
        // device keys for this user, unique by device_key, capped at N, most recent last
        repeated EncryptionDevice encryption_devices = 2;
    }

    message Inception {
        bytes stream_id = 1;
        StreamSettings settings = 2;
    }

    message EncryptionDevice {
        string device_key = 1;
        string fallback_key = 2;
    }

    oneof content {
        Inception inception = 1;
        EncryptionDevice encryption_device = 2;
    }
}

/**
* MediaPayload
*/
message MediaPayload {
    message Snapshot {
        Inception inception = 1;
    }
    
    message Inception {
        bytes stream_id = 1;
        optional bytes channel_id = 2;
        int32 chunk_count = 3;
        StreamSettings settings = 4;
        optional bytes space_id = 5;
        optional bytes user_id = 6;
    }

    message Chunk {
        bytes data = 1;
        int32 chunk_index = 2;
    }

    oneof content {
        Inception inception = 1;
        Chunk chunk = 2;
    }
}

/**
* Snapshot contains a summary of all state events up to the most recent miniblock
*/
message Snapshot {
    
    MemberPayload.Snapshot members = 1;
    int32 snapshot_version = 2;
    
    // Snapshot data specific for each stream type.
    oneof content {
        SpacePayload.Snapshot space_content = 101;
        ChannelPayload.Snapshot channel_content = 102;
        UserPayload.Snapshot user_content = 103;
        UserSettingsPayload.Snapshot user_settings_content = 104;
        UserDeviceKeyPayload.Snapshot user_device_key_content = 105;
        MediaPayload.Snapshot media_content = 106;
        DmChannelPayload.Snapshot dm_channel_content = 107;
        GdmChannelPayload.Snapshot gdm_channel_content = 108;
        UserInboxPayload.Snapshot user_inbox_content = 109;
    }
}

/**
 * Derived event is produces by server when there should be additional event to compliment
 * received event. For example, when user joins a space through event in the space stream, server will produce a derived event
 * in a user stream to indicate that user joined a particual space.
 *
 * EventRef is used to reference the event that caused the derived event to be produced.
 */
message EventRef {
    bytes stream_id = 1;
    bytes hash = 2;
    bytes signature = 3;
}

/**
 * StreamSettings is a part of inception payload for each stream type.
 */
message StreamSettings {
    // Test setting for testing with manual miniblock creation through Info debug request. 
    bool disable_miniblock_creation = 1;
}

/**
 * EncryptedData
 */
message EncryptedData {
    /**
    * Ciphertext of the encryption envelope.
    */
    string ciphertext = 1;
    /**
    * Encryption algorithm  used to encrypt this event.
    */
    string algorithm = 2;
    /**
    * Sender device public key identifying the sender's device.
    */
    string sender_key = 3;
    /**
    * The ID of the session used to encrypt the message.
    */
    string session_id = 4;

    /**
    * Optional checksum of the cleartext data.
    */
    optional string checksum = 5;

    /**
    * Optional reference to parent event ID
    */
    optional string ref_event_id = 6;

}

message WrappedEncryptedData {
    EncryptedData data = 1;
    int64 event_num = 2;
    bytes event_hash = 3;
}

message SyncCookie  {
    bytes node_address = 1;
    bytes stream_id = 2;
    int64 minipool_gen = 3;
    int64 minipool_slot = 4;
    bytes prev_miniblock_hash = 5;
}

message StreamAndCookie {
    repeated Envelope events = 1;
    SyncCookie next_sync_cookie = 2;
    // if non-empty, contains all blocks since the latest snapshot, miniblocks[0].header is the latest snapshot
    repeated Miniblock miniblocks = 3;
    bool sync_reset = 4;
}

message GetStreamExRequest {
    bytes stream_id = 1;
}

message Minipool {
    repeated Envelope events = 1;
}

// GetStreamExResponse is a stream of raw data that represents the current state of the requested stream.
// These responses represent streams that are not expected to change once finalized, and have a optimized code path
// for retrieval. Response may potentially be very large, and are streamed back to the client. The client is expected
// to martial the raw data back into protobuf messages.
message GetStreamExResponse {
    oneof data {
        Miniblock miniblock = 1;
        Minipool minipool = 2;
    }
}

message CreateStreamRequest {
    repeated Envelope events = 1;
    bytes stream_id = 2; // stream_id should match the stream_id in the inception payload of the first event
    map<string, bytes> metadata = 3;
 }

message CreateStreamResponse {
    // all events in current minipool and cookie allowing to sync from the end of the stream
    StreamAndCookie stream = 1;
}

message GetStreamRequest {
    bytes stream_id = 1;
    // if optional is true and stream doesn't exist, response will be a nil stream instead of ERROR NOT_FOUND
    bool optional = 2;
}

message GetStreamResponse {
    // all events in current minipool and cookie allowing to sync from the end of the stream
    StreamAndCookie stream = 1;
}

message GetMiniblocksRequest {
    bytes stream_id = 1;
    int64 fromInclusive = 2;
    int64 toExclusive = 3;
}

message GetMiniblocksResponse {
    repeated Miniblock miniblocks = 1;
    // terminus: true if there are no more blocks to fetch because they've been garbage collected, or you've reached block 0
    bool terminus = 2;
}

message GetLastMiniblockHashRequest {
    bytes stream_id = 1;
}

message GetLastMiniblockHashResponse {
    bytes hash = 1;
    int64 miniblock_num = 2;
}

message AddEventRequest {
    bytes stream_id = 1;
    Envelope event = 2;
    bool optional = 3; // if true, response will contain non nil error if event didn't pass validation
}

message AddEventResponse {
    message Error {
        Err code = 1;
        string msg = 2;
        repeated string funcs = 3;
    }
    Error error = 1; // only set if AddEventRequest.optional is true
}

// SyncStreamsRequest is a request to start a streams sync session.
message SyncStreamsRequest {
    // sync_pos is the list of streams and positions in those streams to receive updates from.
    repeated SyncCookie sync_pos = 1;
}

// SyncStreamsResponse is a stream of updates that the client receives for streams it subscribed to within a streams
// sync session.
message SyncStreamsResponse {
    // sync_id is the id of the sync session.
    string sync_id = 1;
    // sync_op marks the type of update.
    SyncOp sync_op = 2;
    // stream indicates an update of a stream.
    // only set when sync_op = SYNC_UPDATE
    StreamAndCookie stream = 3;
    // pong_nonce is returned after a ping request was made to the sync session through PingSync.
    // Set with the ping value from the PingSync request when sync_op = SYNC_PONG
    string pong_nonce = 4;
    // stream_id is set when sync_op = SYNC_DOWN and indicates it will not receive updates anymore for this stream.
    // If the client is still is interested in updates for this stream it must re-add the stream to the sync session.
    bytes stream_id = 5;
}

// AddStreamToSyncRequest is a request to add a stream to an existing streams sync session.
message AddStreamToSyncRequest {
    // sync_id is the id of the sync session.
    string sync_id = 1;
    // sync_pos identifies the stream and position in the stream to receive updates from.
    SyncCookie sync_pos = 2;
}

message AddStreamToSyncResponse {}

// RemoveStreamFromSyncRequest stops the client to receive updates from this stream in the sync session.
// Note that due to buffering in the stream it is possible still receives several updates for this stream after it was
// removed.
message RemoveStreamFromSyncRequest {
    string sync_id = 1;
    bytes stream_id = 2;
}

message RemoveStreamFromSyncResponse {}

// CancelSyncRequest cancels the sync session.
message CancelSyncRequest {
    // sync_id is the unique id of the sync session.
    string sync_id = 1;
}

message CancelSyncResponse {}

// PingSyncRequest is a request to receive a pong in the sync session stream.
message PingSyncRequest {
    // sync_id is the unique id of the sync session.
    string sync_id = 1;
    // nonce is the pong to return in the sync session stream.
    string nonce = 2;
}

message PingSyncResponse {}

message InfoRequest {
    repeated string debug = 1;
}

message InfoResponse {
    string graffiti = 1;
    google.protobuf.Timestamp start_time = 2;
    string version = 3;
}

service StreamService {
    rpc CreateStream(CreateStreamRequest) returns (CreateStreamResponse);
    rpc GetStream(GetStreamRequest) returns (GetStreamResponse);
    rpc GetStreamEx(GetStreamExRequest) returns (stream GetStreamExResponse);
    rpc GetMiniblocks(GetMiniblocksRequest) returns (GetMiniblocksResponse);
    rpc GetLastMiniblockHash(GetLastMiniblockHashRequest) returns (GetLastMiniblockHashResponse);
    rpc AddEvent(AddEventRequest) returns (AddEventResponse);
    rpc SyncStreams(SyncStreamsRequest) returns (stream SyncStreamsResponse);
    rpc AddStreamToSync(AddStreamToSyncRequest) returns (AddStreamToSyncResponse);
    rpc CancelSync(CancelSyncRequest) returns (CancelSyncResponse);
    rpc RemoveStreamFromSync(RemoveStreamFromSyncRequest) returns (RemoveStreamFromSyncResponse);
    rpc Info(InfoRequest) returns (InfoResponse);
    rpc PingSync(PingSyncRequest) returns (PingSyncResponse);
}

enum SyncOp {
    SYNC_UNSPECIFIED = 0;
    SYNC_NEW = 1; // new sync
    SYNC_CLOSE = 2; // close the sync
    SYNC_UPDATE = 3; // update from server
    SYNC_PONG = 4; // respond to the ping message from the client.
    SYNC_DOWN = 5; // indication that stream updates could (temporarily) not be provided
}

enum MembershipOp {
    SO_UNSPECIFIED = 0;
    SO_INVITE = 1;
    SO_JOIN = 2;
    SO_LEAVE = 3;
}

enum ChannelOp {
    CO_UNSPECIFIED = 0;
    CO_CREATED = 1;
    CO_DELETED = 2;
    CO_UPDATED = 4;
}

// Codes from 1 to 16 match gRPC/Connect codes.
enum Err {
    ERR_UNSPECIFIED = 0;

    // Canceled indicates that the operation was canceled, typically by the
	// caller.
    CANCELED = 1;

	// Unknown indicates that the operation failed for an unknown reason.
	UNKNOWN = 2;

	// InvalidArgument indicates that client supplied an invalid argument.
	INVALID_ARGUMENT  = 3;

	// DeadlineExceeded indicates that deadline expired before the operation
	// could complete.
	DEADLINE_EXCEEDED  = 4;

	// NotFound indicates that some requested entity (for example, a file or
	// directory) was not found.
	NOT_FOUND  = 5;

	// AlreadyExists indicates that client attempted to create an entity (for
	// example, a file or directory) that already exists.
	ALREADY_EXISTS  = 6;

	// PermissionDenied indicates that the caller doesn't have permission to
	// execute the specified operation.
	PERMISSION_DENIED  = 7;

	// ResourceExhausted indicates that some resource has been exhausted. For
	// example, a per-user quota may be exhausted or the entire file system may
	// be full.
	RESOURCE_EXHAUSTED  = 8;

	// FailedPrecondition indicates that the system is not in a state
	// required for the operation's execution.
	FAILED_PRECONDITION  = 9;

	// Aborted indicates that operation was aborted by the system, usually
	// because of a concurrency issue such as a sequencer check failure or
	// transaction abort.
	ABORTED  = 10;

	// OutOfRange indicates that the operation was attempted past the valid
	// range (for example, seeking past end-of-file).
	OUT_OF_RANGE = 11;

	// Unimplemented indicates that the operation isn't implemented,
	// supported, or enabled in this service.
	UNIMPLEMENTED = 12;

	// Internal indicates that some invariants expected by the underlying
	// system have been broken. This code is reserved for serious errors.
	INTERNAL = 13;

	// Unavailable indicates that the service is currently unavailable. This
	// is usually temporary, so clients can back off and retry idempotent
	// operations.
	UNAVAILABLE = 14;

	// DataLoss indicates that the operation has resulted in unrecoverable
	// data loss or corruption.
	DATA_LOSS = 15;

	// Unauthenticated indicates that the request does not have valid
	// authentication credentials for the operation.
	UNAUTHENTICATED = 16;

    DEBUG_ERROR = 17;
    BAD_STREAM_ID = 18;
    BAD_STREAM_CREATION_PARAMS = 19;
    INTERNAL_ERROR_SWITCH = 20;
    BAD_EVENT_ID = 21;
    BAD_EVENT_SIGNATURE = 22;
    BAD_HASH_FORMAT = 23;
    BAD_PREV_MINIBLOCK_HASH = 24;
    NO_EVENT_SPECIFIED = 25;
    BAD_EVENT = 26;
    USER_CANT_POST = 27;
    STREAM_BAD_HASHES = 28;
    STREAM_EMPTY = 29;
    STREAM_BAD_EVENT = 30;
    BAD_DELEGATE_SIG = 31;
    BAD_PUBLIC_KEY = 32;
    BAD_PAYLOAD = 33;
    BAD_HEX_STRING = 34;
    BAD_EVENT_HASH = 35;
    BAD_SYNC_COOKIE = 36;
    DUPLICATE_EVENT = 37;
    BAD_BLOCK = 38;
    STREAM_NO_INCEPTION_EVENT = 39;
    BAD_BLOCK_NUMBER = 40;
    BAD_MINIPOOL_SLOT = 41;
    BAD_CREATOR_ADDRESS = 42;
    STALE_DELEGATE = 43;
    BAD_LINK_WALLET_BAD_SIGNATURE = 44;
    BAD_ROOT_KEY_ID = 45;
    UNKNOWN_NODE = 46;
    DB_OPERATION_FAILURE = 47;
    MINIBLOCKS_STORAGE_FAILURE = 48;
    BAD_ADDRESS = 49;
    BUFFER_FULL = 50;
    BAD_CONFIG = 51;
    BAD_CONTRACT = 52;
    CANNOT_CONNECT = 53;
    CANNOT_GET_LINKED_WALLETS = 54;
    CANNOT_CHECK_ENTITLEMENTS = 55;
    CANNOT_CALL_CONTRACT = 56;
    SPACE_DISABLED = 57;
    CHANNEL_DISABLED = 58;
    WRONG_STREAM_TYPE = 59;
    MINIPOOL_MISSING_EVENTS = 60;
    STREAM_LAST_BLOCK_MISMATCH = 61;
    DOWNSTREAM_NETWORK_ERROR = 62;
}<|MERGE_RESOLUTION|>--- conflicted
+++ resolved
@@ -275,12 +275,9 @@
     oneof content {
         Inception inception = 1;
         ChannelUpdate channel = 2;
-<<<<<<< HEAD
-        UpdateChannelAutojoin update_channel_autojoin = 3;
-        UpdateChannelHideUserJoinLeaveEvents update_channel_hide_user_join_leave_events = 4;
-=======
         EncryptedData space_image = 3;
->>>>>>> 094bc406
+        UpdateChannelAutojoin update_channel_autojoin = 4;
+        UpdateChannelHideUserJoinLeaveEvents update_channel_hide_user_join_leave_events = 5;
     }
 }
 
