--- conflicted
+++ resolved
@@ -1367,16 +1367,13 @@
         string request_id = 1;
         repeated Component components = 2;
     }
-<<<<<<< HEAD
 
     message Transaction {
         string request_id = 1;
         string tx_hash = 2;
     }
 
-=======
     bytes salt = 1;
->>>>>>> d6b948e6
     oneof content {
         Signature signature = 101;
         Form form = 102;
