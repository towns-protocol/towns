syntax = "proto3";
package river;
option go_package = "github.com/towns-protocol/towns/core/node/protocol";

import "google/protobuf/any.proto";
import "google/protobuf/empty.proto";
import "google/protobuf/timestamp.proto";

/** 
* Miniblock contains a list of events and the header event.
* Events must be in the same order as in the header, which is of type MiniblockHeader.
* Only signed data (Envelopes) should exist in this data structure.
*/
message Miniblock {
    repeated Envelope events = 1;
    Envelope header = 2;

    /**
     * Partial indicates that this is the copy of miniblock with some events omitted.
     * If GetMiniblocks was used with the filter, and some events were omitted,
     * then partial will be true.
    */
    bool partial = 3;
}

/**
 * Envelope contains serialized event, and its hash and signature.
 * hash is used as event id. Subsequent events reference this event by hash.
 * event is a serialized StreamEvent
 */
message Envelope {
    /**
     * Hash of event.
     * While hash can be recalculated from the event, having it here explicitly
     * makes it easier to work with event.
     * For the event to be valid, must match hash of event field. 
     */
    bytes hash = 1;

    /**
     * Signature.
     * For the event to be valid, signature must match event.creator_address
     * or be signed by the address from event.delegate_sig.
     */
    bytes signature = 2;

    bytes event = 3;
}

/**
* StreamEvent is a single event in the stream.
*/
message StreamEvent {
    /**
     * Address of the creator of the event.
     * For user - address of the user's wallet.
     * For server - address of the server's keypair in staking smart contract.
     *
     * For the event to be valid:
     * If delegate_sig is present, creator_address must match delegate_sig.
     * If delegate_sig is not present, creator_address must match event signature in the Envelope.
     */
    bytes creator_address = 1;

     /**
      * delegate_sig allows event to be signed by a delegate keypair 
      *
      * delegate_sig constains signature of the 
      * public key of the delegate keypair + the delegate_expiry_epoch_ms.
      * User's wallet is used to produce this signature.
      * 
      * If present, for the event to be valid:
      * 1. creator_address must match delegate_sig's signer public key
      * 2. delegate_sig should be signed as an Ethereum Signed Message (eip-191)
      *
      * Server nodes sign node-produced events with their own keypair and do not
      * need to use delegate_sig.
      */
    bytes delegate_sig = 2;
 
    /** Salt ensures that similar messages are not hashed to the same value. genId() from id.ts may be used. */
    bytes salt = 3;
 
    /** Hash of a preceding miniblock. Null for the inception event. Must be a recent miniblock */
    optional bytes prev_miniblock_hash = 4;
 
    /** CreatedAt is the time when the event was created.
    NOTE: this value is set by clients and is not reliable for anything other than displaying
    the value to the user. Never use this value to sort events from different users.  */
    int64 created_at_epoch_ms = 5;
    
    /** DelegateExpiry is the time when the delegate signature expires. */
    int64 delegate_expiry_epoch_ms = 6;

    /** Tags are optional, used for external systems to deliver notifications. */
    Tags tags = 7;

    /** prev_miniblock_num contains miniblock number for prev_miniblock_hash. */
    optional int64 prev_miniblock_num = 8;

    /** Set to true when there is no need to save the event. */
    bool ephemeral = 9;

    /** Variable-type payload. 
      * Payloads should obey the following rules:
      * - payloads should have their own unique type
      * - each payload should have a oneof content field
      * - each payload, with the exception of miniblock header and member payloads
      *     should have an inception field inside the content oneof
      * - each payload should have a unique Inception type
      * - payloads can't violate previous type recursively to inception payload
    */
    oneof payload {
        MiniblockHeader miniblock_header = 100;
        MemberPayload member_payload = 101;
        SpacePayload space_payload = 102;
        ChannelPayload channel_payload = 103;
        UserPayload user_payload = 104;
        UserSettingsPayload user_settings_payload = 105;
        UserMetadataPayload user_metadata_payload = 106;
        UserInboxPayload user_inbox_payload = 107;
        MediaPayload media_payload = 108;
        DmChannelPayload dm_channel_payload = 109;
        GdmChannelPayload gdm_channel_payload = 110;
        MetadataPayload metadata_payload = 111;
    }
}

/** 
* MiniblockHeader is a special event that forms a block from set of the stream events.
* Hash of the serialized StreamEvent containing MiniblockHeader is used as a block hash.
*/
message MiniblockHeader {
    // Miniblock number.
    // 0 for genesis block.
    // Must be 1 greater than the previous block number.
    int64 miniblock_num = 1;

    // Hash of the previous block.
    bytes prev_miniblock_hash = 2;

    // Timestamp of the block.
    // Must be greater than the previous block timestamp.
    google.protobuf.Timestamp timestamp = 3;

    // Hashes of the events included in the block.
    repeated bytes event_hashes = 4;

    // Snapshot of the state at the end of the block.
    optional Snapshot snapshot = 5;

    // count of all events in the stream before this block
    int64 event_num_offset = 6;

    // pointer to block with previous snapshot
    int64 prev_snapshot_miniblock_num = 7;

    // hash of the snapshot.
    optional bytes snapshot_hash = 8;

    // hashes of events that were rejected from the block
    repeated bytes rejected_event_hashes = 9;

    // stream payloads are required to have a content field
    oneof content {
        google.protobuf.Empty none = 100;
    }
}

/**
* MemberPayload
* can appear in any stream
*/
message MemberPayload {
    message Snapshot {
        message Member {
            bytes user_address = 1;
            int64 miniblock_num = 2;
            int64 event_num = 3;
            repeated KeySolicitation solicitations = 4;
            WrappedEncryptedData username = 5;
            WrappedEncryptedData display_name = 6;
            bytes ens_address = 7;
            Nft nft = 8;    
            map<string, uint64> tips_sent = 9; // tips sent by this user: map<currency, amount>
            map<string, uint64> tips_received = 10; // tips received by this user: map<currency, amount>
            map<string, uint64> tips_sent_count = 11; // total tips sent by this user: map<currency, amount>
            map<string, uint64> tips_received_count = 12; // total tips received by this user: map<currency, amount>
            optional bytes app_address = 13;
        }
        
        repeated Member joined = 1;
        repeated SnappedPin pins = 2;
        reserved 3;
        EncryptionAlgorithm encryption_algorithm = 4;
        // tips sent in this stream: map<currency, amount>
        map<string, uint64> tips = 5;
        map<string, uint64> tips_count = 6;
    }

    message Membership {
        MembershipOp op = 1;
        bytes user_address = 2;
        bytes initiator_address = 3;
        optional bytes stream_parent_id = 4;
        MembershipReason reason = 5;
        // app_address is defined as the contract address of the app associated with this
        // userId. It applies, for example, if the user is an app client.
        optional bytes app_address = 6;
    }
    
    message KeySolicitation {
        string device_key = 1; // requesters device_key
        string fallback_key = 2; // requesters fallback_key
        bool is_new_device = 3; // true if this is a new device, session_ids will be empty
        repeated string session_ids = 4; 
    }

    message KeyFulfillment {
        bytes user_address = 1;
        string device_key = 2;
        repeated string session_ids = 3; 
    }

    message Nft {
        int32 chain_id = 1;
        bytes contract_address = 2;
        bytes token_id = 3;
    }

    message SnappedPin {
        bytes creator_address = 1;
        Pin pin = 2;
    }

    message Pin { 
        bytes event_id = 1;
        StreamEvent event = 2;
    }

    message Unpin {
        bytes event_id = 1;
    }

    message EncryptionAlgorithm {
        optional string algorithm = 1;
    }

    message MemberBlockchainTransaction {
        BlockchainTransaction transaction = 1;
        bytes from_user_address = 2;
    }

    oneof content {
        Membership membership = 1;
        KeySolicitation key_solicitation = 2;
        KeyFulfillment key_fulfillment = 3;
        EncryptedData username = 4;
        EncryptedData display_name = 5;
        bytes ens_address = 6;
        Nft nft = 7;
        Pin pin = 8;
        Unpin unpin = 9;
        MemberBlockchainTransaction member_blockchain_transaction = 11;
        EncryptionAlgorithm encryption_algorithm = 12;
    }
    reserved 10;
}

/**
* SpacePayload
*/
message SpacePayload {
    message Snapshot {
        // inception
        Inception inception = 1;
        // channels: sorted by channel_id
        repeated ChannelMetadata channels = 2;
        SnappedSpaceImage space_image = 3;
    }

    message SnappedSpaceImage {
        bytes creator_address = 1;
        EncryptedData data = 2;
        int64 event_num = 3;
        bytes event_hash = 4;
    }
    
    message Inception {
        bytes stream_id = 1;
        StreamSettings settings = 2;
    }

    message ChannelSettings {
        bool autojoin = 1;
        bool hide_user_join_leave_events = 2;
    }

    message ChannelMetadata {
        reserved 4, 5;
        ChannelOp op = 1;
        bytes channel_id = 2;
        EventRef origin_event = 3;
        int64 updated_at_event_num = 6;
        ChannelSettings settings = 7;
    }

    message ChannelUpdate {
        reserved 4, 5;
        ChannelOp op = 1;
        bytes channel_id = 2;
        EventRef origin_event = 3;
        ChannelSettings settings = 6;
    }

    message UpdateChannelAutojoin {
        bytes channel_id = 1;
        bool autojoin = 2;
    }

    message UpdateChannelHideUserJoinLeaveEvents {
        bytes channel_id = 1;
        bool hide_user_join_leave_events = 2;
    }

    oneof content {
        Inception inception = 1;
        ChannelUpdate channel = 2;
        EncryptedData space_image = 3;
        UpdateChannelAutojoin update_channel_autojoin = 4;
        UpdateChannelHideUserJoinLeaveEvents update_channel_hide_user_join_leave_events = 5;
    }
}

/** 
* ChannelPayload
*/
message ChannelPayload {
    message Snapshot {
        // inception
        Inception inception = 1;
    }
    
    message Inception {
        reserved 4, 6;
        bytes stream_id = 1;
        bytes space_id = 3;
        StreamSettings settings = 5;
        SpacePayload.ChannelSettings channel_settings = 7;
    }

    message Redaction {
        bytes event_id = 1;
    }

    oneof content {
        Inception inception = 1;
        EncryptedData message = 2;
        Redaction redaction = 3;
        google.protobuf.Any custom = 4;
        InteractionRequest interaction_request = 5;
        InteractionResponse interaction_response = 6; 
    }
}

/**
* DmChannelPayload
*/
message DmChannelPayload {
    message Snapshot {
        Inception inception = 1;
    }

    message Inception {
        bytes stream_id = 1;
        bytes first_party_address = 2;
        bytes second_party_address = 3;
        StreamSettings settings = 4;
    }

    oneof content {
        Inception inception = 1;
        EncryptedData message = 3;
        google.protobuf.Any custom = 4;
    }
}

/**
* GdmChannelPayload
*/
message GdmChannelPayload {
    message Snapshot {
        Inception inception = 1;
        WrappedEncryptedData channel_properties = 2;
    }

    message Inception {
        bytes stream_id = 1;
        EncryptedData channel_properties = 2;
        StreamSettings settings = 3;
    }

    oneof content {
        Inception inception = 1;
        EncryptedData message = 2;
        EncryptedData channel_properties = 3;
        google.protobuf.Any custom = 4;
    }
}

/**
* UserPayload
* A potentially large stream that contains all of a users memberships and is the entrypoint for 
* many user interactions. For example, to join a space, the user posts a UserMembership event to this stream.
* It is meant to be downloaded once by the user and updated via delta updates over sync.
*/
message UserPayload {
    message Snapshot {
        // inception
        Inception inception = 1;
        // memberships, sorted by stream_id
        repeated UserMembership memberships = 2;
        // tips sent by this user: map<currency, amount>
        map<string, uint64> tips_sent = 3;
        // tips received by this user: map<currency, amount>
        map<string, uint64> tips_received = 4;
        // total tips sent by this user: map<currency, amount>
        map<string, uint64> tips_sent_count = 5;
        // total tips received by this user: map<currency, amount>
        map<string, uint64> tips_received_count = 6;
    }

    message Inception {
        bytes stream_id = 1;
        StreamSettings settings = 2;
        // app_address is defined as the contract address of the app associated with this
        // userId. It only applies if the user is a bot.
        optional bytes app_address = 3;
    }
    
    // update own membership
    message UserMembership {
        bytes stream_id = 1;
        MembershipOp op = 2;
        optional bytes inviter = 3;
        optional bytes stream_parent_id = 4;
        optional MembershipReason reason = 5;
    }

    // update someone else's membership
    message UserMembershipAction {
        bytes stream_id = 1;
        bytes user_id = 2; 
        MembershipOp op = 3;
        optional bytes stream_parent_id = 4;
        optional MembershipReason reason = 5;
    }

    // derived event, only send from nodes
    message ReceivedBlockchainTransaction {
        BlockchainTransaction transaction = 1;
        bytes from_user_address = 2;
    }

    oneof content {
        Inception inception = 1;
        UserMembership user_membership = 2;
        UserMembershipAction user_membership_action = 3;
        BlockchainTransaction blockchain_transaction = 4; // added by user
        ReceivedBlockchainTransaction received_blockchain_transaction = 5; // added by nodes
    }
}

/**
* UserInboxPayload
* messages to a user encrypted per deviceId
* This is a write heavy stream. Anything encrypted to a single user/device pair is sent to this stream.
* The snapshot keeps track of read markers for each of the user's devices so that the user can effeciently download all new events.
*/
message UserInboxPayload {
    message Snapshot {
        message DeviceSummary {
            /**
            * UpperBound = latest to device event sent from other client per deviceKey
            * LowerBound = latest ack sent by stream owner per deviceKey
            * on ack, if UpperBound <= LowerBound then delete this deviceKey entry from the record
            * on ack or new session, if any device’s lower bound < N generations ago, delete the deviceKey entry from the record
            */
            int64 lower_bound = 1;
            int64 upper_bound = 2;
        }

        Inception inception = 1;
        // deviceKey: miniblockNum that the ack was snapshotted
        map<string, DeviceSummary> device_summary = 2;
    }

    message Inception {
        bytes stream_id = 1;
        StreamSettings settings = 2;
        // app_address is defined as the contract address of the app associated with this
        // userId. It only applies if the user is a bot.
        optional bytes app_address = 3;
    }

    message GroupEncryptionSessions {
        bytes stream_id = 1;
        string sender_key = 2;
        repeated string session_ids = 3;
        // deviceKey: per device ciphertext of encrypted session keys that match session_ids 
        map<string, string> ciphertexts = 4;
        string algorithm = 5;
    }

    message Ack {
        string device_key = 1;
        int64 miniblock_num = 2;
    }

    oneof content {
        Inception inception = 1;
        Ack ack = 2;
        GroupEncryptionSessions group_encryption_sessions = 3;
    }
}

/**
* UserSettingsPayload
* blob storage for the user 
* written to and read by the user
*/
message UserSettingsPayload {
    message Snapshot {
         // for a specific blocked user, there might be multiple block or unblock events
        message UserBlocks {
            message Block {
                bool is_blocked = 1;
                int64 event_num = 2;
            }
            bytes user_id = 1;
            repeated Block blocks = 2;
        
        }
        // inception
        Inception inception = 1;
        // fullyReadMarkers: sorted by stream_id
        repeated FullyReadMarkers fully_read_markers = 2;
        repeated UserBlocks user_blocks_list = 3;
    }

    message Inception {
        bytes stream_id = 1;
        StreamSettings settings = 2;
        // app_address is defined as the contract address of the app associated with this
        // userId. It only applies if the user is a bot.
        optional bytes app_address = 3;
    }

    message MarkerContent {
        string data = 1;
    }

    message FullyReadMarkers {
        bytes stream_id = 1;
        MarkerContent content = 2;
    }

    message UserBlock {
        bytes user_id = 1;
        bool is_blocked = 2;
        int64 event_num = 3;
    }

    oneof content {
        Inception inception = 1;
        FullyReadMarkers fully_read_markers = 2;
        UserBlock user_block = 3;
    }
}

/**
* UserMetadataPayload
* A light stream containing the user's "public" data like public encryption keys and links to user profile info.
* Should remain small so that it can be quickly read by other users.
*/
message UserMetadataPayload {
    message Snapshot {
        // inception
        Inception inception = 1;
        // device keys for this user, unique by device_key, capped at N, most recent last
        repeated EncryptionDevice encryption_devices = 2;
        // user profile image
        WrappedEncryptedData profile_image = 3;
        // user bio
        WrappedEncryptedData bio = 4;
    }

    message Inception {
        bytes stream_id = 1;
        StreamSettings settings = 2;
        // app_address is defined as the contract address of the app associated with this
        // userId. It only applies if the user is a bot.
        optional bytes app_address = 3;
    }

    message EncryptionDevice {
        string device_key = 1;
        string fallback_key = 2;
    }

    oneof content {
        Inception inception = 1;
        EncryptionDevice encryption_device = 2;
        EncryptedData profile_image = 3;
        EncryptedData bio = 4;
    }
}

/**
* MediaPayload
*/
message MediaPayload {
    message Snapshot {
        Inception inception = 1;
    }
    
    message Inception {
        bytes stream_id = 1;
        optional bytes channel_id = 2;
        int32 chunk_count = 3;
        StreamSettings settings = 4;
        optional bytes space_id = 5;
        optional bytes user_id = 6;

        // Setting for enabling per chunk encryption for media payloads.
        // Meaning, the given media stream has each chunk individually encrypted
        // rather than encrypting the full data and splitting into chunks.
        optional bool per_chunk_encryption = 7;
    }

    message Chunk {
        bytes data = 1;
        int32 chunk_index = 2;
        optional bytes iv = 3;
    }

    oneof content {
        Inception inception = 1;
        Chunk chunk = 2;
    }
}

message StreamRecord {
    bytes stream_id = 1;
    bytes last_miniblock_hash = 2;
    int64 last_miniblock_num = 3;
    repeated bytes nodes = 4;
    int64 replication_factor = 5;
}

message MetadataPayload {
    message Snapshot {
        Inception inception = 1;
        repeated StreamRecord streams = 2;
    }

    message Inception {
        bytes stream_id = 1;
        StreamSettings settings = 2;
    }

    message NewStream {
        bytes stream_id = 1;
        bytes genesis_miniblock_hash = 2;
        repeated bytes nodes = 3;
        int64 replication_factor = 4;
    }

    message LastMiniblockUpdate {
        bytes stream_id = 1;
        bytes last_miniblock_hash = 2;
        int64 last_miniblock_num = 3;
    }

    message PlacementUpdate {
        bytes stream_id = 1;
        repeated bytes nodes = 2;
        int64 replication_factor = 3;
    }

    oneof content {
        Inception inception = 1;
        NewStream new_stream = 2;
        LastMiniblockUpdate last_miniblock_update = 3;
        PlacementUpdate placement_update = 4;
    }
}

/**
* Snapshot contains a summary of all state events up to the most recent miniblock
*/
message Snapshot {
    MemberPayload.Snapshot members = 1;
    int32 snapshot_version = 2;
    
    // Snapshot data specific for each stream type.
    oneof content {
        SpacePayload.Snapshot space_content = 101;
        ChannelPayload.Snapshot channel_content = 102;
        UserPayload.Snapshot user_content = 103;
        UserSettingsPayload.Snapshot user_settings_content = 104;
        UserMetadataPayload.Snapshot user_metadata_content = 105;
        MediaPayload.Snapshot media_content = 106;
        DmChannelPayload.Snapshot dm_channel_content = 107;
        GdmChannelPayload.Snapshot gdm_channel_content = 108;
        UserInboxPayload.Snapshot user_inbox_content = 109;
        MetadataPayload.Snapshot metadata_content = 110;
    }
}

message BlockchainTransaction {
    // metadata for tip transactions
    message Tip {
        message Event {
            // required for member tips
            // optional for bot
            optional uint64 token_id = 1;
            bytes currency = 2;
            bytes sender = 3; // wallet that sent funds
            bytes receiver = 4; // wallet that received funds
            uint64 amount = 5;
            bytes message_id = 6;
            bytes channel_id = 7;
        }
        Event event = 1; // event emitted by the tipping facet
        bytes toUserAddress = 2; // user that received funds
    }

    message TokenTransfer {
        bytes address = 1;
        string amount = 2; // uint64 isn't big enough
        bytes sender = 3;
        bytes message_id = 4;
        bytes channel_id = 5;
        bool is_buy = 6;
    }

    message SpaceReview {
        enum Action {
            Add = 0;
            Update = 1;
            Delete = 2;
        }
        message Event {
            bytes user = 1;
            int32 rating = 2;
            // the comment can be found in the receipt logs
        }
        bytes space_address = 1; // space that was reviewed
        Action action = 2; // action that was taken (add, update, delete)
        Event event = 3; // event emitted by the space review facet
    }
    // required fields
    BlockchainTransactionReceipt receipt = 1;
    SolanaBlockchainTransactionReceipt solana_receipt = 2;
    // optional metadata to be verified by the node
    oneof content {
        Tip tip = 101;
        TokenTransfer token_transfer = 102;
        SpaceReview space_review = 103;
    }
}

/** blockchain transaction receipt */
message BlockchainTransactionReceipt {
    message Log {
        bytes address = 1;
        repeated bytes topics = 2;
        bytes data = 3;
    }
    uint64 chain_id = 1;
    bytes transaction_hash = 2;
    uint64 block_number = 3;
    bytes to = 4;
    bytes from = 5;
    repeated Log logs = 6;
}

message SolanaBlockchainTransactionReceipt {
    message Transaction {
        repeated string signatures = 1;
    }
    message Meta {
        message TokenBalance {
            message UITokenAmount {
                string amount = 1;
                uint32 decimals = 2;
            }
            string mint = 1;
            string owner = 2;
            UITokenAmount amount = 3;
        }
        repeated TokenBalance pre_token_balances = 1;
        repeated TokenBalance post_token_balances = 2;
    }
    uint64 slot = 1;
    Transaction transaction = 2;
    Meta meta = 3;
}

/**
 * A derived event is produced by the server when there should be an additional event to compliment the
 * received event. For example, when a user joins a space through an event in the space stream,
 * the server will produce a derived event in the user stream to indicate that the user joined a
 * particular space.
 *
 * EventRef is used to reference the event that caused the derived event to be produced.
 */
message EventRef {
    bytes stream_id = 1;
    bytes hash = 2;
    bytes signature = 3;
}

/**
 * StreamSettings is a part of inception payload for each stream type.
 */
message StreamSettings {
    // Test setting for testing with manual miniblock creation through Info debug request. 
    bool disable_miniblock_creation = 1;

    // Test setting to force creation as a light stream.
    bool light_stream = 2;
}

/**
 * EncryptedData
 */
message EncryptedData {
    /**
    * Ciphertext of the encryption envelope.
    */
    string ciphertext = 1;
    /**
    * Encryption algorithm  used to encrypt this event.
    */
    string algorithm = 2;
    /**
    * Sender device public key identifying the sender's device.
    */
    string sender_key = 3;
    /**
    * The ID of the session used to encrypt the message in some protocols, 
    * deprecated in favor of session_id_bytes.
    */
    string session_id = 4;

    /**
    * Optional checksum of the cleartext data.
    */
    optional string checksum = 5;

    /**
    * Optional reference to parent event ID
    */
    optional string ref_event_id = 6;

    reserved 7;

    // Used if algorithm is set to 'grpaes'
    bytes ciphertext_bytes = 8;

    // Used if algorithm is set to 'grpaes'
    bytes iv_bytes = 9;

    // Used if algorithm is set to 'grpaes'
    bytes session_id_bytes = 10;

    // used to parse data after it's decrypted
    EncryptedDataVersion version = 11; 
}

message WrappedEncryptedData {
    EncryptedData data = 1;
    int64 event_num = 2;
    bytes event_hash = 3;
}

message SyncCookie  {
    reserved 4;
    bytes node_address = 1;
    bytes stream_id = 2;
    int64 minipool_gen = 3;
    bytes prev_miniblock_hash = 5;
}

message CreationCookie {
  bytes stream_id = 1;
  repeated bytes nodes = 2;
  int64 miniblock_num = 3;
  bytes prev_miniblock_hash = 4;
}

message StreamAndCookie {
    repeated Envelope events = 1;
    SyncCookie next_sync_cookie = 2;
    // if non-empty, contains all blocks since the latest snapshot
    repeated Miniblock miniblocks = 3;
    bool sync_reset = 4;
    // if non-empty, contains the latest snapshot of the stream
    optional Envelope snapshot = 5;
    // Index of the snapshot miniblock within the miniblocks array
    int64 snapshot_miniblock_index = 6;
}

message Minipool {
    repeated Envelope events = 1;
}

message Tags {
    MessageInteractionType message_interaction_type = 1;
    repeated GroupMentionType group_mention_types = 2;
    repeated bytes mentioned_user_addresses = 3;
    repeated bytes participating_user_addresses = 4;
    optional bytes thread_id = 5;
    // app_client_address refers to the client address of an app registered to the app
    // registry contract and not the app's contract address, which is used in other protocol
    // messages. We expect app_client_address to be populated when the message is a slash
    // command. 
    optional bytes app_client_address = 6;
}

message InfoRequest {
    repeated string debug = 1;
}

message InfoResponse {
    string graffiti = 1;
    google.protobuf.Timestamp start_time = 2;
    string version = 3;
}

message GetStreamExRequest {
    bytes stream_id = 1;
    bool omit_snapshot = 2;
}

// GetStreamExResponse is a stream of raw data that represents the current state of the requested stream.
// These responses represent streams that are not expected to change once finalized, and have a optimized code path
// for retrieval. Response may potentially be very large, and are streamed back to the client. The client is expected
// to martial the raw data back into protobuf messages.
message GetStreamExResponse {
    oneof data {
        Miniblock miniblock = 1;
        Minipool minipool = 2;
    }
    optional Envelope snapshot = 3;
}

message CreateStreamRequest {
    repeated Envelope events = 1;
    bytes stream_id = 2; // stream_id should match the stream_id in the inception payload of the first event
    map<string, bytes> metadata = 3;
}

message CreateStreamResponse {
    // all events in current minipool and cookie allowing to sync from the end of the stream
    StreamAndCookie stream = 1;
    // derived events created in other streams when this stream was created
    repeated EventRef derived_events = 2;
}

message CreateMediaStreamRequest {
    repeated Envelope events = 1;
    bytes stream_id = 2; // stream_id should match the stream_id in the inception payload of the first event
    map<string, bytes> metadata = 3;
}

message CreateMediaStreamResponse {
    CreationCookie next_creation_cookie = 1;
}

message GetStreamRequest {
    bytes stream_id = 1;
    // if optional is true and stream doesn't exist, response will be a nil stream instead of ERROR NOT_FOUND
    bool optional = 2;
    // if a sync cookie is provided, the response will be a delta from the sync cookie
    // or a new sync cookie with sync_reset set to true if the stream has advanced far enough
    SyncCookie sync_cookie = 3;
    // Number of miniblocks to include before the snapshot to satisfy recency checks
    int64 number_of_preceding_miniblocks = 4;
}

message GetStreamResponse {
    // all events in current minipool and cookie allowing to sync from the end of the stream
    StreamAndCookie stream = 1;
}

/**
 * EventFilter defines a filter for events based on payload and content type.
 */
message EventFilter {
    /**
     * payload specifies the payload type to filter (e.g., "member_payload", "space_payload").
     * Use "*" to match any payload type.
     */
    string payload = 1;
    
    /**
     * content specifies the content type within the payload (e.g., "key_solicitation", "inception").
     * Use "*" to match any content type.
     */
    string content = 2;
}

message GetMiniblocksRequest {
    bytes stream_id = 1;
    int64 from_inclusive = 2;
    int64 to_exclusive = 3;
    bool omit_snapshots = 4;
    /**
     * exclusion_filter contains event filters to exclude from returned miniblocks.
     * If any events are excluded, the Miniblock.partial field will be set to true.
     */
    repeated EventFilter exclusion_filter = 5;
}

message GetMiniblocksResponse {
    repeated Miniblock miniblocks = 1;
    // terminus: true if there are no more blocks to fetch because they've been garbage collected, or you've reached block 0
    bool terminus = 2;
    int64 from_inclusive = 3;
    int64 limit = 4;
    bool omit_snapshots = 5;
    map<int64, Envelope> snapshots = 6;
}

message GetLastMiniblockHashRequest {
    bytes stream_id = 1;
}

message GetLastMiniblockHashResponse {
    bytes hash = 1;
    int64 miniblock_num = 2;
    MemberPayload.EncryptionAlgorithm encryption_algorithm = 3;
}

message AddEventRequest {
    reserved 3;
    bytes stream_id = 1;
    Envelope event = 2;
}

message AddEventResponse {
    reserved 1;
    // all events created during this request including parent events
    repeated EventRef new_events = 2;
}

message AddMediaEventRequest {
    Envelope event = 1;
    CreationCookie creation_cookie = 2;
    bool last = 3;
}

message AddMediaEventResponse {
    CreationCookie creation_cookie = 1;
}

// SyncStreamsRequest is a request to start a streams sync session.
message SyncStreamsRequest {
    // sync_pos is the list of streams and positions in those streams to receive updates from.
    repeated SyncCookie sync_pos = 1;
}

// SyncStreamsResponse is a stream of updates that the client receives for streams it subscribed to within a streams
// sync session.
message SyncStreamsResponse {
    // sync_id is the id of the sync session.
    string sync_id = 1;
    // sync_op marks the type of update.
    SyncOp sync_op = 2;
    // stream indicates an update of a stream.
    // only set when sync_op = SYNC_UPDATE
    StreamAndCookie stream = 3;
    // pong_nonce is returned after a ping request was made to the sync session through PingSync.
    // Set with the ping value from the PingSync request when sync_op = SYNC_PONG
    string pong_nonce = 4;
    // stream_id is set when sync_op = SYNC_DOWN and indicates it will not receive updates anymore for this stream.
    // If the client is still is interested in updates for this stream it must re-add the stream to the sync session.
    bytes stream_id = 5;
    // target_sync_ids is the chain of sync IDs that is used to deliver the backfill update to the right end client.
    // For example: client->nodeA->nodeB->nodeA(target sync 1)->client(target sync 2)
    repeated string target_sync_ids = 6;
}

// AddStreamToSyncRequest is a request to add a stream to an existing streams sync session.
message AddStreamToSyncRequest {
    // sync_id is the id of the sync session.
    string sync_id = 1;
    // sync_pos identifies the stream and position in the stream to receive updates from.
    SyncCookie sync_pos = 2;
}

message AddStreamToSyncResponse {}

// RemoveStreamFromSyncRequest stops the client to receive updates from this stream in the sync session.
// Note that due to buffering in the stream it is possible still receives several updates for this stream after it was
// removed.
message RemoveStreamFromSyncRequest {
    string sync_id = 1;
    bytes stream_id = 2;
}

message RemoveStreamFromSyncResponse {}

// ModifySyncRequest adds or removes streams from an existing sync session.
message ModifySyncRequest {
  // Backfill is a message that contains the details of a backfill request.
  // This message is used to request a backfill of streams that are already in the shared sync session
  // before sending latest updates: backfill by cookie -> send latest updates.
  // Important node to client: duplicated events might be sent once in the backfill and latest updates.
  message Backfill {
    // backfill_streams is the list of sync cookies to backfill
    repeated SyncCookie streams = 1;
    // sync_id is the id of the sync session to backfill.
    // This is the sync ID between the end client and the node that initiated the sync session.
    // The sync ID below is the sync ID between the node that initiated the sync session and the node that is backfilling.
    string sync_id = 2;
  }

  // sync_id is the id of the sync session.
  string sync_id = 1;
  // add_streams contains the stream cookies for streams to add to the stream sync session.
  repeated SyncCookie add_streams = 2;
  // remove_streams contains the stream id's to remove from the sync session.
  repeated bytes remove_streams = 3;
  // backfill_streams contains the backfill requests to perform before sending the latest updates.
  Backfill backfill_streams = 4;
}

// SyncStreamOpStatus contains details why adding or removing a stream to/from a sync session failed.
message SyncStreamOpStatus {
  // stream_id that failed to add/remove to/from the sync session.
  bytes stream_id = 1;
  // code represents the error code
  int32 code = 2;
  // message describing what happened
  string message = 3;
  // node_address is the address of the node that failed to add/remove the stream.
  bytes node_address = 4;
}

// ModifySyncResponse contains the details of a stream sync modification request.
message ModifySyncResponse {
  // List with streams that failed to add to the sync operation.
  repeated SyncStreamOpStatus adds = 1;
  // List with streams that failed to be removed from the sync operation.
  repeated SyncStreamOpStatus removals = 2;
  // backfills is the list of backfills that were requested to be performed.
  repeated SyncStreamOpStatus backfills = 3;
}

// CancelSyncRequest cancels the sync session.
message CancelSyncRequest {
    // sync_id is the unique id of the sync session.
    string sync_id = 1;
}

message CancelSyncResponse {}

// PingSyncRequest is a request to receive a pong in the sync session stream.
message PingSyncRequest {
    // sync_id is the unique id of the sync session.
    string sync_id = 1;
    // nonce is the pong to return in the sync session stream.
    string nonce = 2;
}

message PingSyncResponse {}

service StreamService {
    rpc Info(InfoRequest) returns (InfoResponse);
    rpc CreateStream(CreateStreamRequest) returns (CreateStreamResponse);
    rpc CreateMediaStream(CreateMediaStreamRequest) returns (CreateMediaStreamResponse);
    rpc GetStream(GetStreamRequest) returns (GetStreamResponse);
    rpc GetStreamEx(GetStreamExRequest) returns (stream GetStreamExResponse);
    rpc GetMiniblocks(GetMiniblocksRequest) returns (GetMiniblocksResponse);
    rpc GetLastMiniblockHash(GetLastMiniblockHashRequest) returns (GetLastMiniblockHashResponse);
    rpc AddEvent(AddEventRequest) returns (AddEventResponse);
    rpc AddMediaEvent(AddMediaEventRequest) returns (AddMediaEventResponse);
    rpc SyncStreams(SyncStreamsRequest) returns (stream SyncStreamsResponse);
    rpc AddStreamToSync(AddStreamToSyncRequest) returns (AddStreamToSyncResponse);
    // ModifySync adds/removes streams to/from an in progress sync session.
    // The client must check ModifySyncResponse to determine which streams failed to add/remove.
    //
    // Note that it is possible for the client to receive stream updates for streams that are added
    // or stops receiving stream updates for streams that are removed before this calls returns.
    rpc ModifySync(ModifySyncRequest) returns (ModifySyncResponse);
    rpc CancelSync(CancelSyncRequest) returns (CancelSyncResponse);
    rpc RemoveStreamFromSync(RemoveStreamFromSyncRequest) returns (RemoveStreamFromSyncResponse);
    rpc PingSync(PingSyncRequest) returns (PingSyncResponse);
}

enum SyncOp {
    SYNC_UNSPECIFIED = 0;
    SYNC_NEW = 1; // new sync
    SYNC_CLOSE = 2; // close the sync
    SYNC_UPDATE = 3; // update from server
    SYNC_PONG = 4; // respond to the ping message from the client.
    SYNC_DOWN = 5; // indication that stream updates could (temporarily) not be provided
}

enum MembershipOp {
    SO_UNSPECIFIED = 0;
    SO_INVITE = 1;
    SO_JOIN = 2;
    SO_LEAVE = 3;
}

enum MembershipReason {
    MR_NONE = 0;
    MR_NOT_ENTITLED = 1;
    MR_EXPIRED = 2;
}

enum ChannelOp {
    CO_UNSPECIFIED = 0;
    CO_CREATED = 1;
    CO_DELETED = 2;
    CO_UPDATED = 4;
}

enum MessageInteractionType {
    MESSAGE_INTERACTION_TYPE_UNSPECIFIED = 0;
    MESSAGE_INTERACTION_TYPE_REPLY = 1;
    MESSAGE_INTERACTION_TYPE_REACTION = 2;
    MESSAGE_INTERACTION_TYPE_POST = 3;
    MESSAGE_INTERACTION_TYPE_EDIT = 4;
    MESSAGE_INTERACTION_TYPE_REDACTION = 5;
    MESSAGE_INTERACTION_TYPE_TIP = 6;
    MESSAGE_INTERACTION_TYPE_TRADE = 7;
    MESSAGE_INTERACTION_TYPE_SLASH_COMMAND = 8;
}

enum GroupMentionType {
    GROUP_MENTION_TYPE_UNSPECIFIED = 0;
    GROUP_MENTION_TYPE_AT_CHANNEL = 1;
}

enum EncryptedDataVersion {
    ENCRYPTED_DATA_VERSION_0 = 0;
    ENCRYPTED_DATA_VERSION_1 = 1;
}

message InteractionRequest {
    message Signature {
        // Type of signing method to use. The app must call the
        // corresponding method on the wallet as noted below.
        enum SignatureType {
            PERSONAL_SIGN = 0; // -> personal_sign (EIP-191)
            TYPED_DATA = 1;    // -> eth_signTypedData_v4 (EIP-712)
        }

        // A unique identifier for this interaction.
        // Used to correlate an InteractionRequest with its InteractionResponse.
        string id = 1;
        // The hex encoded data to be signed.
        // - For PERSONAL_SIGN: UTF-8 text (e.g. SIWE message).
        // - For TYPED_DATA: JSON-encoded EIP-712 typed data
        // SECURITY REQUIREMENT:
        // The sender must embed any nonce, timestamp, audience, or session binding
        // INSIDE the "data" payload before signing.
        // Example for personal_sign:
        // "Sign in to example.com\nNonce: 83fa29\nIssued At: 2025-10-22T12:00Z"
        string data = 2;
        string chain_id = 3;
        // The address of the signer wallet. If not provided, the user can use any wallet to sign
        // this is useful in the case where a bot wants to send an interaction request to a specific user
        optional string signer_wallet = 4; 
        // Which signature method the app expects the wallet to use.
        SignatureType type = 5;
        // Optional: a short title for the wallet's signature dialog (UX only).
        optional string title = 6;
        // Optional: a subtitle or human-readable explanation (UX only).
        optional string subtitle = 7;
    }

    message Form {
        message Component {
            string id = 1;
            message Button {
                string label = 1;
            }

            message TextInput {
                string placeholder = 1;
            }

            oneof component {
                Button button = 101;
                TextInput text_input = 102;
            }
        }
        string id = 1;
        optional string title = 2;
        optional string subtitle = 3;
        repeated Component components = 4;
    }

    // Optional: identifies the recipient. If not provided, the interaction is for anyone to interact with.
    optional bytes recipient = 1;
    // if present, encrypt the interaction response with to encryption device
    UserMetadataPayload.EncryptionDevice encryption_device = 2;

    oneof content {
        Signature signature = 101;
        Form form = 102;
    }
}

message InteractionResponse {
    // The recipient of the interaction response.
    bytes recipient = 1;
    // encrypted binary InteractionResponsePayload
    EncryptedData encrypted_data = 2;
}

<<<<<<< HEAD
message InteractionResponsePayload {
    message SignatureResponse {
=======
    message Signature {
>>>>>>> ce44a395
        // The id of the request that this response is for
        string request_id = 1;
        // The resulting signature in hex
        string signature = 2;
    }

    message Form {
        message Component {
            string id = 1;
            message Button {
            }
            message TextInput {
                string value = 1;
            }
            oneof component {
                Button button = 101;
                TextInput text_input = 102;
            }
        }
        string request_id = 1;
        repeated Component components = 2;
    }
    bytes salt = 1;
    oneof content {
        Signature signature = 101;
        Form form = 102;
    }
}

// Codes from 1 to 16 match gRPC/Connect codes.
enum Err {
    ERR_UNSPECIFIED = 0;

    // Canceled indicates that the operation was canceled, typically by the
	// caller.
    CANCELED = 1;

	// Unknown indicates that the operation failed for an unknown reason.
	UNKNOWN = 2;

	// InvalidArgument indicates that client supplied an invalid argument.
	INVALID_ARGUMENT  = 3;

	// DeadlineExceeded indicates that deadline expired before the operation
	// could complete.
	DEADLINE_EXCEEDED  = 4;

	// NotFound indicates that some requested entity (for example, a file or
	// directory) was not found.
	NOT_FOUND  = 5;

	// AlreadyExists indicates that client attempted to create an entity (for
	// example, a file or directory) that already exists.
	ALREADY_EXISTS  = 6;

	// PermissionDenied indicates that the caller doesn't have permission to
	// execute the specified operation.
	PERMISSION_DENIED  = 7;

	// ResourceExhausted indicates that some resource has been exhausted. For
	// example, a per-user quota may be exhausted or the entire file system may
	// be full.
	RESOURCE_EXHAUSTED  = 8;

	// FailedPrecondition indicates that the system is not in a state
	// required for the operation's execution.
	FAILED_PRECONDITION  = 9;

	// Aborted indicates that operation was aborted by the system, usually
	// because of a concurrency issue such as a sequencer check failure or
	// transaction abort.
	ABORTED  = 10;

	// OutOfRange indicates that the operation was attempted past the valid
	// range (for example, seeking past end-of-file).
	OUT_OF_RANGE = 11;

	// Unimplemented indicates that the operation isn't implemented,
	// supported, or enabled in this service.
	UNIMPLEMENTED = 12;

	// Internal indicates that some invariants expected by the underlying
	// system have been broken. This code is reserved for serious errors.
	INTERNAL = 13;

	// Unavailable indicates that the service is currently unavailable. This
	// is usually temporary, so clients can back off and retry idempotent
	// operations.
	UNAVAILABLE = 14;

	// DataLoss indicates that the operation has resulted in unrecoverable
	// data loss or corruption.
	DATA_LOSS = 15;

	// Unauthenticated indicates that the request does not have valid
	// authentication credentials for the operation.
	UNAUTHENTICATED = 16;

    DEBUG_ERROR = 17;
    BAD_STREAM_ID = 18;
    BAD_STREAM_CREATION_PARAMS = 19;
    INTERNAL_ERROR_SWITCH = 20;
    BAD_EVENT_ID = 21;
    BAD_EVENT_SIGNATURE = 22;
    BAD_HASH_FORMAT = 23;
    BAD_PREV_MINIBLOCK_HASH = 24;
    NO_EVENT_SPECIFIED = 25;
    BAD_EVENT = 26;
    USER_CANT_POST = 27;
    STREAM_BAD_HASHES = 28;
    STREAM_EMPTY = 29;
    STREAM_BAD_EVENT = 30;
    BAD_DELEGATE_SIG = 31;
    BAD_PUBLIC_KEY = 32;
    BAD_PAYLOAD = 33;
    BAD_HEX_STRING = 34;
    BAD_EVENT_HASH = 35;
    BAD_SYNC_COOKIE = 36;
    DUPLICATE_EVENT = 37;
    BAD_BLOCK = 38;
    STREAM_NO_INCEPTION_EVENT = 39;
    BAD_BLOCK_NUMBER = 40;
    BAD_MINIPOOL_SLOT = 41;
    BAD_CREATOR_ADDRESS = 42;
    STALE_DELEGATE = 43;
    BAD_LINK_WALLET_BAD_SIGNATURE = 44;
    BAD_ROOT_KEY_ID = 45;
    UNKNOWN_NODE = 46;
    DB_OPERATION_FAILURE = 47;
    MINIBLOCKS_STORAGE_FAILURE = 48;
    BAD_ADDRESS = 49;
    BUFFER_FULL = 50;
    BAD_CONFIG = 51;
    BAD_CONTRACT = 52;
    CANNOT_CONNECT = 53;
    CANNOT_GET_LINKED_WALLETS = 54;
    CANNOT_CHECK_ENTITLEMENTS = 55;
    CANNOT_CALL_CONTRACT = 56;
    SPACE_DISABLED = 57;
    CHANNEL_DISABLED = 58;
    WRONG_STREAM_TYPE = 59;
    MINIPOOL_MISSING_EVENTS = 60;
    STREAM_LAST_BLOCK_MISMATCH = 61;
    DOWNSTREAM_NETWORK_ERROR = 62;

    // Stream replica on the local node does not have miniblock with given number yet.
    // This is a temporary state and the node will have the miniblock at a later point in time.
    // The client should retry with an increasing delay, starting at 100ms.
    MINIBLOCK_TOO_NEW = 63;

    // Stream replica on the local node already has a miniblock with the requested
    // proposal number.
    MINIBLOCK_TOO_OLD = 64;

    // Quorum failed to be reached for write operation.
    QUORUM_FAILED = 65;

    // App webhook could not successfully be called.
    CANNOT_CALL_WEBHOOK = 66;

    // App webhook response was unparsable as JSON or did not match expected schema.
    MALFORMED_WEBHOOK_RESPONSE = 67;

    // The encryption device returned by the app service webhook does not match the first
    // encryption device found in the app's user metadata stream.
    BAD_ENCRYPTION_DEVICE = 68;

    // STREAM_RECONCILIATION_REQUIRED indicates that the stream is out of sync and must be 
    // reconciled before it can be used.
    STREAM_RECONCILIATION_REQUIRED = 69;

    // SYNC_SESSION_RUNNER_EMPTY indicates that a sync session runner is being cancelled because
    // it no longer hosts any streams. 
    SYNC_SESSION_RUNNER_EMPTY = 70;

    // SYNC_SESSION_RUNNER_UNASSIGNABLE occurs when an attempt is made to assign a stream to a
    // sync session runner that is full or closed.
    SYNC_SESSION_RUNNER_UNASSIGNABLE = 71;
    
    // Miniblocks are not found in the requested range. This is different from
    // MINIBLOCKS_STORAGE_FAILURE which indicates corruption or database issues.
    // This error is retriable and indicates the miniblocks might be available
    // on other nodes.
    MINIBLOCKS_NOT_FOUND = 72;
}<|MERGE_RESOLUTION|>--- conflicted
+++ resolved
@@ -1326,12 +1326,8 @@
     EncryptedData encrypted_data = 2;
 }
 
-<<<<<<< HEAD
 message InteractionResponsePayload {
-    message SignatureResponse {
-=======
     message Signature {
->>>>>>> ce44a395
         // The id of the request that this response is for
         string request_id = 1;
         // The resulting signature in hex
