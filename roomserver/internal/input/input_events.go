// Copyright 2017 Vector Creations Ltd
// Copyright 2018 New Vector Ltd
// Copyright 2019-2020 The Matrix.org Foundation C.I.C.
//
// Licensed under the Apache License, Version 2.0 (the "License");
// you may not use this file except in compliance with the License.
// You may obtain a copy of the License at
//
//     http://www.apache.org/licenses/LICENSE-2.0
//
// Unless required by applicable law or agreed to in writing, software
// distributed under the License is distributed on an "AS IS" BASIS,
// WITHOUT WARRANTIES OR CONDITIONS OF ANY KIND, either express or implied.
// See the License for the specific language governing permissions and
// limitations under the License.

package input

import (
	"context"
	"database/sql"
	"fmt"
	"time"

	fedapi "github.com/matrix-org/dendrite/federationapi/api"
	"github.com/matrix-org/dendrite/internal"
	"github.com/matrix-org/dendrite/internal/eventutil"
	"github.com/matrix-org/dendrite/internal/hooks"
	"github.com/matrix-org/dendrite/internal/sqlutil"
	"github.com/matrix-org/dendrite/roomserver/api"
	"github.com/matrix-org/dendrite/roomserver/internal/helpers"
	"github.com/matrix-org/dendrite/roomserver/state"
	"github.com/matrix-org/dendrite/roomserver/types"
	"github.com/matrix-org/gomatrixserverlib"
	"github.com/matrix-org/util"
	"github.com/opentracing/opentracing-go"
	"github.com/prometheus/client_golang/prometheus"
	"github.com/sirupsen/logrus"
)

// TODO: Does this value make sense?
const MaximumMissingProcessingTime = time.Minute * 2

var processRoomEventDuration = prometheus.NewHistogramVec(
	prometheus.HistogramOpts{
		Namespace: "dendrite",
		Subsystem: "roomserver",
		Name:      "processroomevent_duration_millis",
		Help:      "How long it takes the roomserver to process an event",
		Buckets: []float64{ // milliseconds
			5, 10, 25, 50, 75, 100, 250, 500,
			1000, 2000, 3000, 4000, 5000, 6000,
			7000, 8000, 9000, 10000, 15000, 20000,
		},
	},
	[]string{"room_id"},
)

// processRoomEvent can only be called once at a time
//
// TODO(#375): This should be rewritten to allow concurrent calls. The
// difficulty is in ensuring that we correctly annotate events with the correct
// state deltas when sending to kafka streams
// TODO: Break up function - we should probably do transaction ID checks before calling this.
// nolint:gocyclo
func (r *Inputer) processRoomEvent(
	ctx context.Context,
	input *api.InputRoomEvent,
) error {
	select {
	case <-ctx.Done():
		// Before we do anything, make sure the context hasn't expired for this pending task.
		// If it has then we'll give up straight away — it's probably a synchronous input
		// request and the caller has already given up, but the inbox task was still queued.
		return context.DeadlineExceeded
	default:
	}

	span, ctx := opentracing.StartSpanFromContext(ctx, "processRoomEvent")
	span.SetTag("room_id", input.Event.RoomID())
	span.SetTag("event_id", input.Event.EventID())
	defer span.Finish()

	// Measure how long it takes to process this event.
	started := time.Now()
	defer func() {
		timetaken := time.Since(started)
		processRoomEventDuration.With(prometheus.Labels{
			"room_id": input.Event.RoomID(),
		}).Observe(float64(timetaken.Milliseconds()))
	}()

	// Parse and validate the event JSON
	headered := input.Event
	event := headered.Unwrap()
	logger := util.GetLogger(ctx).WithFields(logrus.Fields{
		"event_id": event.EventID(),
		"room_id":  event.RoomID(),
		"kind":     input.Kind,
		"origin":   input.Origin,
		"type":     event.Type(),
	})
	if input.HasState {
		logger = logger.WithFields(logrus.Fields{
			"has_state": input.HasState,
			"state_ids": len(input.StateEventIDs),
		})
	}

	// Don't waste time processing the event if the room doesn't exist.
	// A room entry locally will only be created in response to a create
	// event.
	roomInfo, rerr := r.DB.RoomInfo(ctx, event.RoomID())
	if rerr != nil {
		return fmt.Errorf("r.DB.RoomInfo: %w", rerr)
	}
	isCreateEvent := event.Type() == gomatrixserverlib.MRoomCreate && event.StateKeyEquals("")
	if roomInfo == nil && !isCreateEvent {
		return fmt.Errorf("room %s does not exist for event %s", event.RoomID(), event.EventID())
	}

	// If we already know about this outlier and it hasn't been rejected
	// then we won't attempt to reprocess it. If it was rejected or has now
	// arrived as a different kind of event, then we can attempt to reprocess,
	// in case we have learned something new or need to weave the event into
	// the DAG now.
	if input.Kind == api.KindOutlier && roomInfo != nil {
		wasRejected, werr := r.DB.IsEventRejected(ctx, roomInfo.RoomNID, event.EventID())
		switch {
		case werr == sql.ErrNoRows:
			// We haven't seen this event before so continue.
		case werr != nil:
			// Something has gone wrong trying to find out if we rejected
			// this event already.
			logger.WithError(werr).Errorf("Failed to check if event %q is already seen", event.EventID())
			return werr
		case !wasRejected:
			// We've seen this event before and it wasn't rejected so we
			// should ignore it.
			logger.Debugf("Already processed event %q, ignoring", event.EventID())
			return nil
		}
	}

	var missingAuth, missingPrev bool
	serverRes := &fedapi.QueryJoinedHostServerNamesInRoomResponse{}
	if !isCreateEvent {
		missingAuthIDs, missingPrevIDs, err := r.DB.MissingAuthPrevEvents(ctx, event)
		if err != nil {
			return fmt.Errorf("updater.MissingAuthPrevEvents: %w", err)
		}
		missingAuth = len(missingAuthIDs) > 0
		missingPrev = !input.HasState && len(missingPrevIDs) > 0
	}

	if missingAuth || missingPrev {
		serverReq := &fedapi.QueryJoinedHostServerNamesInRoomRequest{
			RoomID:      event.RoomID(),
			ExcludeSelf: true,
		}
		if err := r.FSAPI.QueryJoinedHostServerNamesInRoom(ctx, serverReq, serverRes); err != nil {
			return fmt.Errorf("r.FSAPI.QueryJoinedHostServerNamesInRoom: %w", err)
		}
		// Sort all of the servers into a map so that we can randomise
		// their order. Then make sure that the input origin and the
		// event origin are first on the list.
		servers := map[gomatrixserverlib.ServerName]struct{}{}
		for _, server := range serverRes.ServerNames {
			servers[server] = struct{}{}
		}
		serverRes.ServerNames = serverRes.ServerNames[:0]
		if input.Origin != "" {
			serverRes.ServerNames = append(serverRes.ServerNames, input.Origin)
			delete(servers, input.Origin)
		}
		if origin := event.Origin(); origin != input.Origin {
			serverRes.ServerNames = append(serverRes.ServerNames, origin)
			delete(servers, origin)
		}
		for server := range servers {
			serverRes.ServerNames = append(serverRes.ServerNames, server)
			delete(servers, server)
		}
	}

	// First of all, check that the auth events of the event are known.
	// If they aren't then we will ask the federation API for them.
	isRejected := false
	authEvents := gomatrixserverlib.NewAuthEvents(nil)
	knownEvents := map[string]*types.Event{}
	if err := r.fetchAuthEvents(ctx, logger, headered, &authEvents, knownEvents, serverRes.ServerNames); err != nil {
		return fmt.Errorf("r.fetchAuthEvents: %w", err)
	}

	// Check if the event is allowed by its auth events. If it isn't then
	// we consider the event to be "rejected" — it will still be persisted.
	var rejectionErr error
	if rejectionErr = gomatrixserverlib.Allowed(event, &authEvents); rejectionErr != nil {
		isRejected = true
		logger.WithError(rejectionErr).Warnf("Event %s not allowed by auth events", event.EventID())
	}

	// Accumulate the auth event NIDs.
	authEventIDs := event.AuthEventIDs()
	authEventNIDs := make([]types.EventNID, 0, len(authEventIDs))
	for _, authEventID := range authEventIDs {
		if _, ok := knownEvents[authEventID]; !ok {
			// Unknown auth events only really matter if the event actually failed
			// auth. If it passed auth then we can assume that everything that was
			// known was sufficient, even if extraneous auth events were specified
			// but weren't found.
			if isRejected {
				if event.StateKey() != nil {
					return fmt.Errorf(
						"missing auth event %s for state event %s (type %q, state key %q)",
						authEventID, event.EventID(), event.Type(), *event.StateKey(),
					)
				} else {
					return fmt.Errorf(
						"missing auth event %s for timeline event %s (type %q)",
						authEventID, event.EventID(), event.Type(),
					)
				}
			}
		} else {
			authEventNIDs = append(authEventNIDs, knownEvents[authEventID].EventNID)
		}
	}

	var softfail bool
	if input.Kind == api.KindNew {
		// Check that the event passes authentication checks based on the
		// current room state.
		var err error
		softfail, err = helpers.CheckForSoftFail(ctx, r.DB, headered, input.StateEventIDs)
		if err != nil {
			logger.WithError(err).Warn("Error authing soft-failed event")
		}
	}

	// At this point we are checking whether we know all of the prev events, and
	// if we know the state before the prev events. This is necessary before we
	// try to do `calculateAndSetState` on the event later, otherwise it will fail
	// with missing event NIDs. If there's anything missing then we'll go and fetch
	// the prev events and state from the federation. Note that we only do this if
	// we weren't already told what the state before the event should be — if the
	// HasState option was set and a state set was provided (as is the case in a
	// typical federated room join) then we won't bother trying to fetch prev events
	// because we may not be allowed to see them and we have no choice but to trust
	// the state event IDs provided to us in the join instead.
	if missingPrev && input.Kind == api.KindNew {
		// Don't do this for KindOld events, otherwise old events that we fetch
		// to satisfy missing prev events/state will end up recursively calling
		// processRoomEvent.
		if len(serverRes.ServerNames) > 0 {
			missingState := missingStateReq{
				origin:     input.Origin,
				inputer:    r,
				db:         r.DB,
				roomInfo:   roomInfo,
				federation: r.FSAPI,
				keys:       r.KeyRing,
				roomsMu:    internal.NewMutexByRoom(),
				servers:    serverRes.ServerNames,
				hadEvents:  map[string]bool{},
				haveEvents: map[string]*gomatrixserverlib.Event{},
			}
			if stateSnapshot, err := missingState.processEventWithMissingState(ctx, event, headered.RoomVersion); err != nil {
				// Something went wrong with retrieving the missing state, so we can't
				// really do anything with the event other than reject it at this point.
				isRejected = true
				rejectionErr = fmt.Errorf("missingState.processEventWithMissingState: %w", err)
			} else if stateSnapshot != nil {
				// We retrieved some state and we ended up having to call /state_ids for
				// the new event in question (probably because closing the gap by using
				// /get_missing_events didn't do what we hoped) so we'll instead overwrite
				// the state snapshot with the newly resolved state.
				missingPrev = false
				input.HasState = true
				input.StateEventIDs = make([]string, 0, len(stateSnapshot.StateEvents))
				for _, e := range stateSnapshot.StateEvents {
					input.StateEventIDs = append(input.StateEventIDs, e.EventID())
				}
			} else {
				// We retrieved some state and it would appear that rolling forward the
				// state did everything we needed it to do, so we can just resolve the
				// state for the event in the normal way.
				missingPrev = false
			}
		} else {
			// We're missing prev events or state for the event, but for some reason
			// we don't know any servers to ask. In this case we can't do anything but
			// reject the event and hope that it gets unrejected later.
			isRejected = true
			rejectionErr = fmt.Errorf("missing prev events and no other servers to ask")
		}
	}

	// Get the state before the event so that we can work out if the event was
	// allowed at the time, and also to get the history visibility. We won't
	// bother doing this if the event was already rejected as it just ends up
	// burning CPU time.
	historyVisibility := gomatrixserverlib.HistoryVisibilityShared // Default to shared.
<<<<<<< HEAD
	if rejectionErr == nil && !isRejected && !softfail {
=======
	if input.Kind != api.KindOutlier && rejectionErr == nil && !isRejected {
>>>>>>> b1162b6e
		var err error
		historyVisibility, rejectionErr, err = r.processStateBefore(ctx, input, missingPrev)
		if err != nil {
			return fmt.Errorf("r.processStateBefore: %w", err)
		}
		if rejectionErr != nil {
			isRejected = true
		}
	}

	// Store the event.
	_, _, stateAtEvent, redactionEvent, redactedEventID, err := r.DB.StoreEvent(ctx, event, authEventNIDs, isRejected)
	if err != nil {
		return fmt.Errorf("updater.StoreEvent: %w", err)
	}

	// if storing this event results in it being redacted then do so.
	if !isRejected && redactedEventID == event.EventID() {
		if err = eventutil.RedactEvent(redactionEvent, event); err != nil {
			return fmt.Errorf("eventutil.RedactEvent: %w", rerr)
		}
	}

	// For outliers we can stop after we've stored the event itself as it
	// doesn't have any associated state to store and we don't need to
	// notify anyone about it.
	if input.Kind == api.KindOutlier {
		logger.Debug("Stored outlier")
		hooks.Run(hooks.KindNewEventPersisted, headered)
		return nil
	}

	// Request the room info again — it's possible that the room has been
	// created by now if it didn't exist already.
	roomInfo, err = r.DB.RoomInfo(ctx, event.RoomID())
	if err != nil {
		return fmt.Errorf("updater.RoomInfo: %w", err)
	}
	if roomInfo == nil {
		return fmt.Errorf("updater.RoomInfo missing for room %s", event.RoomID())
	}

	if input.HasState || (!missingPrev && stateAtEvent.BeforeStateSnapshotNID == 0) {
		// We haven't calculated a state for this event yet.
		// Lets calculate one.
		err = r.calculateAndSetState(ctx, input, roomInfo, &stateAtEvent, event, isRejected)
		if err != nil {
			return fmt.Errorf("r.calculateAndSetState: %w", err)
		}
	}

	// We stop here if the event is rejected: We've stored it but won't update
	// forward extremities or notify downstream components about it.
	switch {
	case isRejected:
		logger.WithError(rejectionErr).Warn("Stored rejected event")
		if rejectionErr != nil {
			return types.RejectedError(rejectionErr.Error())
		}
		return nil

	case softfail:
		logger.WithError(rejectionErr).Warn("Stored soft-failed event")
		if rejectionErr != nil {
			return types.RejectedError(rejectionErr.Error())
		}
		return nil
	}

	switch input.Kind {
	case api.KindNew:
		if err = r.updateLatestEvents(
			ctx,                 // context
			roomInfo,            // room info for the room being updated
			stateAtEvent,        // state at event (below)
			event,               // event
			input.SendAsServer,  // send as server
			input.TransactionID, // transaction ID
			input.HasState,      // rewrites state?
			historyVisibility,   // the history visibility before the event
		); err != nil {
			return fmt.Errorf("r.updateLatestEvents: %w", err)
		}
	case api.KindOld:
		err = r.OutputProducer.ProduceRoomEvents(event.RoomID(), []api.OutputEvent{
			{
				Type: api.OutputTypeOldRoomEvent,
				OldRoomEvent: &api.OutputOldRoomEvent{
					Event:             headered,
					HistoryVisibility: historyVisibility,
				},
			},
		})
		if err != nil {
			return fmt.Errorf("r.WriteOutputEvents (old): %w", err)
		}
	}

	// processing this event resulted in an event (which may not be the one we're processing)
	// being redacted. We are guaranteed to have both sides (the redaction/redacted event),
	// so notify downstream components to redact this event - they should have it if they've
	// been tracking our output log.
	if redactedEventID != "" {
		err = r.OutputProducer.ProduceRoomEvents(event.RoomID(), []api.OutputEvent{
			{
				Type: api.OutputTypeRedactedEvent,
				RedactedEvent: &api.OutputRedactedEvent{
					RedactedEventID: redactedEventID,
					RedactedBecause: redactionEvent.Headered(headered.RoomVersion),
				},
			},
		})
		if err != nil {
			return fmt.Errorf("r.WriteOutputEvents (redactions): %w", err)
		}
	}

	// Everything was OK — the latest events updater didn't error and
	// we've sent output events. Finally, generate a hook call.
	hooks.Run(hooks.KindNewEventPersisted, headered)
	return nil
}

// processStateBefore works out what the state is before the event and
// then checks the event auths against the state at the time. It also
// tries to determine what the history visibility was of the event at
// the time, so that it can be sent in the output event to downstream
// components.
// nolint:nakedret
func (r *Inputer) processStateBefore(
	ctx context.Context,
	input *api.InputRoomEvent,
	missingPrev bool,
) (historyVisibility gomatrixserverlib.HistoryVisibility, rejectionErr error, err error) {
	historyVisibility = gomatrixserverlib.HistoryVisibilityShared // Default to shared.
	event := input.Event.Unwrap()
	isCreateEvent := event.Type() == gomatrixserverlib.MRoomCreate && event.StateKeyEquals("")
	var stateBeforeEvent []*gomatrixserverlib.Event
	switch {
	case isCreateEvent:
		// There's no state before a create event so there is nothing
		// else to do.
		return
	case input.HasState:
		// If we're overriding the state then we need to go and retrieve
		// them from the database. It's a hard error if they are missing.
		stateEvents, err := r.DB.EventsFromIDs(ctx, input.StateEventIDs)
		if err != nil {
			return "", nil, fmt.Errorf("r.DB.EventsFromIDs: %w", err)
		}
		stateBeforeEvent = make([]*gomatrixserverlib.Event, 0, len(stateEvents))
		for _, entry := range stateEvents {
			stateBeforeEvent = append(stateBeforeEvent, entry.Event)
		}
	case missingPrev:
		// We don't know all of the prev events, so we can't work out
		// the state before the event. Reject it in that case.
		rejectionErr = fmt.Errorf("event %q has missing prev events", event.EventID())
		return
	case len(event.PrevEventIDs()) == 0:
		// There should be prev events since it's not a create event.
		// A non-create event that claims to have no prev events is
		// invalid, so reject it.
		rejectionErr = fmt.Errorf("event %q must have prev events", event.EventID())
		return
	default:
		// For all non-create events, there must be prev events, so we'll
		// ask the query API for the relevant tuples needed for auth. We
		// will include the history visibility here even though we don't
		// actually need it for auth, because we want to send it in the
		// output events.
		tuplesNeeded := gomatrixserverlib.StateNeededForAuth([]*gomatrixserverlib.Event{event}).Tuples()
		tuplesNeeded = append(tuplesNeeded, gomatrixserverlib.StateKeyTuple{
			EventType: gomatrixserverlib.MRoomHistoryVisibility,
			StateKey:  "",
		})
		stateBeforeReq := &api.QueryStateAfterEventsRequest{
			RoomID:       event.RoomID(),
			PrevEventIDs: event.PrevEventIDs(),
			StateToFetch: tuplesNeeded,
		}
		stateBeforeRes := &api.QueryStateAfterEventsResponse{}
		if err := r.Queryer.QueryStateAfterEvents(ctx, stateBeforeReq, stateBeforeRes); err != nil {
			return "", nil, fmt.Errorf("r.Queryer.QueryStateAfterEvents: %w", err)
		}
		switch {
		case !stateBeforeRes.RoomExists:
			rejectionErr = fmt.Errorf("room %q does not exist", event.RoomID())
			return
		case !stateBeforeRes.PrevEventsExist:
			rejectionErr = fmt.Errorf("prev events of %q are not known", event.EventID())
			return
		default:
			stateBeforeEvent = gomatrixserverlib.UnwrapEventHeaders(stateBeforeRes.StateEvents)
		}
	}
	// At this point, stateBeforeEvent should be populated either by
	// the supplied state in the input request, or from the prev events.
	// Check whether the event is allowed or not.
	stateBeforeAuth := gomatrixserverlib.NewAuthEvents(stateBeforeEvent)
	if rejectionErr = gomatrixserverlib.Allowed(event, &stateBeforeAuth); rejectionErr != nil {
		return
	}
	// Work out what the history visibility was at the time of the
	// event.
	for _, event := range stateBeforeEvent {
		if event.Type() != gomatrixserverlib.MRoomHistoryVisibility || !event.StateKeyEquals("") {
			continue
		}
		if hisVis, err := event.HistoryVisibility(); err == nil {
			historyVisibility = hisVis
			break
		}
	}
	return
}

// fetchAuthEvents will check to see if any of the
// auth events specified by the given event are unknown. If they are
// then we will go off and request them from the federation and then
// store them in the database. By the time this function ends, either
// we've failed to retrieve the auth chain altogether (in which case
// an error is returned) or we've successfully retrieved them all and
// they are now in the database.
func (r *Inputer) fetchAuthEvents(
	ctx context.Context,
	logger *logrus.Entry,
	event *gomatrixserverlib.HeaderedEvent,
	auth *gomatrixserverlib.AuthEvents,
	known map[string]*types.Event,
	servers []gomatrixserverlib.ServerName,
) error {
	span, ctx := opentracing.StartSpanFromContext(ctx, "fetchAuthEvents")
	defer span.Finish()

	unknown := map[string]struct{}{}
	authEventIDs := event.AuthEventIDs()
	if len(authEventIDs) == 0 {
		return nil
	}

	for _, authEventID := range authEventIDs {
		authEvents, err := r.DB.EventsFromIDs(ctx, []string{authEventID})
		if err != nil || len(authEvents) == 0 || authEvents[0].Event == nil {
			unknown[authEventID] = struct{}{}
			continue
		}
		ev := authEvents[0]
		known[authEventID] = &ev // don't take the pointer of the iterated event
		if err = auth.AddEvent(ev.Event); err != nil {
			return fmt.Errorf("auth.AddEvent: %w", err)
		}
	}

	// If there are no missing auth events then there is nothing more
	// to do — we've loaded everything that we need.
	if len(unknown) == 0 {
		return nil
	}

	var err error
	var res gomatrixserverlib.RespEventAuth
	var found bool
	for _, serverName := range servers {
		// Request the entire auth chain for the event in question. This should
		// contain all of the auth events — including ones that we already know —
		// so we'll need to filter through those in the next section.
		res, err = r.FSAPI.GetEventAuth(ctx, serverName, event.RoomVersion, event.RoomID(), event.EventID())
		if err != nil {
			logger.WithError(err).Warnf("Failed to get event auth from federation for %q: %s", event.EventID(), err)
			continue
		}
		found = true
		break
	}
	if !found {
		return fmt.Errorf("no servers provided event auth for event ID %q, tried servers %v", event.EventID(), servers)
	}

	// Reuse these to reduce allocations.
	authEventNIDs := make([]types.EventNID, 0, 5)
	isRejected := false
nextAuthEvent:
	for _, authEvent := range gomatrixserverlib.ReverseTopologicalOrdering(
		res.AuthEvents.UntrustedEvents(event.RoomVersion),
		gomatrixserverlib.TopologicalOrderByAuthEvents,
	) {
		// If we already know about this event from the database then we don't
		// need to store it again or do anything further with it, so just skip
		// over it rather than wasting cycles.
		if ev, ok := known[authEvent.EventID()]; ok && ev != nil {
			continue nextAuthEvent
		}

		// Check the signatures of the event. If this fails then we'll simply
		// skip it, because gomatrixserverlib.Allowed() will notice a problem
		// if a critical event is missing anyway.
		if err := authEvent.VerifyEventSignatures(ctx, r.FSAPI.KeyRing()); err != nil {
			continue nextAuthEvent
		}

		// In order to store the new auth event, we need to know its auth chain
		// as NIDs for the `auth_event_nids` column. Let's see if we can find those.
		authEventNIDs = authEventNIDs[:0]
		for _, eventID := range authEvent.AuthEventIDs() {
			knownEvent, ok := known[eventID]
			if !ok {
				continue nextAuthEvent
			}
			authEventNIDs = append(authEventNIDs, knownEvent.EventNID)
		}

		// Check if the auth event should be rejected.
		err := gomatrixserverlib.Allowed(authEvent, auth)
		if isRejected = err != nil; isRejected {
			logger.WithError(err).Warnf("Auth event %s rejected", authEvent.EventID())
		}

		// Finally, store the event in the database.
		eventNID, _, _, _, _, err := r.DB.StoreEvent(ctx, authEvent, authEventNIDs, isRejected)
		if err != nil {
			return fmt.Errorf("updater.StoreEvent: %w", err)
		}

		// Let's take a note of the fact that we now know about this event for
		// authenticating future events.
		if !isRejected {
			if err := auth.AddEvent(authEvent); err != nil {
				return fmt.Errorf("auth.AddEvent: %w", err)
			}
		}

		// Now we know about this event, it was stored and the signatures were OK.
		known[authEvent.EventID()] = &types.Event{
			EventNID: eventNID,
			Event:    authEvent,
		}
	}

	return nil
}

func (r *Inputer) calculateAndSetState(
	ctx context.Context,
	input *api.InputRoomEvent,
	roomInfo *types.RoomInfo,
	stateAtEvent *types.StateAtEvent,
	event *gomatrixserverlib.Event,
	isRejected bool,
) error {
	span, ctx := opentracing.StartSpanFromContext(ctx, "calculateAndSetState")
	defer span.Finish()

	var succeeded bool
	updater, err := r.DB.GetRoomUpdater(ctx, roomInfo)
	if err != nil {
		return fmt.Errorf("r.DB.GetRoomUpdater: %w", err)
	}
	defer sqlutil.EndTransactionWithCheck(updater, &succeeded, &err)
	roomState := state.NewStateResolution(updater, roomInfo)

	if input.HasState {
		// We've been told what the state at the event is so we don't need to calculate it.
		// Check that those state events are in the database and store the state.
		var entries []types.StateEntry
		if entries, err = r.DB.StateEntriesForEventIDs(ctx, input.StateEventIDs, true); err != nil {
			return fmt.Errorf("updater.StateEntriesForEventIDs: %w", err)
		}
		entries = types.DeduplicateStateEntries(entries)

		if stateAtEvent.BeforeStateSnapshotNID, err = updater.AddState(ctx, roomInfo.RoomNID, nil, entries); err != nil {
			return fmt.Errorf("updater.AddState: %w", err)
		}
	} else {
		// We haven't been told what the state at the event is so we need to calculate it from the prev_events
		if stateAtEvent.BeforeStateSnapshotNID, err = roomState.CalculateAndStoreStateBeforeEvent(ctx, event, isRejected); err != nil {
			return fmt.Errorf("roomState.CalculateAndStoreStateBeforeEvent: %w", err)
		}
	}

	err = updater.SetState(ctx, stateAtEvent.EventNID, stateAtEvent.BeforeStateSnapshotNID)
	if err != nil {
		return fmt.Errorf("r.DB.SetState: %w", err)
	}
	succeeded = true
	return nil
}<|MERGE_RESOLUTION|>--- conflicted
+++ resolved
@@ -301,11 +301,7 @@
 	// bother doing this if the event was already rejected as it just ends up
 	// burning CPU time.
 	historyVisibility := gomatrixserverlib.HistoryVisibilityShared // Default to shared.
-<<<<<<< HEAD
-	if rejectionErr == nil && !isRejected && !softfail {
-=======
 	if input.Kind != api.KindOutlier && rejectionErr == nil && !isRejected {
->>>>>>> b1162b6e
 		var err error
 		historyVisibility, rejectionErr, err = r.processStateBefore(ctx, input, missingPrev)
 		if err != nil {
