--- conflicted
+++ resolved
@@ -48,15 +48,9 @@
         "syncpack:check": "syncpack list-mismatches",
         "syncpack:fix": "syncpack fix-mismatches && syncpack format",
         "test": "turbo test",
-<<<<<<< HEAD
-        "test:unit": "turbo test:unit -- --silent"
-=======
+        "test:unit": "turbo test:unit -- --silent",
         "test:react": "vitest --project @river-build/react-sdk",
-        "test:build": "turbo test:build",
-        "test:unit": "turbo test:unit -- --silent",
-        "worker:wait:stackup": "wait-on tcp:127.0.0.1:${PORT:-8686} --timeout=900000 --i=5000 --verbose",
-        "workers:build": "turbo build --filter gateway-worker --filter siwe-worker --filter token-worker --filter unfurl-worker --filter jwt-worker"
->>>>>>> 89b49191
+        "test:build": "turbo test:build"
     },
     "devDependencies": {
         "@arethetypeswrong/cli": "^0.15.3",
