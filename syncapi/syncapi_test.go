--- conflicted
+++ resolved
@@ -348,8 +348,6 @@
 
 	// create the users
 	alice := test.NewUser(t)
-<<<<<<< HEAD
-=======
 	aliceDev := userapi.Device{
 		ID:          "ALICEID",
 		UserID:      alice.ID,
@@ -357,7 +355,6 @@
 		DisplayName: "ALICE",
 	}
 
->>>>>>> b1162b6e
 	bob := test.NewUser(t)
 
 	bobDev := userapi.Device{
@@ -424,11 +421,7 @@
 		rsAPI := roomserver.NewInternalAPI(base)
 		rsAPI.SetFederationAPI(nil, nil)
 
-<<<<<<< HEAD
-		AddPublicRoutes(base, &syncUserAPI{accounts: []userapi.Device{bobDev}}, rsAPI, &syncKeyAPI{})
-=======
 		AddPublicRoutes(base, &syncUserAPI{accounts: []userapi.Device{aliceDev, bobDev}}, rsAPI, &syncKeyAPI{})
->>>>>>> b1162b6e
 
 		for _, tc := range testCases {
 			testname := fmt.Sprintf("%s - %s", tc.historyVisibility, userType)
@@ -437,25 +430,18 @@
 				room := test.NewRoom(t, alice, test.RoomHistoryVisibility(tc.historyVisibility))
 
 				// send the events/messages to NATS to create the rooms
-<<<<<<< HEAD
-				beforeJoinEv := room.CreateAndInsert(t, alice, "m.room.message", map[string]interface{}{"body": fmt.Sprintf("Before invite in a %s room", tc.historyVisibility)})
-=======
 				beforeJoinBody := fmt.Sprintf("Before invite in a %s room", tc.historyVisibility)
 				beforeJoinEv := room.CreateAndInsert(t, alice, "m.room.message", map[string]interface{}{"body": beforeJoinBody})
->>>>>>> b1162b6e
 				eventsToSend := append(room.Events(), beforeJoinEv)
 				if err := api.SendEvents(ctx, rsAPI, api.KindNew, eventsToSend, "test", "test", nil, false); err != nil {
 					t.Fatalf("failed to send events: %v", err)
 				}
-<<<<<<< HEAD
-=======
 				syncUntil(t, base, aliceDev.AccessToken, false,
 					func(syncBody string) bool {
 						path := fmt.Sprintf(`rooms.join.%s.timeline.events.#(content.body=="%s")`, room.ID, beforeJoinBody)
 						return gjson.Get(syncBody, path).Exists()
 					},
 				)
->>>>>>> b1162b6e
 
 				// There is only one event, we expect only to be able to see this, if the room is world_readable
 				w := httptest.NewRecorder()
@@ -481,27 +467,20 @@
 				inviteEv := room.CreateAndInsert(t, alice, "m.room.member", map[string]interface{}{"membership": "invite"}, test.WithStateKey(bob.ID))
 				afterInviteEv := room.CreateAndInsert(t, alice, "m.room.message", map[string]interface{}{"body": fmt.Sprintf("After invite in a %s room", tc.historyVisibility)})
 				joinEv := room.CreateAndInsert(t, bob, "m.room.member", map[string]interface{}{"membership": "join"}, test.WithStateKey(bob.ID))
-<<<<<<< HEAD
-				msgEv := room.CreateAndInsert(t, alice, "m.room.message", map[string]interface{}{"body": fmt.Sprintf("After join in a %s room", tc.historyVisibility)})
-=======
 				afterJoinBody := fmt.Sprintf("After join in a %s room", tc.historyVisibility)
 				msgEv := room.CreateAndInsert(t, alice, "m.room.message", map[string]interface{}{"body": afterJoinBody})
->>>>>>> b1162b6e
 
 				eventsToSend = append([]*gomatrixserverlib.HeaderedEvent{}, inviteEv, afterInviteEv, joinEv, msgEv)
 
 				if err := api.SendEvents(ctx, rsAPI, api.KindNew, eventsToSend, "test", "test", nil, false); err != nil {
 					t.Fatalf("failed to send events: %v", err)
 				}
-<<<<<<< HEAD
-=======
 				syncUntil(t, base, aliceDev.AccessToken, false,
 					func(syncBody string) bool {
 						path := fmt.Sprintf(`rooms.join.%s.timeline.events.#(content.body=="%s")`, room.ID, afterJoinBody)
 						return gjson.Get(syncBody, path).Exists()
 					},
 				)
->>>>>>> b1162b6e
 
 				// Verify the messages after/before invite are visible or not
 				w = httptest.NewRecorder()
@@ -682,8 +661,6 @@
 	}
 }
 
-<<<<<<< HEAD
-=======
 func syncUntil(t *testing.T,
 	base *base.BaseDendrite, accessToken string,
 	skip bool,
@@ -720,7 +697,6 @@
 	}
 }
 
->>>>>>> b1162b6e
 func toNATSMsgs(t *testing.T, base *base.BaseDendrite, input ...*gomatrixserverlib.HeaderedEvent) []*nats.Msg {
 	result := make([]*nats.Msg, len(input))
 	for i, ev := range input {
