--- conflicted
+++ resolved
@@ -47,12 +47,12 @@
 		if counts == nil {
 			continue
 		}
-<<<<<<< HEAD
-		jr.UnreadNotifications.HighlightCount = counts.UnreadHighlightCount
-		jr.UnreadNotifications.NotificationCount = counts.UnreadNotificationCount
+		jr.UnreadNotifications = &types.UnreadNotifications{
+			HighlightCount:    counts.UnreadHighlightCount,
+			NotificationCount: counts.UnreadNotificationCount,
+		}
 		req.Response.Rooms.Join[roomID] = jr
 	}
-
 	// BEGIN ZION CODE but return all notifications regardless of whether they're in a room we're in.
 	for roomID, counts := range countsByRoom {
 		unreadNotificationsData := *types.NewUnreadNotificationsResponse()
@@ -62,15 +62,5 @@
 		req.Response.Rooms.UnreadNotifications[roomID] = unreadNotificationsData
 	}
 	// END ZION CODE
-	return to
-=======
-		jr.UnreadNotifications = &types.UnreadNotifications{
-			HighlightCount:    counts.UnreadHighlightCount,
-			NotificationCount: counts.UnreadNotificationCount,
-		}
-		req.Response.Rooms.Join[roomID] = jr
-	}
-
 	return p.LatestPosition(ctx)
->>>>>>> 88556902
 }