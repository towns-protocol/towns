--- conflicted
+++ resolved
@@ -350,15 +350,10 @@
 	startTime := time.Now()
 	filteredEvents, err := internal.ApplyHistoryVisibilityFilter(r.ctx, r.db, r.rsAPI, events, nil, r.device.UserID, "messages")
 	logrus.WithFields(logrus.Fields{
-<<<<<<< HEAD
-		"duration": time.Since(startTime),
-		"room_id":  r.roomID,
-=======
 		"duration":      time.Since(startTime),
 		"room_id":       r.roomID,
 		"events_before": len(events),
 		"events_after":  len(filteredEvents),
->>>>>>> b1162b6e
 	}).Debug("applied history visibility (messages)")
 	return gomatrixserverlib.HeaderedToClientEvents(filteredEvents, gomatrixserverlib.FormatAll), start, end, err
 }
