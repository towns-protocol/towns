package config

import (
	"fmt"
	"time"

	"github.com/matrix-org/dendrite/clientapi/auth/authtypes"
)

type ClientAPI struct {
	Matrix  *Global  `yaml:"-"`
	Derived *Derived `yaml:"-"` // TODO: Nuke Derived from orbit

	InternalAPI InternalAPIOptions `yaml:"internal_api"`
	ExternalAPI ExternalAPIOptions `yaml:"external_api"`

	// If set disables new users from registering (except via shared
	// secrets)
	RegistrationDisabled bool `yaml:"registration_disabled"`

	// Enable registration without captcha verification or shared secret.
	// This option is populated by the -really-enable-open-registration
	// command line parameter as it is not recommended.
	OpenRegistrationWithoutVerificationEnabled bool `yaml:"-"`

	// If set, allows registration by anyone who also has the shared
	// secret, even if registration is otherwise disabled.
	RegistrationSharedSecret string `yaml:"registration_shared_secret"`
	// If set, prevents guest accounts from being created. Only takes
	// effect if registration is enabled, otherwise guests registration
	// is forbidden either way.
	GuestsDisabled bool `yaml:"guests_disabled"`

	// Boolean stating whether catpcha registration is enabled
	// and required
	RecaptchaEnabled bool `yaml:"enable_registration_captcha"`
	// This Home Server's ReCAPTCHA public key.
	RecaptchaPublicKey string `yaml:"recaptcha_public_key"`
	// This Home Server's ReCAPTCHA private key.
	RecaptchaPrivateKey string `yaml:"recaptcha_private_key"`
	// Secret used to bypass the captcha registration entirely
	RecaptchaBypassSecret string `yaml:"recaptcha_bypass_secret"`
	// HTTP API endpoint used to verify whether the captcha response
	// was successful
	RecaptchaSiteVerifyAPI string `yaml:"recaptcha_siteverify_api"`

	// TURN options
	TURN TURN `yaml:"turn"`

	// Rate-limiting options
	RateLimiting RateLimiting `yaml:"rate_limiting"`

	MSCs *MSCs `yaml:"mscs"`

	// Disable password authentication.
	PasswordAuthenticationDisabled bool `yaml:"password_authentication_disabled"`

	// Public key authentication
<<<<<<< HEAD
	PublicKeyAuthentication publicKeyAuthentication `yaml:"public_key_authentication"`
=======
	PublicKeyAuthentication PublicKeyAuthentication `yaml:"public_key_authentication"`
>>>>>>> 196af50a
}

func (c *ClientAPI) Defaults(generate bool) {
	c.InternalAPI.Listen = "http://localhost:7771"
	c.InternalAPI.Connect = "http://localhost:7771"
	c.ExternalAPI.Listen = "http://[::]:8071"
	c.RegistrationSharedSecret = ""
	c.RecaptchaPublicKey = ""
	c.RecaptchaPrivateKey = ""
	c.RecaptchaEnabled = false
	c.RecaptchaBypassSecret = ""
	c.RecaptchaSiteVerifyAPI = ""
	c.RegistrationDisabled = true
	c.OpenRegistrationWithoutVerificationEnabled = false
	c.RateLimiting.Defaults()
}

func (c *ClientAPI) Verify(configErrs *ConfigErrors, isMonolith bool) {
	c.TURN.Verify(configErrs)
	c.RateLimiting.Verify(configErrs)
	if c.RecaptchaEnabled {
		checkNotEmpty(configErrs, "client_api.recaptcha_public_key", c.RecaptchaPublicKey)
		checkNotEmpty(configErrs, "client_api.recaptcha_private_key", c.RecaptchaPrivateKey)
		checkNotEmpty(configErrs, "client_api.recaptcha_siteverify_api", c.RecaptchaSiteVerifyAPI)
	}
	// Ensure there is any spam counter measure when enabling registration
	if !c.RegistrationDisabled && !c.OpenRegistrationWithoutVerificationEnabled {
		if !c.RecaptchaEnabled {
			configErrs.Add(
				"You have tried to enable open registration without any secondary verification methods " +
					"(such as reCAPTCHA). By enabling open registration, you are SIGNIFICANTLY " +
					"increasing the risk that your server will be used to send spam or abuse, and may result in " +
					"your server being banned from some rooms. If you are ABSOLUTELY CERTAIN you want to do this, " +
					"start Dendrite with the -really-enable-open-registration command line flag. Otherwise, you " +
					"should set the registration_disabled option in your Dendrite config.",
			)
		}
	}
	if isMonolith { // polylith required configs below
		return
	}
	checkURL(configErrs, "client_api.internal_api.listen", string(c.InternalAPI.Listen))
	checkURL(configErrs, "client_api.internal_api.connect", string(c.InternalAPI.Connect))
	checkURL(configErrs, "client_api.external_api.listen", string(c.ExternalAPI.Listen))
}

type TURN struct {
	// TODO Guest Support
	// Whether or not guests can request TURN credentials
	// AllowGuests bool `yaml:"turn_allow_guests"`
	// How long the authorization should last
	UserLifetime string `yaml:"turn_user_lifetime"`
	// The list of TURN URIs to pass to clients
	URIs []string `yaml:"turn_uris"`

	// Authorization via Shared Secret
	// The shared secret from coturn
	SharedSecret string `yaml:"turn_shared_secret"`

	// Authorization via Static Username & Password
	// Hardcoded Username and Password
	Username string `yaml:"turn_username"`
	Password string `yaml:"turn_password"`
}

func (c *TURN) Verify(configErrs *ConfigErrors) {
	value := c.UserLifetime
	if value != "" {
		if _, err := time.ParseDuration(value); err != nil {
			configErrs.Add(fmt.Sprintf("invalid duration for config key %q: %s", "client_api.turn.turn_user_lifetime", value))
		}
	}
}

type RateLimiting struct {
	// Is rate limiting enabled or disabled?
	Enabled bool `yaml:"enabled"`

	// How many "slots" a user can occupy sending requests to a rate-limited
	// endpoint before we apply rate-limiting
	Threshold int64 `yaml:"threshold"`

	// The cooloff period in milliseconds after a request before the "slot"
	// is freed again
	CooloffMS int64 `yaml:"cooloff_ms"`

	// A list of users that are exempt from rate limiting, i.e. if you want
	// to run Mjolnir or other bots.
	ExemptUserIDs []string `yaml:"exempt_user_ids"`
}

func (r *RateLimiting) Verify(configErrs *ConfigErrors) {
	if r.Enabled {
		checkPositive(configErrs, "client_api.rate_limiting.threshold", r.Threshold)
		checkPositive(configErrs, "client_api.rate_limiting.cooloff_ms", r.CooloffMS)
	}
}

func (r *RateLimiting) Defaults() {
	r.Enabled = true
	r.Threshold = 5
	r.CooloffMS = 500
}

type ethereumAuthParams struct {
	Version  uint32   `json:"version"`
	ChainIDs []string `json:"chain_ids"`
}

type ethereumAuthConfig struct {
	Enabled  bool     `yaml:"enabled"`
	Version  uint32   `yaml:"version"`
	ChainIDs []string `yaml:"chain_ids"`
}

type publicKeyAuthentication struct {
	Ethereum ethereumAuthConfig `yaml:"ethereum"`
}

func (pk *publicKeyAuthentication) Enabled() bool {
	return pk.Ethereum.Enabled
}

func (pk *publicKeyAuthentication) GetPublicKeyRegistrationFlows() []authtypes.Flow {
	var flows []authtypes.Flow
	if pk.Ethereum.Enabled {
		flows = append(flows, authtypes.Flow{Stages: []authtypes.LoginType{authtypes.LoginTypePublicKeyEthereum}})
	}

	return flows
}

func (pk *publicKeyAuthentication) GetPublicKeyRegistrationParams() map[string]interface{} {
	params := make(map[string]interface{})
	if pk.Ethereum.Enabled {
		p := ethereumAuthParams{
			Version:  pk.Ethereum.Version,
			ChainIDs: pk.Ethereum.ChainIDs,
		}
		params[authtypes.LoginTypePublicKeyEthereum] = p
	}

	return params
}<|MERGE_RESOLUTION|>--- conflicted
+++ resolved
@@ -3,8 +3,6 @@
 import (
 	"fmt"
 	"time"
-
-	"github.com/matrix-org/dendrite/clientapi/auth/authtypes"
 )
 
 type ClientAPI struct {
@@ -56,11 +54,7 @@
 	PasswordAuthenticationDisabled bool `yaml:"password_authentication_disabled"`
 
 	// Public key authentication
-<<<<<<< HEAD
-	PublicKeyAuthentication publicKeyAuthentication `yaml:"public_key_authentication"`
-=======
 	PublicKeyAuthentication PublicKeyAuthentication `yaml:"public_key_authentication"`
->>>>>>> 196af50a
 }
 
 func (c *ClientAPI) Defaults(generate bool) {
@@ -163,45 +157,4 @@
 	r.Enabled = true
 	r.Threshold = 5
 	r.CooloffMS = 500
-}
-
-type ethereumAuthParams struct {
-	Version  uint32   `json:"version"`
-	ChainIDs []string `json:"chain_ids"`
-}
-
-type ethereumAuthConfig struct {
-	Enabled  bool     `yaml:"enabled"`
-	Version  uint32   `yaml:"version"`
-	ChainIDs []string `yaml:"chain_ids"`
-}
-
-type publicKeyAuthentication struct {
-	Ethereum ethereumAuthConfig `yaml:"ethereum"`
-}
-
-func (pk *publicKeyAuthentication) Enabled() bool {
-	return pk.Ethereum.Enabled
-}
-
-func (pk *publicKeyAuthentication) GetPublicKeyRegistrationFlows() []authtypes.Flow {
-	var flows []authtypes.Flow
-	if pk.Ethereum.Enabled {
-		flows = append(flows, authtypes.Flow{Stages: []authtypes.LoginType{authtypes.LoginTypePublicKeyEthereum}})
-	}
-
-	return flows
-}
-
-func (pk *publicKeyAuthentication) GetPublicKeyRegistrationParams() map[string]interface{} {
-	params := make(map[string]interface{})
-	if pk.Ethereum.Enabled {
-		p := ethereumAuthParams{
-			Version:  pk.Ethereum.Version,
-			ChainIDs: pk.Ethereum.ChainIDs,
-		}
-		params[authtypes.LoginTypePublicKeyEthereum] = p
-	}
-
-	return params
 }