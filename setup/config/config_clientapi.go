package config

import (
	"fmt"
	"time"
)

type ClientAPI struct {
	Matrix  *Global  `yaml:"-"`
	Derived *Derived `yaml:"-"` // TODO: Nuke Derived from orbit

	InternalAPI InternalAPIOptions `yaml:"internal_api,omitempty"`
	ExternalAPI ExternalAPIOptions `yaml:"external_api,omitempty"`

	// If set disables new users from registering (except via shared
	// secrets)
	RegistrationDisabled bool `yaml:"registration_disabled"`

	// Enable registration without captcha verification or shared secret.
	// This option is populated by the -really-enable-open-registration
	// command line parameter as it is not recommended.
	OpenRegistrationWithoutVerificationEnabled bool `yaml:"-"`

	// If set, allows registration by anyone who also has the shared
	// secret, even if registration is otherwise disabled.
	RegistrationSharedSecret string `yaml:"registration_shared_secret"`
	// If set, prevents guest accounts from being created. Only takes
	// effect if registration is enabled, otherwise guests registration
	// is forbidden either way.
	GuestsDisabled bool `yaml:"guests_disabled"`

	// Boolean stating whether catpcha registration is enabled
	// and required
	RecaptchaEnabled bool `yaml:"enable_registration_captcha"`
	// This Home Server's ReCAPTCHA public key.
	RecaptchaPublicKey string `yaml:"recaptcha_public_key"`
	// This Home Server's ReCAPTCHA private key.
	RecaptchaPrivateKey string `yaml:"recaptcha_private_key"`
	// Secret used to bypass the captcha registration entirely
	RecaptchaBypassSecret string `yaml:"recaptcha_bypass_secret"`
	// HTTP API endpoint used to verify whether the captcha response
	// was successful
	RecaptchaSiteVerifyAPI string `yaml:"recaptcha_siteverify_api"`

	// TURN options
	TURN TURN `yaml:"turn"`

	// Rate-limiting options
	RateLimiting RateLimiting `yaml:"rate_limiting"`

<<<<<<< HEAD
	MSCs *MSCs `yaml:"mscs"`

	// Disable password authentication.
	PasswordAuthenticationDisabled bool `yaml:"password_authentication_disabled"`

	// Public key authentication
	PublicKeyAuthentication PublicKeyAuthentication `yaml:"public_key_authentication"`
=======
	MSCs *MSCs `yaml:"-"`
>>>>>>> f7f87c0c
}

func (c *ClientAPI) Defaults(opts DefaultOpts) {
	if !opts.Monolithic {
		c.InternalAPI.Listen = "http://localhost:7771"
		c.InternalAPI.Connect = "http://localhost:7771"
		c.ExternalAPI.Listen = "http://[::]:8071"
	}
	c.RegistrationSharedSecret = ""
	c.RecaptchaPublicKey = ""
	c.RecaptchaPrivateKey = ""
	c.RecaptchaEnabled = false
	c.RecaptchaBypassSecret = ""
	c.RecaptchaSiteVerifyAPI = ""
	c.RegistrationDisabled = true
	c.OpenRegistrationWithoutVerificationEnabled = false
	c.RateLimiting.Defaults()
}

func (c *ClientAPI) Verify(configErrs *ConfigErrors, isMonolith bool) {
	c.TURN.Verify(configErrs)
	c.RateLimiting.Verify(configErrs)
	if c.RecaptchaEnabled {
		checkNotEmpty(configErrs, "client_api.recaptcha_public_key", c.RecaptchaPublicKey)
		checkNotEmpty(configErrs, "client_api.recaptcha_private_key", c.RecaptchaPrivateKey)
		checkNotEmpty(configErrs, "client_api.recaptcha_siteverify_api", c.RecaptchaSiteVerifyAPI)
	}
	// Ensure there is any spam counter measure when enabling registration
	if !c.RegistrationDisabled && !c.OpenRegistrationWithoutVerificationEnabled {
		if !c.RecaptchaEnabled {
			configErrs.Add(
				"You have tried to enable open registration without any secondary verification methods " +
					"(such as reCAPTCHA). By enabling open registration, you are SIGNIFICANTLY " +
					"increasing the risk that your server will be used to send spam or abuse, and may result in " +
					"your server being banned from some rooms. If you are ABSOLUTELY CERTAIN you want to do this, " +
					"start Dendrite with the -really-enable-open-registration command line flag. Otherwise, you " +
					"should set the registration_disabled option in your Dendrite config.",
			)
		}
	}
	if isMonolith { // polylith required configs below
		return
	}
	checkURL(configErrs, "client_api.internal_api.listen", string(c.InternalAPI.Listen))
	checkURL(configErrs, "client_api.internal_api.connect", string(c.InternalAPI.Connect))
	checkURL(configErrs, "client_api.external_api.listen", string(c.ExternalAPI.Listen))
}

type TURN struct {
	// TODO Guest Support
	// Whether or not guests can request TURN credentials
	// AllowGuests bool `yaml:"turn_allow_guests"`
	// How long the authorization should last
	UserLifetime string `yaml:"turn_user_lifetime"`
	// The list of TURN URIs to pass to clients
	URIs []string `yaml:"turn_uris"`

	// Authorization via Shared Secret
	// The shared secret from coturn
	SharedSecret string `yaml:"turn_shared_secret"`

	// Authorization via Static Username & Password
	// Hardcoded Username and Password
	Username string `yaml:"turn_username"`
	Password string `yaml:"turn_password"`
}

func (c *TURN) Verify(configErrs *ConfigErrors) {
	value := c.UserLifetime
	if value != "" {
		if _, err := time.ParseDuration(value); err != nil {
			configErrs.Add(fmt.Sprintf("invalid duration for config key %q: %s", "client_api.turn.turn_user_lifetime", value))
		}
	}
}

type RateLimiting struct {
	// Is rate limiting enabled or disabled?
	Enabled bool `yaml:"enabled"`

	// How many "slots" a user can occupy sending requests to a rate-limited
	// endpoint before we apply rate-limiting
	Threshold int64 `yaml:"threshold"`

	// The cooloff period in milliseconds after a request before the "slot"
	// is freed again
	CooloffMS int64 `yaml:"cooloff_ms"`

	// A list of users that are exempt from rate limiting, i.e. if you want
	// to run Mjolnir or other bots.
	ExemptUserIDs []string `yaml:"exempt_user_ids"`
}

func (r *RateLimiting) Verify(configErrs *ConfigErrors) {
	if r.Enabled {
		checkPositive(configErrs, "client_api.rate_limiting.threshold", r.Threshold)
		checkPositive(configErrs, "client_api.rate_limiting.cooloff_ms", r.CooloffMS)
	}
}

func (r *RateLimiting) Defaults() {
	r.Enabled = true
	r.Threshold = 5
	r.CooloffMS = 500
}<|MERGE_RESOLUTION|>--- conflicted
+++ resolved
@@ -48,17 +48,13 @@
 	// Rate-limiting options
 	RateLimiting RateLimiting `yaml:"rate_limiting"`
 
-<<<<<<< HEAD
-	MSCs *MSCs `yaml:"mscs"`
+	MSCs *MSCs `yaml:"-"`
 
 	// Disable password authentication.
 	PasswordAuthenticationDisabled bool `yaml:"password_authentication_disabled"`
 
 	// Public key authentication
 	PublicKeyAuthentication PublicKeyAuthentication `yaml:"public_key_authentication"`
-=======
-	MSCs *MSCs `yaml:"-"`
->>>>>>> f7f87c0c
 }
 
 func (c *ClientAPI) Defaults(opts DefaultOpts) {
