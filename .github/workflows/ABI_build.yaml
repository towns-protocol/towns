--- conflicted
+++ resolved
@@ -63,8 +63,4 @@
               working-directory: lib/forge-std/src
               run: cp console.sol Console.sol
             - name: Build Types
-<<<<<<< HEAD
-              run: bash scripts/build-contract-types.sh
-=======
-              run: bash scripts/build-river-types.sh
->>>>>>> 441ea67c
+              run: bash scripts/build-contract-types.sh