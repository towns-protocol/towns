package shared

import (
	"bytes"
	"crypto/rand"
	"encoding/binary"
	"encoding/hex"
	"fmt"
	"slices"
	"strings"

	"github.com/cespare/xxhash/v2"
	"github.com/ethereum/go-ethereum/common"
	"github.com/ethereum/go-ethereum/crypto"

	. "github.com/towns-protocol/towns/core/node/base"
	. "github.com/towns-protocol/towns/core/node/protocol"
)

func AddressHex(address []byte) (string, error) {
	if len(address) != 20 {
		return "", RiverError(Err_BAD_ADDRESS, "wrong length", "addr", address)
	}
	return common.BytesToAddress(address).Hex(), nil
}

func AddressFromUserId(userId string) ([]byte, error) {
	if len(userId) != 42 {
		return nil, RiverError(Err_BAD_ADDRESS, "wrong length", "userId", userId)
	}
	if !strings.HasPrefix(userId, "0x") {
		return nil, RiverError(Err_BAD_ADDRESS, "address should start with 0x", "userId", userId)
	}
	return hex.DecodeString(userId[2:])
}

func AddressFromSpaceId(spaceId StreamId) (common.Address, error) {
	if spaceId.Type() != STREAM_SPACE_BIN {
		return common.Address{}, RiverError(
			Err_BAD_STREAM_ID,
			"invalid stream type for getting space",
			"streamId",
			spaceId,
		)
	}
	return common.BytesToAddress(spaceId[1:21]), nil
}

func SpaceIdFromBytes(bytes []byte) (StreamId, error) {
	if len(bytes) != 20 {
		return StreamId{}, RiverError(Err_BAD_ADDRESS, "wrong length", "bytes", len(bytes))
	}
	address := common.BytesToAddress(bytes)
	return SpaceIdFromAddress(address), nil
}

func SpaceIdFromAddress(address common.Address) StreamId {
	var b StreamId
	b[0] = STREAM_SPACE_BIN
	copy(b[1:], address.Bytes())
	return b
}

func MakeSpaceId() (StreamId, error) {
	var b [32]byte
	b[0] = STREAM_SPACE_BIN
	_, err := rand.Read(b[1:21])
	if err != nil {
		return StreamId{}, RiverError(Err_INTERNAL, "failed to create random bytes", "error", err)
	}
	return StreamIdFromBytes(b[:])
}

func MakeChannelId(spaceId StreamId) (StreamId, error) {
	// replace the first byte with the channel type
	// copy the 20 bytes of the spaceId address
	// fill the rest with random bytes
	b, err := makeChannelIdPrefixBytes(spaceId)
	if err != nil {
		return StreamId{}, err
	}
	_, err = rand.Read(b[21:])
	if err != nil {
		return StreamId{}, RiverError(Err_INTERNAL, "failed to create random bytes", "error", err)
	}
	return StreamIdFromBytes(b[:])
}

func makeChannelIdPrefixBytes(spaceId StreamId) (StreamId, error) {
	// replace the first byte with the channel type
	// copy the 20 bytes of the spaceId address
	// leave the rest unwritten, which defaults to zeroes
	if spaceId.Type() != STREAM_SPACE_BIN {
		return StreamId{}, RiverError(Err_BAD_STREAM_ID, "invalid stream type for space", "streamId", spaceId)
	}
	var b [32]byte
	b[0] = STREAM_CHANNEL_BIN
	copy(b[1:], spaceId[1:21])
	return StreamIdFromBytes(b[:])
}

func MakeDefaultChannelId(spaceId StreamId) (StreamId, error) {
	bytes, err := makeChannelIdPrefixBytes(spaceId)
	if err != nil {
		return StreamId{}, err
	}
	return StreamIdFromBytes(bytes[:])
}

func IsDefaultChannelId(channelId StreamId) bool {
	if channelId.Type() != STREAM_CHANNEL_BIN {
		return false
	}
	return bytes.Equal(channelId[21:], make([]byte, 11))
}

func UserStreamIdFromBytes(addr []byte) (StreamId, error) {
	if len(addr) == 20 {
		return UserStreamIdFromAddr(common.BytesToAddress(addr)), nil
	}

	return StreamId{}, RiverError(
		Err_BAD_ADDRESS,
		"Bad address bytes",
		"address", fmt.Sprintf("%x", addr),
	).Func("UserStreamIdFromBytes")
}

func UserStreamIdFromAddr(addr common.Address) StreamId {
	var b StreamId
	b[0] = STREAM_USER_BIN
	copy(b[1:], addr.Bytes())
	return b
}

func UserSettingStreamIdFromAddr(addr common.Address) StreamId {
	var b StreamId
	b[0] = STREAM_USER_SETTINGS_BIN
	copy(b[1:], addr.Bytes())
	return b
}

func UserMetadataStreamIdFromAddress(addr common.Address) StreamId {
	var b StreamId
	b[0] = STREAM_USER_METADATA_KEY_BIN
	copy(b[1:], addr.Bytes())
	return b
}

func UserInboxStreamIdFromAddress(addr common.Address) StreamId {
	var b StreamId
	b[0] = STREAM_USER_INBOX_BIN
	copy(b[1:], addr.Bytes())
	return b
}

func GetUserAddressFromStreamIdBytes(inStreamId []byte) (common.Address, error) {
	streamId, err := StreamIdFromBytes(inStreamId)
	if err != nil {
		return common.Address{}, err
	}
	return GetUserAddressFromStreamId(streamId)
}

func GetUserAddressFromStreamId(streamId StreamId) (common.Address, error) {
	prefix := streamId.Type()
	if prefix != STREAM_USER_BIN &&
		prefix != STREAM_USER_METADATA_KEY_BIN &&
		prefix != STREAM_USER_INBOX_BIN &&
		prefix != STREAM_USER_SETTINGS_BIN {
		return common.Address{}, RiverError(
			Err_BAD_STREAM_ID,
			"invalid stream type for getting user",
			"streamId",
			streamId,
		)
	}
	return common.BytesToAddress(streamId[1:21]), nil
}

func CheckUserStreamIdForPrefix(streamId string, creatorUserId []byte, expectedPrefix string) error {
	expected := expectedPrefix + hex.EncodeToString(creatorUserId)
	if streamId == expected {
		return nil
	}
	return RiverError(
		Err_BAD_STREAM_ID,
		"Stream ID doesn't match creator address or expected prefix",
		"streamId",
		streamId,
		"expected",
		expected,
	)
}

func ValidSpaceStreamId(streamId *StreamId) bool {
	return streamId.Type() == STREAM_SPACE_BIN
}

func ValidSpaceStreamIdBytes(streamId []byte) bool {
	id, err := StreamIdFromBytes(streamId)
	if err != nil {
		return false
	}
	return ValidSpaceStreamId(&id)
}

func ValidChannelStreamIdBytes(streamId []byte) bool {
	id, err := StreamIdFromBytes(streamId)
	if err != nil {
		return false
	}
	return ValidChannelStreamId(&id)
}

func ValidChannelStreamId(streamId *StreamId) bool {
	return streamId.Type() == STREAM_CHANNEL_BIN
}

func ValidDMChannelStreamIdBytes(streamId []byte) bool {
	id, err := StreamIdFromBytes(streamId)
	if err != nil {
		return false
	}
	return ValidDMChannelStreamId(&id)
}

func ValidDMChannelStreamId(streamId *StreamId) bool {
	return streamId.Type() == STREAM_DM_CHANNEL_BIN
}

func DMStreamIdForUsers(a []byte, b []byte) (StreamId, error) {
	// Lowercase the user ids, sort them and join them with a dash
	addressUserA, err := AddressHex(a)
	if err != nil {
		return StreamId{}, err
	}
	addressUserB, err := AddressHex(b)
	if err != nil {
		return StreamId{}, err
	}

	ids := []string{strings.ToLower(addressUserA), strings.ToLower(addressUserB)}
	slices.Sort(ids)
	joined := strings.Join(ids, "-")
	hash := crypto.Keccak256([]byte(joined))

	var s StreamId
	s[0] = STREAM_DM_CHANNEL_BIN
	copy(s[1:], hash[:31])
	return s, nil
}

func ValidDMChannelStreamIdBetween(id StreamId, userIdA []byte, userIdB []byte) bool {
	expected, err := DMStreamIdForUsers(userIdA, userIdB)
	if err != nil {
		return false
	}
	return id == expected
}

func ValidGDMChannelStreamIdBytes(streamId []byte) bool {
	id, err := StreamIdFromBytes(streamId)
	if err != nil {
		return false
	}
	return ValidGDMChannelStreamId(&id)
}

func ValidGDMChannelStreamId(streamId *StreamId) bool {
	return streamId.Type() == STREAM_GDM_CHANNEL_BIN
}

func ValidUserIdBytes(userId []byte) bool {
	return len(userId) == 20
}

<<<<<<< HEAD
type StreamShard uint16

func ShardFromMetadataStreamId(streamId StreamId) (StreamShard, error) {
	if streamId.Type() != STREAM_METADATA_BIN {
		return 0, RiverError(Err_BAD_STREAM_ID, "invalid stream type for metadata", "streamId", streamId)
	}
	// 1 byte prefix, 2 byte big endian shard number
	return StreamShard(binary.BigEndian.Uint16(streamId[1:3])), nil
}

func MetadataStreamIdFromShard(shard StreamShard) StreamId {
	var b StreamId
	b[0] = STREAM_METADATA_BIN
	binary.BigEndian.PutUint16(b[1:3], uint16(shard))
	return b
}

func ShardForStreamId(streamId StreamId, shardMask uint16) (StreamShard, error) {
=======
func ShardFromMetadataStreamId(streamId StreamId) (uint64, error) {
	if streamId.Type() != STREAM_METADATA_BIN {
		return 0, RiverError(Err_BAD_STREAM_ID, "invalid stream type for metadata", "streamId", streamId)
	}
	// 1 byte prefix, 8 byte big endian shard number
	return binary.BigEndian.Uint64(streamId[1:9]), nil
}

func MetadataStreamIdFromShard(shard uint64) StreamId {
	var b StreamId
	b[0] = STREAM_METADATA_BIN
	binary.BigEndian.PutUint64(b[1:9], shard)
	return b
}

func ShardForStreamId(streamId StreamId, shardMask uint64) uint64 {
>>>>>>> 5c4e6279
	if shardMask == 0 {
		shardMask = 0x3ff // 1023
	}
	hash := xxhash.Sum64(streamId[:])
<<<<<<< HEAD
	shard := StreamShard(hash) & StreamShard(shardMask)
	return shard, nil
=======
	shard := hash & shardMask
	return shard
}

func MetadataStreamIdForStreamId(streamId StreamId, shard uint64) StreamId {
	return MetadataStreamIdFromShard(ShardForStreamId(streamId, shard))
>>>>>>> 5c4e6279
}<|MERGE_RESOLUTION|>--- conflicted
+++ resolved
@@ -275,26 +275,6 @@
 	return len(userId) == 20
 }
 
-<<<<<<< HEAD
-type StreamShard uint16
-
-func ShardFromMetadataStreamId(streamId StreamId) (StreamShard, error) {
-	if streamId.Type() != STREAM_METADATA_BIN {
-		return 0, RiverError(Err_BAD_STREAM_ID, "invalid stream type for metadata", "streamId", streamId)
-	}
-	// 1 byte prefix, 2 byte big endian shard number
-	return StreamShard(binary.BigEndian.Uint16(streamId[1:3])), nil
-}
-
-func MetadataStreamIdFromShard(shard StreamShard) StreamId {
-	var b StreamId
-	b[0] = STREAM_METADATA_BIN
-	binary.BigEndian.PutUint16(b[1:3], uint16(shard))
-	return b
-}
-
-func ShardForStreamId(streamId StreamId, shardMask uint16) (StreamShard, error) {
-=======
 func ShardFromMetadataStreamId(streamId StreamId) (uint64, error) {
 	if streamId.Type() != STREAM_METADATA_BIN {
 		return 0, RiverError(Err_BAD_STREAM_ID, "invalid stream type for metadata", "streamId", streamId)
@@ -311,20 +291,14 @@
 }
 
 func ShardForStreamId(streamId StreamId, shardMask uint64) uint64 {
->>>>>>> 5c4e6279
 	if shardMask == 0 {
 		shardMask = 0x3ff // 1023
 	}
 	hash := xxhash.Sum64(streamId[:])
-<<<<<<< HEAD
-	shard := StreamShard(hash) & StreamShard(shardMask)
-	return shard, nil
-=======
 	shard := hash & shardMask
 	return shard
 }
 
 func MetadataStreamIdForStreamId(streamId StreamId, shard uint64) StreamId {
 	return MetadataStreamIdFromShard(ShardForStreamId(streamId, shard))
->>>>>>> 5c4e6279
 }