--- conflicted
+++ resolved
@@ -170,13 +170,8 @@
 	b := &TestAppServer{
 		t:             t,
 		listener:      listener,
-<<<<<<< HEAD
-		url:           url,
 		botConfig:     botConfig,
-=======
 		url:           "https://" + listener.Addr().String(),
-		appWallet:     appWallet,
->>>>>>> dd233103
 		client:        client,
 		enableLogging: enableLogging,
 		exitSignal:    make(chan (error), 16),
