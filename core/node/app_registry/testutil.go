--- conflicted
+++ resolved
@@ -74,16 +74,11 @@
 	return mapClaims.Valid()
 }
 
-<<<<<<< HEAD
-func NewTestAppServer(t *testing.T, appWallet *crypto.Wallet, hs256SecretKey []byte) *TestAppServer {
-	listener, url := testcert.MakeTestListener(t, nil)
-=======
 func NewTestAppServer(
 	t *testing.T,
 	appWallet *crypto.Wallet,
 ) *TestAppServer {
-	listener, url := testcert.MakeTestListener(t)
->>>>>>> 0386ab48
+	listener, url := testcert.MakeTestListener(t, nil)
 
 	b := &TestAppServer{
 		t:         t,
