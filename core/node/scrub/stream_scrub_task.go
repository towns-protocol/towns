--- conflicted
+++ resolved
@@ -307,9 +307,6 @@
 	stream events.SyncStream,
 	force bool,
 ) (bool, error) {
-<<<<<<< HEAD
-	log := dlog.FromCtx(ctx).With("Func", "TryScheduleScrub", "streamId", streamId)
-=======
 	log := dlog.FromCtx(ctx).With("Func", "TryScheduleScrub")
 
 	view, err := stream.GetView(ctx)
@@ -321,7 +318,6 @@
 	streamId := view.StreamId()
 	log = log.With("streamId", streamId)
 
->>>>>>> 8af6127f
 	// Note: This check ensures we are only scrubbing channels. If we ever scrub spaces,
 	// we'll need to make sure we kick the user from all channels in the space before
 	// kicking them out of the space.
@@ -329,15 +325,6 @@
 		return false, nil
 	}
 
-<<<<<<< HEAD
-	stream, view, err := tp.cache.GetStream(ctx, streamId)
-	if err != nil {
-		log.Warn("Unable to get stream from cache", "error", err)
-		return false, err
-	}
-
-=======
->>>>>>> 8af6127f
 	if !force && time.Since(stream.LastScrubbedTime()) < tp.config.Scrubbing.ScrubEligibleDuration {
 		return false, nil
 	}
