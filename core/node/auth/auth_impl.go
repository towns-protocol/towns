package auth

import (
	"context"
	"fmt"
	"strings"
	"sync"
	"time"

	. "github.com/river-build/river/core/node/base"
	"github.com/river-build/river/core/node/config"
	"github.com/river-build/river/core/node/crypto"
	"github.com/river-build/river/core/node/dlog"
	"github.com/river-build/river/core/node/infra"
	. "github.com/river-build/river/core/node/protocol"
	"github.com/river-build/river/core/node/shared"
	"github.com/river-build/river/core/xchain/entitlement"

	"github.com/ethereum/go-ethereum/common"
)

type ChainAuth interface {
	IsEntitled(ctx context.Context, cfg *config.Config, args *ChainAuthArgs) error
}

var everyone = common.HexToAddress("0x1") // This represents an Ethereum address of "0x1"

func NewChainAuthArgsForSpace(spaceId shared.StreamId, userId string, permission Permission) *ChainAuthArgs {
	return &ChainAuthArgs{
		kind:       chainAuthKindSpace,
		spaceId:    spaceId,
		principal:  common.HexToAddress(userId),
		permission: permission,
	}
}

func NewChainAuthArgsForChannel(
	spaceId shared.StreamId,
	channelId shared.StreamId,
	userId string,
	permission Permission,
) *ChainAuthArgs {
	return &ChainAuthArgs{
		kind:       chainAuthKindChannel,
		spaceId:    spaceId,
		channelId:  channelId,
		principal:  common.HexToAddress(userId),
		permission: permission,
	}
}

type chainAuthKind int

const (
	chainAuthKindSpace chainAuthKind = iota
	chainAuthKindChannel
	chainAuthKindSpaceEnabled
	chainAuthKindChannelEnabled
)

type ChainAuthArgs struct {
	kind          chainAuthKind
	spaceId       shared.StreamId
	channelId     shared.StreamId
	principal     common.Address
	permission    Permission
	linkedWallets string // a serialized list of linked wallets to comply with the cache key constraints
}

// Replaces principal with given wallet and returns new copy of args.
func (args *ChainAuthArgs) withWallet(wallet common.Address) *ChainAuthArgs {
	ret := *args
	ret.principal = wallet
	return &ret
}

func (args *ChainAuthArgs) withLinkedWallets(linkedWallets []common.Address) *ChainAuthArgs {
	ret := *args
	var builder strings.Builder
	for i, addr := range linkedWallets {
		if i > 0 {
			builder.WriteString(",")
		}
		builder.WriteString(addr.Hex())
	}
	ret.linkedWallets = builder.String()
	return &ret
}

func newArgsForEnabledSpace(spaceId shared.StreamId) *ChainAuthArgs {
	return &ChainAuthArgs{
		kind:    chainAuthKindSpaceEnabled,
		spaceId: spaceId,
	}
}

func newArgsForEnabledChannel(spaceId shared.StreamId, channelId shared.StreamId) *ChainAuthArgs {
	return &ChainAuthArgs{
		kind:      chainAuthKindChannelEnabled,
		spaceId:   spaceId,
		channelId: channelId,
	}
}

const (
	DEFAULT_REQUEST_TIMEOUT_MS = 5000
	DEFAULT_MAX_WALLETS        = 10
)

var (
	isEntitledToChannelCacheHit  = infra.NewSuccessMetrics("is_entitled_to_channel_cache_hit", contractCalls)
	isEntitledToChannelCacheMiss = infra.NewSuccessMetrics("is_entitled_to_channel_cache_miss", contractCalls)
	isEntitledToSpaceCacheHit    = infra.NewSuccessMetrics("is_entitled_to_space_cache_hit", contractCalls)
	isEntitledToSpaceCacheMiss   = infra.NewSuccessMetrics("is_entitled_to_space_cache_miss", contractCalls)
	isSpaceEnabledCacheHit       = infra.NewSuccessMetrics("is_space_enabled_cache_hit", contractCalls)
	isSpaceEnabledCacheMiss      = infra.NewSuccessMetrics("is_space_enabled_cache_miss", contractCalls)
	isChannelEnabledCacheHit     = infra.NewSuccessMetrics("is_channel_enabled_cache_hit", contractCalls)
	isChannelEnabledCacheMiss    = infra.NewSuccessMetrics("is_channel_enabled_cache_miss", contractCalls)
	entitlementCacheHit          = infra.NewSuccessMetrics("entitlement_cache_hit", contractCalls)
	entitlementCacheMiss         = infra.NewSuccessMetrics("entitlement_cache_miss", contractCalls)
)

type chainAuth struct {
	blockchain              *crypto.Blockchain
	spaceContract           SpaceContract
	walletLinkContract      WalletLinkContract
	linkedWalletsLimit      int
	contractCallsTimeoutMs  int
	entitlementCache        *entitlementCache
	entitlementManagerCache *entitlementCache
}

var _ ChainAuth = (*chainAuth)(nil)

func NewChainAuth(
	ctx context.Context,
	blockchain *crypto.Blockchain,
	architectCfg *config.ContractConfig,
	linkedWalletsLimit int,
	contractCallsTimeoutMs int,
) (*chainAuth, error) {
	// instantiate contract facets from diamond configuration
	spaceContract, err := NewSpaceContractV3(ctx, architectCfg, blockchain.Client)
	if err != nil {
		return nil, err
	}

	walletLinkContract, err := NewWalletLink(ctx, architectCfg, blockchain.Client)
	if err != nil {
		return nil, err
	}

	entitlementCache, err := newEntitlementCache(ctx, blockchain.Config)
	if err != nil {
		return nil, err
	}

	// seperate cache for entitlement manager as the timeouts are shorter
	entitlementManagerCache, err := newEntitlementManagerCache(ctx, blockchain.Config)
	if err != nil {
		return nil, err
	}

	if linkedWalletsLimit <= 0 {
		linkedWalletsLimit = DEFAULT_MAX_WALLETS
	}
	if contractCallsTimeoutMs <= 0 {
		contractCallsTimeoutMs = DEFAULT_REQUEST_TIMEOUT_MS
	}

	return &chainAuth{
		blockchain:              blockchain,
		spaceContract:           spaceContract,
		walletLinkContract:      walletLinkContract,
		linkedWalletsLimit:      linkedWalletsLimit,
		contractCallsTimeoutMs:  contractCallsTimeoutMs,
		entitlementCache:        entitlementCache,
		entitlementManagerCache: entitlementManagerCache,
	}, nil
}

func (ca *chainAuth) IsEntitled(ctx context.Context, cfg *config.Config, args *ChainAuthArgs) error {
	// TODO: counter for cache hits here?
	result, _, err := ca.entitlementCache.executeUsingCache(
		ctx,
		cfg,
		args,
		ca.checkEntitlement,
	)
	if err != nil {
		return AsRiverError(err).Func("IsEntitled")
	}
	if !result.IsAllowed() {
		return RiverError(
			Err_PERMISSION_DENIED,
			"IsEntitled failed",
			"spaceId",
			args.spaceId,
			"channelId",
			args.channelId,
			"userId",
			args.principal,
			"permission",
			args.permission.String(),
		).Func("IsAllowed")
	}
	return nil
}

func (ca *chainAuth) isWalletEntitled(ctx context.Context, cfg *config.Config, args *ChainAuthArgs) (bool, error) {
	log := dlog.FromCtx(ctx)
	if args.kind == chainAuthKindSpace {
		log.Debug("isWalletEntitled", "kind", "space", "args", args)
		return ca.isEntitledToSpace(ctx, cfg, args)
	} else if args.kind == chainAuthKindChannel {
		log.Debug("isWalletEntitled", "kind", "channel", "args", args)
		return ca.isEntitledToChannel(ctx, cfg, args)
	} else {
		return false, RiverError(Err_INTERNAL, "Unknown chain auth kind").Func("isWalletEntitled")
	}
}

func (ca *chainAuth) isSpaceEnabledUncached(ctx context.Context, cfg *config.Config, args *ChainAuthArgs) (CacheResult, error) {
	// This is awkward as we want enabled to be cached for 15 minutes, but the API returns the inverse
	isDisabled, err := ca.spaceContract.IsSpaceDisabled(ctx, args.spaceId)
	return &boolCacheResult{allowed: !isDisabled}, err
}

func (ca *chainAuth) checkSpaceEnabled(ctx context.Context, cfg *config.Config, spaceId shared.StreamId) error {
	isEnabled, cacheHit, err := ca.entitlementCache.executeUsingCache(
		ctx,
		cfg,
		newArgsForEnabledSpace(spaceId),
		ca.isSpaceEnabledUncached,
	)
	if err != nil {
		return err
	}
	if cacheHit {
		isSpaceEnabledCacheHit.PassInc()
	} else {
		isSpaceEnabledCacheMiss.PassInc()
	}

	if isEnabled.IsAllowed() {
		return nil
	} else {
		return RiverError(Err_SPACE_DISABLED, "Space is disabled", "spaceId", spaceId).Func("isEntitledToSpace")
	}
}

func (ca *chainAuth) isChannelEnabledUncached(ctx context.Context, cfg *config.Config, args *ChainAuthArgs) (CacheResult, error) {
	// This is awkward as we want enabled to be cached for 15 minutes, but the API returns the inverse
	isDisabled, err := ca.spaceContract.IsChannelDisabled(ctx, args.spaceId, args.channelId)
	return &boolCacheResult{allowed: !isDisabled}, err
}

func (ca *chainAuth) checkChannelEnabled(
	ctx context.Context,
	cfg *config.Config,
	spaceId shared.StreamId,
	channelId shared.StreamId,
) error {
	isEnabled, cacheHit, err := ca.entitlementCache.executeUsingCache(
		ctx,
		cfg,
		newArgsForEnabledChannel(spaceId, channelId),
		ca.isChannelEnabledUncached,
	)
	if err != nil {
		return err
	}
	if cacheHit {
		isChannelEnabledCacheHit.PassInc()
	} else {
		isChannelEnabledCacheMiss.PassInc()
	}

	if isEnabled.IsAllowed() {
		return nil
	} else {
		return RiverError(Err_CHANNEL_DISABLED, "Channel is disabled", "spaceId", spaceId, "channelId", channelId).Func("checkChannelEnabled")
	}
}

// CacheResult is the result of a cache lookup.
// allowed means that this value should be cached
// not that the caller is allowed to access the permission
type entitlementCacheResult struct {
	allowed         bool
	entitlementData []Entitlement
	owner           common.Address
}

func (scr *entitlementCacheResult) IsAllowed() bool {
	return scr.allowed
}

// If entitlements are found for the permissions, they are returned and the allowed flag is set true so the results may be cached.
// If the call fails or the space is not found, the allowed flag is set to false so the negative caching time applies.
func (ca *chainAuth) getSpaceEntitlementsForPermissionUncached(
	ctx context.Context,
	cfg *config.Config,
	args *ChainAuthArgs,
) (CacheResult, error) {
	log := dlog.FromCtx(ctx)
	entitlementData, owner, err := ca.spaceContract.GetSpaceEntitlementsForPermission(
		ctx,
		args.spaceId,
		args.permission,
	)

	log.Debug("getSpaceEntitlementsForPermissionUncached", "args", args, "entitlementData", entitlementData)
	if err != nil {
		return &entitlementCacheResult{
				allowed: false,
			}, AsRiverError(
				err,
			).Func("getSpaceEntitlementsForPermision").
				Message("Failed to get space entitlements")
	}
	return &entitlementCacheResult{allowed: true, entitlementData: entitlementData, owner: owner}, nil
}

<<<<<<< HEAD
// If entitlements are found for the permissions, they are returned and the allowed flag is set true so the results may be cached.
// If the call fails or the space is not found, the allowed flag is set to false so the negative caching time applies.
func (ca *chainAuth) getChannelEntitlementsForPermissionUncached(
	ctx context.Context,
	args *ChainAuthArgs,
) (CacheResult, error) {
	log := dlog.FromCtx(ctx)
	entitlementData, err := ca.spaceContract.GetChannelEntitlementsForPermission(
		ctx,
		args.spaceId,
		args.channelId,
		args.permission,
	)

	log.Debug("getChannelEntitlementsForPermissionUncached", "args", args, "entitlementData", entitlementData)
	if err != nil {
		return &entitlementCacheResult{
				allowed: false,
			}, AsRiverError(
				err,
			).Func("getChannelEntitlementsForPermission").
				Message("Failed to get channel entitlements")
	}
	return &entitlementCacheResult{allowed: true, entitlementData: entitlementData}, nil
}

func (ca *chainAuth) isEntitledToChannelUncached(ctx context.Context, args *ChainAuthArgs) (CacheResult, error) {
	log := dlog.FromCtx(ctx)
	log.Debug("isEntitledToChannelUncached", "args", args)
	result, cacheHit, err := ca.entitlementManagerCache.executeUsingCache(
		ctx,
		args,
		ca.getChannelEntitlementsForPermissionUncached,
	)
	if err != nil {
		return &boolCacheResult{
				allowed: false,
			}, AsRiverError(
				err,
			).Func("isEntitledToChannel").
				Message("Failed to get channel entitlements")
	}

	if cacheHit {
		entitlementCacheHit.PassInc()
	} else {
		entitlementCacheMiss.PassInc()
	}

	temp := (result.(*timestampedCacheValue).Result())
	entitlementData := temp.(*entitlementCacheResult) // Assuming result is of *entitlementCacheResult type

	

	// TODO: check user bans
}

func (ca *chainAuth) isEntitledToSpaceUncached(ctx context.Context, args *ChainAuthArgs) (CacheResult, error) {
=======
func deserializeWallets(serialized string) []common.Address {
	addressStrings := strings.Split(serialized, ",")
	linkedWallets := make([]common.Address, len(addressStrings))
	for i, addrStr := range addressStrings {
		linkedWallets[i] = common.HexToAddress(addrStr)
	}
	return linkedWallets
}

func (ca *chainAuth) isEntitledToSpaceUncached(ctx context.Context, cfg *config.Config, args *ChainAuthArgs) (CacheResult, error) {
>>>>>>> cd6d5298
	log := dlog.FromCtx(ctx)
	log.Debug("isEntitledToSpaceUncached", "args", args)
	result, cacheHit, err := ca.entitlementManagerCache.executeUsingCache(
		ctx,
		cfg,
		args,
		ca.getSpaceEntitlementsForPermissionUncached,
	)
	if err != nil {
		return &boolCacheResult{
				allowed: false,
			}, AsRiverError(
				err,
			).Func("isEntitledToSpace").
				Message("Failed to get space entitlements")
	}

	if cacheHit {
		entitlementCacheHit.PassInc()
	} else {
		entitlementCacheMiss.PassInc()
	}

	temp := (result.(*timestampedCacheValue).Result())

	if args.principal == temp.(*entitlementCacheResult).owner {
		log.Debug("owner is entitled to space", "spaceId", args.spaceId, "userId", args.principal)
		return &boolCacheResult{allowed: true}, nil
	}

	entitlementData := temp.(*entitlementCacheResult) // Assuming result is of *entitlementCacheResult type
	log.Debug("entitlementData", "args", args, "entitlementData", entitlementData)
	for _, ent := range entitlementData.entitlementData {
		log.Debug("entitlement", "entitlement", ent)
		if ent.entitlementType == "RuleEntitlement" {
			re := ent.ruleEntitlement
			log.Debug("RuleEntitlement", "ruleEntitlement", re)
			result, err := entitlement.EvaluateRuleData(ctx, cfg, deserializeWallets(args.linkedWallets), re)

			if err != nil {
				return &boolCacheResult{allowed: false}, AsRiverError(err).Func("isEntitledToSpace")
			}
			if result {
				log.Debug("rule entitlement is true", "spaceId", args.spaceId)
				return &boolCacheResult{allowed: true}, nil
			} else {
				log.Debug("rule entitlement is false", "spaceId", args.spaceId)
				return &boolCacheResult{allowed: false}, nil
			}
		} else if ent.entitlementType == "UserEntitlement" {
			for _, user := range ent.userEntitlement {
				if user == everyone {
					log.Debug("everyone is entitled to space", "spaceId", args.spaceId)
					return &boolCacheResult{allowed: true}, nil
				} else if user == args.principal {
					log.Debug("user is entitled to space", "spaceId", args.spaceId, "userId", args.principal)
					return &boolCacheResult{allowed: true}, nil
				}
			}
		} else {
			log.Warn("Invalid entitlement type", "entitlement", ent)
		}
	}

	return &boolCacheResult{allowed: false}, nil
}

func (ca *chainAuth) isEntitledToSpace(ctx context.Context, cfg *config.Config, args *ChainAuthArgs) (bool, error) {
	if args.kind != chainAuthKindSpace {
		return false, RiverError(Err_INTERNAL, "Wrong chain auth kind")
	}

	isEntitled, cacheHit, err := ca.entitlementCache.executeUsingCache(ctx, cfg, args, ca.isEntitledToSpaceUncached)
	if err != nil {
		return false, err
	}
	if cacheHit {
		isEntitledToSpaceCacheHit.PassInc()
	} else {
		isEntitledToSpaceCacheMiss.PassInc()
	}

	return isEntitled.IsAllowed(), nil
}

<<<<<<< HEAD
func (ca *chainAuth) isEntitledToChannel(ctx context.Context, args *ChainAuthArgs) (bool, error) {
=======
func (ca *chainAuth) isEntitledToChannelUncached(ctx context.Context, cfg *config.Config, args *ChainAuthArgs) (CacheResult, error) {
	allowed, err := ca.spaceContract.IsEntitledToChannel(
		ctx,
		args.spaceId,
		args.channelId,
		args.principal,
		args.permission,
	)
	return &boolCacheResult{allowed: allowed}, err
}

func (ca *chainAuth) isEntitledToChannel(ctx context.Context, cfg *config.Config, args *ChainAuthArgs) (bool, error) {
>>>>>>> cd6d5298
	if args.kind != chainAuthKindChannel {
		return false, RiverError(Err_INTERNAL, "Wrong chain auth kind")
	}

	isEntitled, cacheHit, err := ca.entitlementCache.executeUsingCache(ctx, cfg, args, ca.isEntitledToChannelUncached)
	if err != nil {
		return false, err
	}
	if cacheHit {
		isEntitledToChannelCacheHit.PassInc()
	} else {
		isEntitledToChannelCacheMiss.PassInc()
	}

	return isEntitled.IsAllowed(), nil
}

type entitlementCheckResult struct {
	allowed bool
	err     error
}

func (ca *chainAuth) getLinkedWallets(ctx context.Context, rootKey common.Address) ([]common.Address, error) {
	log := dlog.FromCtx(ctx)

	if ca.walletLinkContract == nil {
		log.Warn("Wallet link contract is not setup properly, returning root key only")
		return []common.Address{rootKey}, nil
	}

	// get all the wallets for the root key.
	wallets, err := ca.walletLinkContract.GetWalletsByRootKey(ctx, rootKey)
	if err != nil {
		log.Error("error getting all wallets", "rootKey", rootKey.Hex(), "error", err)
		return nil, err
	}

	log.Debug("allRelevantWallets", "wallets", wallets)

	return wallets, nil
}

func (ca *chainAuth) checkMembership(
	ctx context.Context,
	address common.Address,
	spaceId shared.StreamId,
	results chan<- bool,
	wg *sync.WaitGroup,
) {
	log := dlog.FromCtx(ctx)
	defer wg.Done()
	isMember, err := ca.spaceContract.IsMember(ctx, spaceId, address)
	if err != nil {
		log.Warn("Error checking membership", "err", err, "address", address.Hex(), "spaceId", spaceId)
	} else if isMember {
		results <- true
	} else {
		log.Warn("User is not a member of the space", "userId", address.Hex(), "spaceId", spaceId)
	}
}

/** checkEntitlement checks if the user is entitled to the space / channel.
 * It checks the entitlments for the root key and all the wallets linked to it in parallel.
 * If any of the wallets is entitled, the user is entitled and all inflight requests are cancelled.
 * If any of the operations fail before getting positive result, the whole operation fails.
 * A prerequisite for this function is that one of the linked wallets is a member of the space.
 */
func (ca *chainAuth) checkEntitlement(ctx context.Context, cfg *config.Config, args *ChainAuthArgs) (CacheResult, error) {
	log := dlog.FromCtx(ctx)

	ctx, cancel := context.WithTimeout(ctx, time.Millisecond*time.Duration(ca.contractCallsTimeoutMs))
	defer cancel()

	if args.kind == chainAuthKindSpace {
		err := ca.checkSpaceEnabled(ctx, cfg, args.spaceId)
		if err != nil {
			return &boolCacheResult{allowed: false}, nil
		}
	} else if args.kind == chainAuthKindChannel {
		err := ca.checkChannelEnabled(ctx, cfg, args.spaceId, args.channelId)
		if err != nil {
			return &boolCacheResult{allowed: false}, nil
		}
	} else {
		return &boolCacheResult{allowed: false}, RiverError(Err_INTERNAL, "Unknown chain auth kind").Func("isWalletEntitled")
	}

	// Get all linked wallets.
	wallets, err := ca.getLinkedWallets(ctx, args.principal)
	if err != nil {
		return &boolCacheResult{allowed: false}, err
	}

	// Add the root key to the list of wallets.
	wallets = append(wallets, args.principal)
	args = args.withLinkedWallets(wallets)

	isMemberCtx, isMemberCancel := context.WithCancel(ctx)
	defer isMemberCancel()
	isMemberResults := make(chan bool, 1)
	var isMemberWg sync.WaitGroup

	for _, address := range wallets {
		isMemberWg.Add(1)
		go ca.checkMembership(isMemberCtx, address, args.spaceId, isMemberResults, &isMemberWg)
	}

	// Wait for at least one true result or all to complete
	go func() {
		isMemberWg.Wait()
		close(isMemberResults)
	}()

	isMember := false

	for result := range isMemberResults {
		if result {
			isMember = true
			isMemberCancel() // Cancel all other goroutines
			break
		}
	}

	if !isMember {
		log.Warn("User is not a member of the space", "userId", args.principal, "spaceId", args.spaceId)
		return &boolCacheResult{allowed: false}, nil
	}

	// Now that we know the user is a member of the space, we can check entitlements.
	resultsChan := make(chan entitlementCheckResult, len(wallets))
	var wg sync.WaitGroup

	// Get linked wallets and check them in parallel.
	wg.Add(1)
	go func() {
		// defer here is essential since we are (mis)using WaitGroup here.
		// It is ok to increment the WaitGroup once it is being waited on as long as the counter is not zero
		// (see https://pkg.go.dev/sync#WaitGroup)
		// We are adding new goroutines to the WaitGroup in the loop below, so we need to make sure that the counter is always > 0.
		defer wg.Done()
		if len(wallets) > ca.linkedWalletsLimit {
			log.Error("too many wallets linked to the root key", "rootKey", args.principal, "wallets", len(wallets))
			resultsChan <- entitlementCheckResult{allowed: false, err: fmt.Errorf("too many wallets linked to the root key: %d", len(wallets)-1)}
			return
		}
		// Check all wallets in parallel.
		for _, wallet := range wallets {
			wg.Add(1)
			go func(address common.Address) {
				defer wg.Done()
				result, err := ca.isWalletEntitled(ctx, cfg, args.withWallet(address))
				resultsChan <- entitlementCheckResult{allowed: result, err: err}
			}(wallet)
		}
	}()

	go func() {
		wg.Wait()
		close(resultsChan)
	}()

	for opResult := range resultsChan {
		if opResult.err != nil {
			// we don't check for context cancellation error here because
			// * if it is a timeout it has to propagate
			// * the explicit cancel happens only here, so it is not possible.

			// Cancel all inflight requests.
			cancel()
			// Any error is a failure.
			return &boolCacheResult{allowed: false}, opResult.err
		}
		if opResult.allowed {
			// We have the result we need, cancel all inflight requests.
			cancel()

			return &boolCacheResult{allowed: true}, nil
		}
	}
	return &boolCacheResult{allowed: false}, nil
}<|MERGE_RESOLUTION|>--- conflicted
+++ resolved
@@ -322,11 +322,11 @@
 	return &entitlementCacheResult{allowed: true, entitlementData: entitlementData, owner: owner}, nil
 }
 
-<<<<<<< HEAD
 // If entitlements are found for the permissions, they are returned and the allowed flag is set true so the results may be cached.
 // If the call fails or the space is not found, the allowed flag is set to false so the negative caching time applies.
 func (ca *chainAuth) getChannelEntitlementsForPermissionUncached(
 	ctx context.Context,
+	cfg *config.Config,
 	args *ChainAuthArgs,
 ) (CacheResult, error) {
 	log := dlog.FromCtx(ctx)
@@ -349,11 +349,12 @@
 	return &entitlementCacheResult{allowed: true, entitlementData: entitlementData}, nil
 }
 
-func (ca *chainAuth) isEntitledToChannelUncached(ctx context.Context, args *ChainAuthArgs) (CacheResult, error) {
+func (ca *chainAuth) isEntitledToChannelUncached(ctx context.Context, cfg *config.Config, args *ChainAuthArgs) (CacheResult, error) {
 	log := dlog.FromCtx(ctx)
 	log.Debug("isEntitledToChannelUncached", "args", args)
 	result, cacheHit, err := ca.entitlementManagerCache.executeUsingCache(
 		ctx,
+		cfg,
 		args,
 		ca.getChannelEntitlementsForPermissionUncached,
 	)
@@ -375,13 +376,9 @@
 	temp := (result.(*timestampedCacheValue).Result())
 	entitlementData := temp.(*entitlementCacheResult) // Assuming result is of *entitlementCacheResult type
 
-	
-
 	// TODO: check user bans
 }
 
-func (ca *chainAuth) isEntitledToSpaceUncached(ctx context.Context, args *ChainAuthArgs) (CacheResult, error) {
-=======
 func deserializeWallets(serialized string) []common.Address {
 	addressStrings := strings.Split(serialized, ",")
 	linkedWallets := make([]common.Address, len(addressStrings))
@@ -392,7 +389,6 @@
 }
 
 func (ca *chainAuth) isEntitledToSpaceUncached(ctx context.Context, cfg *config.Config, args *ChainAuthArgs) (CacheResult, error) {
->>>>>>> cd6d5298
 	log := dlog.FromCtx(ctx)
 	log.Debug("isEntitledToSpaceUncached", "args", args)
 	result, cacheHit, err := ca.entitlementManagerCache.executeUsingCache(
@@ -478,22 +474,7 @@
 	return isEntitled.IsAllowed(), nil
 }
 
-<<<<<<< HEAD
-func (ca *chainAuth) isEntitledToChannel(ctx context.Context, args *ChainAuthArgs) (bool, error) {
-=======
-func (ca *chainAuth) isEntitledToChannelUncached(ctx context.Context, cfg *config.Config, args *ChainAuthArgs) (CacheResult, error) {
-	allowed, err := ca.spaceContract.IsEntitledToChannel(
-		ctx,
-		args.spaceId,
-		args.channelId,
-		args.principal,
-		args.permission,
-	)
-	return &boolCacheResult{allowed: allowed}, err
-}
-
 func (ca *chainAuth) isEntitledToChannel(ctx context.Context, cfg *config.Config, args *ChainAuthArgs) (bool, error) {
->>>>>>> cd6d5298
 	if args.kind != chainAuthKindChannel {
 		return false, RiverError(Err_INTERNAL, "Wrong chain auth kind")
 	}
