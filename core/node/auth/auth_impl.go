package auth

import (
	"context"
	"fmt"
	"strings"
	"sync"
	"time"

	. "github.com/river-build/river/core/node/base"
	"github.com/river-build/river/core/node/config"
	"github.com/river-build/river/core/node/crypto"
	"github.com/river-build/river/core/node/dlog"
	"github.com/river-build/river/core/node/infra"
	. "github.com/river-build/river/core/node/protocol"
	"github.com/river-build/river/core/node/shared"
	"github.com/river-build/river/core/xchain/entitlement"

	"github.com/ethereum/go-ethereum/common"
)

type ChainAuth interface {
	IsEntitled(ctx context.Context, cfg *config.Config, args *ChainAuthArgs) error
}

var everyone = common.HexToAddress("0x1") // This represents an Ethereum address of "0x1"

func NewChainAuthArgsForSpace(spaceId shared.StreamId, userId string, permission Permission) *ChainAuthArgs {
	return &ChainAuthArgs{
		kind:       chainAuthKindSpace,
		spaceId:    spaceId,
		principal:  common.HexToAddress(userId),
		permission: permission,
	}
}

func NewChainAuthArgsForChannel(
	spaceId shared.StreamId,
	channelId shared.StreamId,
	userId string,
	permission Permission,
) *ChainAuthArgs {
	return &ChainAuthArgs{
		kind:       chainAuthKindChannel,
		spaceId:    spaceId,
		channelId:  channelId,
		principal:  common.HexToAddress(userId),
		permission: permission,
	}
}

func NewChainAuthArgsForIsSpaceMember(spaceId shared.StreamId, userId string) *ChainAuthArgs {
	return &ChainAuthArgs{
		kind:      chainAuthKindIsSpaceMember,
		spaceId:   spaceId,
		principal: common.HexToAddress(userId),
	}
}

type chainAuthKind int

const (
	chainAuthKindSpace chainAuthKind = iota
	chainAuthKindChannel
	chainAuthKindSpaceEnabled
	chainAuthKindChannelEnabled
	chainAuthKindIsSpaceMember
)

type ChainAuthArgs struct {
	kind          chainAuthKind
	spaceId       shared.StreamId
	channelId     shared.StreamId
	principal     common.Address
	permission    Permission
	linkedWallets string // a serialized list of linked wallets to comply with the cache key constraints
}

func (args *ChainAuthArgs) withLinkedWallets(linkedWallets []common.Address) *ChainAuthArgs {
	ret := *args
	var builder strings.Builder
	for i, addr := range linkedWallets {
		if i > 0 {
			builder.WriteString(",")
		}
		builder.WriteString(addr.Hex())
	}
	ret.linkedWallets = builder.String()
	return &ret
}

func newArgsForEnabledSpace(spaceId shared.StreamId) *ChainAuthArgs {
	return &ChainAuthArgs{
		kind:    chainAuthKindSpaceEnabled,
		spaceId: spaceId,
	}
}

func newArgsForEnabledChannel(spaceId shared.StreamId, channelId shared.StreamId) *ChainAuthArgs {
	return &ChainAuthArgs{
		kind:      chainAuthKindChannelEnabled,
		spaceId:   spaceId,
		channelId: channelId,
	}
}

const (
	DEFAULT_REQUEST_TIMEOUT_MS = 5000
	DEFAULT_MAX_WALLETS        = 10
)

var (
	isEntitledToChannelCacheHit  = infra.NewSuccessMetrics("is_entitled_to_channel_cache_hit", contractCalls)
	isEntitledToChannelCacheMiss = infra.NewSuccessMetrics("is_entitled_to_channel_cache_miss", contractCalls)
	isEntitledToSpaceCacheHit    = infra.NewSuccessMetrics("is_entitled_to_space_cache_hit", contractCalls)
	isEntitledToSpaceCacheMiss   = infra.NewSuccessMetrics("is_entitled_to_space_cache_miss", contractCalls)
	isSpaceEnabledCacheHit       = infra.NewSuccessMetrics("is_space_enabled_cache_hit", contractCalls)
	isSpaceEnabledCacheMiss      = infra.NewSuccessMetrics("is_space_enabled_cache_miss", contractCalls)
	isChannelEnabledCacheHit     = infra.NewSuccessMetrics("is_channel_enabled_cache_hit", contractCalls)
	isChannelEnabledCacheMiss    = infra.NewSuccessMetrics("is_channel_enabled_cache_miss", contractCalls)
	entitlementCacheHit          = infra.NewSuccessMetrics("entitlement_cache_hit", contractCalls)
	entitlementCacheMiss         = infra.NewSuccessMetrics("entitlement_cache_miss", contractCalls)
)

type chainAuth struct {
	blockchain              *crypto.Blockchain
	spaceContract           SpaceContract
	walletLinkContract      WalletLinkContract
	linkedWalletsLimit      int
	contractCallsTimeoutMs  int
	entitlementCache        *entitlementCache
	entitlementManagerCache *entitlementCache
}

var _ ChainAuth = (*chainAuth)(nil)

func NewChainAuth(
	ctx context.Context,
	blockchain *crypto.Blockchain,
	architectCfg *config.ContractConfig,
	linkedWalletsLimit int,
	contractCallsTimeoutMs int,
) (*chainAuth, error) {
	// instantiate contract facets from diamond configuration
	spaceContract, err := NewSpaceContractV3(ctx, architectCfg, blockchain.Client)
	if err != nil {
		return nil, err
	}

	walletLinkContract, err := NewWalletLink(ctx, architectCfg, blockchain.Client)
	if err != nil {
		return nil, err
	}

	entitlementCache, err := newEntitlementCache(ctx, blockchain.Config)
	if err != nil {
		return nil, err
	}

	// seperate cache for entitlement manager as the timeouts are shorter
	entitlementManagerCache, err := newEntitlementManagerCache(ctx, blockchain.Config)
	if err != nil {
		return nil, err
	}

	if linkedWalletsLimit <= 0 {
		linkedWalletsLimit = DEFAULT_MAX_WALLETS
	}
	if contractCallsTimeoutMs <= 0 {
		contractCallsTimeoutMs = DEFAULT_REQUEST_TIMEOUT_MS
	}

	return &chainAuth{
		blockchain:              blockchain,
		spaceContract:           spaceContract,
		walletLinkContract:      walletLinkContract,
		linkedWalletsLimit:      linkedWalletsLimit,
		contractCallsTimeoutMs:  contractCallsTimeoutMs,
		entitlementCache:        entitlementCache,
		entitlementManagerCache: entitlementManagerCache,
	}, nil
}

func (ca *chainAuth) IsEntitled(ctx context.Context, cfg *config.Config, args *ChainAuthArgs) error {
	// TODO: counter for cache hits here?
	result, _, err := ca.entitlementCache.executeUsingCache(
		ctx,
		cfg,
		args,
		ca.checkEntitlement,
	)
	if err != nil {
		return AsRiverError(err).Func("IsEntitled")
	}
	if !result.IsAllowed() {
		return RiverError(
			Err_PERMISSION_DENIED,
			"IsEntitled failed",
			"spaceId",
			args.spaceId,
			"channelId",
			args.channelId,
			"userId",
			args.principal,
			"permission",
			args.permission.String(),
		).Func("IsAllowed")
	}
	return nil
}

func (ca *chainAuth) areLinkedWalletsEntitled(
	ctx context.Context,
	cfg *config.Config,
	args *ChainAuthArgs,
) (bool, error) {
	log := dlog.FromCtx(ctx)
	if args.kind == chainAuthKindSpace {
		log.Debug("isWalletEntitled", "kind", "space", "args", args)
		return ca.isEntitledToSpace(ctx, cfg, args)
	} else if args.kind == chainAuthKindChannel {
		log.Debug("isWalletEntitled", "kind", "channel", "args", args)
		return ca.isEntitledToChannel(ctx, cfg, args)
	} else if args.kind == chainAuthKindIsSpaceMember {
		log.Debug("isWalletEntitled", "kind", "isSpaceMember", "args", args)
		return true, nil // is space member is checked by the calling code in checkEntitlement
	} else {
		return false, RiverError(Err_INTERNAL, "Unknown chain auth kind").Func("isWalletEntitled")
	}
}

func (ca *chainAuth) isSpaceEnabledUncached(
	ctx context.Context,
	cfg *config.Config,
	args *ChainAuthArgs,
) (CacheResult, error) {
	// This is awkward as we want enabled to be cached for 15 minutes, but the API returns the inverse
	isDisabled, err := ca.spaceContract.IsSpaceDisabled(ctx, args.spaceId)
	return &boolCacheResult{allowed: !isDisabled}, err
}

func (ca *chainAuth) checkSpaceEnabled(ctx context.Context, cfg *config.Config, spaceId shared.StreamId) error {
	isEnabled, cacheHit, err := ca.entitlementCache.executeUsingCache(
		ctx,
		cfg,
		newArgsForEnabledSpace(spaceId),
		ca.isSpaceEnabledUncached,
	)
	if err != nil {
		return err
	}
	if cacheHit {
		isSpaceEnabledCacheHit.PassInc()
	} else {
		isSpaceEnabledCacheMiss.PassInc()
	}

	if isEnabled.IsAllowed() {
		return nil
	} else {
		return RiverError(Err_SPACE_DISABLED, "Space is disabled", "spaceId", spaceId).Func("isEntitledToSpace")
	}
}

func (ca *chainAuth) isChannelEnabledUncached(
	ctx context.Context,
	cfg *config.Config,
	args *ChainAuthArgs,
) (CacheResult, error) {
	// This is awkward as we want enabled to be cached for 15 minutes, but the API returns the inverse
	isDisabled, err := ca.spaceContract.IsChannelDisabled(ctx, args.spaceId, args.channelId)
	return &boolCacheResult{allowed: !isDisabled}, err
}

func (ca *chainAuth) checkChannelEnabled(
	ctx context.Context,
	cfg *config.Config,
	spaceId shared.StreamId,
	channelId shared.StreamId,
) error {
	isEnabled, cacheHit, err := ca.entitlementCache.executeUsingCache(
		ctx,
		cfg,
		newArgsForEnabledChannel(spaceId, channelId),
		ca.isChannelEnabledUncached,
	)
	if err != nil {
		return err
	}
	if cacheHit {
		isChannelEnabledCacheHit.PassInc()
	} else {
		isChannelEnabledCacheMiss.PassInc()
	}

	if isEnabled.IsAllowed() {
		return nil
	} else {
		return RiverError(Err_CHANNEL_DISABLED, "Channel is disabled", "spaceId", spaceId, "channelId", channelId).Func("checkChannelEnabled")
	}
}

// CacheResult is the result of a cache lookup.
// allowed means that this value should be cached
// not that the caller is allowed to access the permission
type entitlementCacheResult struct {
	allowed         bool
	entitlementData []Entitlement
	owner           common.Address
}

func (scr *entitlementCacheResult) IsAllowed() bool {
	return scr.allowed
}

// If entitlements are found for the permissions, they are returned and the allowed flag is set true so the results may be cached.
// If the call fails or the space is not found, the allowed flag is set to false so the negative caching time applies.
func (ca *chainAuth) getSpaceEntitlementsForPermissionUncached(
	ctx context.Context,
	cfg *config.Config,
	args *ChainAuthArgs,
) (CacheResult, error) {
	log := dlog.FromCtx(ctx)
	entitlementData, owner, err := ca.spaceContract.GetSpaceEntitlementsForPermission(
		ctx,
		args.spaceId,
		args.permission,
	)

	log.Debug("getSpaceEntitlementsForPermissionUncached", "args", args, "entitlementData", entitlementData)
	if err != nil {
		return &entitlementCacheResult{
				allowed: false,
			}, AsRiverError(
				err,
			).Func("getSpaceEntitlementsForPermision").
				Message("Failed to get space entitlements")
	}
	return &entitlementCacheResult{allowed: true, entitlementData: entitlementData, owner: owner}, nil
}

// If entitlements are found for the permissions, they are returned and the allowed flag is set true so the results may be cached.
// If the call fails or the space is not found, the allowed flag is set to false so the negative caching time applies.
func (ca *chainAuth) getChannelEntitlementsForPermissionUncached(
	ctx context.Context,
	cfg *config.Config,
	args *ChainAuthArgs,
) (CacheResult, error) {
	log := dlog.FromCtx(ctx)
	entitlementData, owner, err := ca.spaceContract.GetChannelEntitlementsForPermission(
		ctx,
		args.spaceId,
		args.channelId,
		args.permission,
	)

	log.Debug("getChannelEntitlementsForPermissionUncached", "args", args, "entitlementData", entitlementData)
	if err != nil {
		return &entitlementCacheResult{
				allowed: false,
			}, AsRiverError(
				err,
			).Func("getChannelEntitlementsForPermission").
				Message("Failed to get channel entitlements")
	}
	return &entitlementCacheResult{allowed: true, entitlementData: entitlementData, owner: owner}, nil
}

func (ca *chainAuth) isEntitledToChannelUncached(ctx context.Context, cfg *config.Config, args *ChainAuthArgs) (CacheResult, error) {
	log := dlog.FromCtx(ctx)
	log.Debug("isEntitledToChannelUncached", "args", args)

	// For read and write permissions, fetch the entitlements and evaluate them locally.
	if (args.permission == PermissionRead) || (args.permission == PermissionWrite) {
		result, cacheHit, err := ca.entitlementManagerCache.executeUsingCache(
			ctx,
			cfg,
			args,
			ca.getChannelEntitlementsForPermissionUncached,
		)
		if err != nil {
			return &boolCacheResult{
					allowed: false,
				}, AsRiverError(
					err,
				).Func("isEntitledToChannel").
					Message("Failed to get channel entitlements")
		}

		if cacheHit {
			entitlementCacheHit.PassInc()
		} else {
			entitlementCacheMiss.PassInc()
		}

		temp := (result.(*timestampedCacheValue).Result())

		// Space owner has su over all channel operations.
		if args.principal == temp.(*entitlementCacheResult).owner {
			log.Debug("owner is entitled to channel", "spaceId", args.spaceId, "channelId", args.channelId, "userId", args.principal)
			return &boolCacheResult{allowed: true}, nil
		}

		entitlementData := temp.(*entitlementCacheResult) // Assuming result is of *entitlementCacheResult type
		allowed, err := ca.evaluateEntitlementData(ctx, entitlementData.entitlementData, cfg, args)
		if err != nil {
			return &boolCacheResult{allowed: false}, AsRiverError(err).Func("isEntitledToChannel")
		}
		return &boolCacheResult{allowed}, nil

		// TODO: check user bans
	}

	// For other permissions, defer the entitlement check to the space contract.
	allowed, err := ca.spaceContract.IsEntitledToChannel(
		ctx,
		args.spaceId,
		args.channelId,
		args.principal,
		args.permission,
	)
	return &boolCacheResult{allowed: allowed}, err
}

func deserializeWallets(serialized string) []common.Address {
	addressStrings := strings.Split(serialized, ",")
	linkedWallets := make([]common.Address, len(addressStrings))
	for i, addrStr := range addressStrings {
		linkedWallets[i] = common.HexToAddress(addrStr)
	}
	return linkedWallets
}

<<<<<<< HEAD
func (ca *chainAuth) evaluateEntitlementData(ctx context.Context, entitlements []Entitlement, cfg *config.Config, args *ChainAuthArgs) (bool, error) {
	log := dlog.FromCtx(ctx).With("function", "evaluateEntitlementData")
	log.Debug("evaluateEntitlementData", "args", args)
	for _, ent := range entitlements {
		log.Debug("entitlement", "entitlement", ent)
		if ent.entitlementType == "RuleEntitlement" {
			re := ent.ruleEntitlement
			log.Debug("RuleEntitlement", "ruleEntitlement", re)
			result, err := entitlement.EvaluateRuleData(ctx, cfg, deserializeWallets(args.linkedWallets), re)

			if err != nil {
				return false, err
			}
			if result {
				log.Debug("rule entitlement is true", "spaceId", args.spaceId)
				return true, nil
			} else {
				log.Debug("rule entitlement is false", "spaceId", args.spaceId)
			}
		} else if ent.entitlementType == "UserEntitlement" {
			for _, user := range ent.userEntitlement {
				if user == everyone {
					log.Debug("everyone is entitled to space", "spaceId", args.spaceId)
					return true, nil
				} else if user == args.principal {
					log.Debug("user is entitled to space", "spaceId", args.spaceId, "userId", args.principal)
					return true, nil
				}
			}
		} else {
			log.Warn("Invalid entitlement type", "entitlement", ent)
		}
	}
	return false, nil
}

func (ca *chainAuth) isEntitledToSpaceUncached(ctx context.Context, cfg *config.Config, args *ChainAuthArgs) (CacheResult, error) {
=======
func (ca *chainAuth) isEntitledToSpaceUncached(
	ctx context.Context,
	cfg *config.Config,
	args *ChainAuthArgs,
) (CacheResult, error) {
>>>>>>> 5eecda8a
	log := dlog.FromCtx(ctx)
	log.Debug("isEntitledToSpaceUncached", "args", args)
	result, cacheHit, err := ca.entitlementManagerCache.executeUsingCache(
		ctx,
		cfg,
		args,
		ca.getSpaceEntitlementsForPermissionUncached,
	)
	if err != nil {
		return &boolCacheResult{
				allowed: false,
			}, AsRiverError(
				err,
			).Func("isEntitledToSpace").
				Message("Failed to get space entitlements")
	}

	if cacheHit {
		entitlementCacheHit.PassInc()
	} else {
		entitlementCacheMiss.PassInc()
	}

	temp := (result.(*timestampedCacheValue).Result())

	wallets := deserializeWallets(args.linkedWallets)

	for _, wallet := range wallets {
		if wallet == temp.(*entitlementCacheResult).owner {
			log.Debug(
				"owner is entitled to space",
				"spaceId",
				args.spaceId,
				"userId",
				wallet,
				"principal",
				args.principal,
			)
			return &boolCacheResult{allowed: true}, nil
		}
	}

	entitlementData := temp.(*entitlementCacheResult) // Assuming result is of *entitlementCacheResult type
<<<<<<< HEAD
	allowed, err := ca.evaluateEntitlementData(ctx, entitlementData.entitlementData, cfg, args)
	if err != nil {
		return &boolCacheResult{allowed: false}, AsRiverError(err).Func("isEntitledToSpace")
	} else {
		return &boolCacheResult{allowed}, nil
=======
	log.Debug("entitlementData", "args", args, "entitlementData", entitlementData)
	for _, ent := range entitlementData.entitlementData {
		log.Debug("entitlement", "entitlement", ent)
		if ent.entitlementType == "RuleEntitlement" {
			re := ent.ruleEntitlement
			log.Debug("RuleEntitlement", "ruleEntitlement", re)
			result, err := entitlement.EvaluateRuleData(ctx, cfg, wallets, re)
			if err != nil {
				return &boolCacheResult{allowed: false}, AsRiverError(err).Func("isEntitledToSpace")
			}
			if result {
				log.Debug("rule entitlement is true", "spaceId", args.spaceId)
				return &boolCacheResult{allowed: true}, nil
			} else {
				log.Debug("rule entitlement is false", "spaceId", args.spaceId)
				continue
			}
		} else if ent.entitlementType == "UserEntitlement" {
			for _, user := range ent.userEntitlement {
				if user == everyone {
					log.Debug("everyone is entitled to space", "spaceId", args.spaceId)
					return &boolCacheResult{allowed: true}, nil
				} else if user == args.principal {
					log.Debug("user is entitled to space", "spaceId", args.spaceId, "userId", args.principal)
					return &boolCacheResult{allowed: true}, nil
				}
			}
		} else {
			log.Warn("Invalid entitlement type", "entitlement", ent)
		}
>>>>>>> 5eecda8a
	}
}

func (ca *chainAuth) isEntitledToSpace(ctx context.Context, cfg *config.Config, args *ChainAuthArgs) (bool, error) {
	if args.kind != chainAuthKindSpace {
		return false, RiverError(Err_INTERNAL, "Wrong chain auth kind")
	}

	isEntitled, cacheHit, err := ca.entitlementCache.executeUsingCache(ctx, cfg, args, ca.isEntitledToSpaceUncached)
	if err != nil {
		return false, err
	}
	if cacheHit {
		isEntitledToSpaceCacheHit.PassInc()
	} else {
		isEntitledToSpaceCacheMiss.PassInc()
	}

	return isEntitled.IsAllowed(), nil
}

<<<<<<< HEAD
=======
func (ca *chainAuth) isEntitledToChannelUncached(
	ctx context.Context,
	cfg *config.Config,
	args *ChainAuthArgs,
) (CacheResult, error) {
	wallets := deserializeWallets(args.linkedWallets)
	for _, wallet := range wallets {
		allowed, err := ca.spaceContract.IsEntitledToChannel(
			ctx,
			args.spaceId,
			args.channelId,
			wallet,
			args.permission,
		)
		if err != nil {
			return &boolCacheResult{allowed: false}, err
		}
		if allowed {
			return &boolCacheResult{allowed: true}, nil
		}
	}
	return &boolCacheResult{allowed: false}, nil
}

>>>>>>> 5eecda8a
func (ca *chainAuth) isEntitledToChannel(ctx context.Context, cfg *config.Config, args *ChainAuthArgs) (bool, error) {
	if args.kind != chainAuthKindChannel {
		return false, RiverError(Err_INTERNAL, "Wrong chain auth kind")
	}

	isEntitled, cacheHit, err := ca.entitlementCache.executeUsingCache(ctx, cfg, args, ca.isEntitledToChannelUncached)
	if err != nil {
		return false, err
	}
	if cacheHit {
		isEntitledToChannelCacheHit.PassInc()
	} else {
		isEntitledToChannelCacheMiss.PassInc()
	}

	return isEntitled.IsAllowed(), nil
}

func (ca *chainAuth) getLinkedWallets(ctx context.Context, rootKey common.Address) ([]common.Address, error) {
	log := dlog.FromCtx(ctx)

	if ca.walletLinkContract == nil {
		log.Warn("Wallet link contract is not setup properly, returning root key only")
		return []common.Address{rootKey}, nil
	}

	// get all the wallets for the root key.
	wallets, err := ca.walletLinkContract.GetWalletsByRootKey(ctx, rootKey)
	if err != nil {
		log.Error("error getting all wallets", "rootKey", rootKey.Hex(), "error", err)
		return nil, err
	}

	log.Debug("allRelevantWallets", "wallets", wallets)

	return wallets, nil
}

func (ca *chainAuth) checkMembership(
	ctx context.Context,
	address common.Address,
	spaceId shared.StreamId,
	results chan<- bool,
	wg *sync.WaitGroup,
) {
	log := dlog.FromCtx(ctx)
	defer wg.Done()
	isMember, err := ca.spaceContract.IsMember(ctx, spaceId, address)
	if err != nil {
		log.Warn("Error checking membership", "err", err, "address", address.Hex(), "spaceId", spaceId)
	} else if isMember {
		results <- true
	} else {
		log.Warn("User is not a member of the space", "userId", address.Hex(), "spaceId", spaceId)
	}
}

/** checkEntitlement checks if the user is entitled to the space / channel.
 * It checks the entitlments for the root key and all the wallets linked to it in parallel.
 * If any of the wallets is entitled, the user is entitled and all inflight requests are cancelled.
 * If any of the operations fail before getting positive result, the whole operation fails.
 * A prerequisite for this function is that one of the linked wallets is a member of the space.
 */
func (ca *chainAuth) checkEntitlement(
	ctx context.Context,
	cfg *config.Config,
	args *ChainAuthArgs,
) (CacheResult, error) {
	log := dlog.FromCtx(ctx)

	ctx, cancel := context.WithTimeout(ctx, time.Millisecond*time.Duration(ca.contractCallsTimeoutMs))
	defer cancel()

	if args.kind == chainAuthKindSpace || args.kind == chainAuthKindIsSpaceMember {
		err := ca.checkSpaceEnabled(ctx, cfg, args.spaceId)
		if err != nil {
			return &boolCacheResult{allowed: false}, nil
		}
	} else if args.kind == chainAuthKindChannel {
		err := ca.checkChannelEnabled(ctx, cfg, args.spaceId, args.channelId)
		if err != nil {
			return &boolCacheResult{allowed: false}, nil
		}
	} else {
		return &boolCacheResult{allowed: false}, RiverError(Err_INTERNAL, "Unknown chain auth kind").Func("isWalletEntitled")
	}

	// Get all linked wallets.
	wallets, err := ca.getLinkedWallets(ctx, args.principal)
	if err != nil {
		return &boolCacheResult{allowed: false}, err
	}

	// Add the root key to the list of wallets.
	wallets = append(wallets, args.principal)
	args = args.withLinkedWallets(wallets)

	isMemberCtx, isMemberCancel := context.WithCancel(ctx)
	defer isMemberCancel()
	isMemberResults := make(chan bool, 1)
	var isMemberWg sync.WaitGroup

	for _, address := range wallets {
		isMemberWg.Add(1)
		go ca.checkMembership(isMemberCtx, address, args.spaceId, isMemberResults, &isMemberWg)
	}

	// Wait for at least one true result or all to complete
	go func() {
		isMemberWg.Wait()
		close(isMemberResults)
	}()

	isMember := false

	for result := range isMemberResults {
		if result {
			isMember = true
			isMemberCancel() // Cancel all other goroutines
			break
		}
	}

	if !isMember {
		log.Warn("User is not a member of the space", "userId", args.principal, "spaceId", args.spaceId)
		return &boolCacheResult{allowed: false}, nil
	}

	// Now that we know the user is a member of the space, we can check entitlements.
	if len(wallets) > ca.linkedWalletsLimit {
		log.Error("too many wallets linked to the root key", "rootKey", args.principal, "wallets", len(wallets))
		return &boolCacheResult{
				allowed: false,
			}, fmt.Errorf(
				"too many wallets linked to the root key: %d",
				len(wallets)-1,
			)
	}

	result, err := ca.areLinkedWalletsEntitled(ctx, cfg, args)
	if err != nil {
		return &boolCacheResult{allowed: false}, err
	}

	return &boolCacheResult{allowed: result}, nil
}<|MERGE_RESOLUTION|>--- conflicted
+++ resolved
@@ -395,10 +395,13 @@
 
 		temp := (result.(*timestampedCacheValue).Result())
 
-		// Space owner has su over all channel operations.
-		if args.principal == temp.(*entitlementCacheResult).owner {
-			log.Debug("owner is entitled to channel", "spaceId", args.spaceId, "channelId", args.channelId, "userId", args.principal)
-			return &boolCacheResult{allowed: true}, nil
+		wallets := deserializeWallets(args.linkedWallets)
+		for _, wallet := range wallets {
+			// Space owner has su over all channel operations.
+			if wallet == temp.(*entitlementCacheResult).owner {
+				log.Debug("owner is entitled to channel", "spaceId", args.spaceId, "channelId", args.channelId, "userId", args.principal)
+				return &boolCacheResult{allowed: true}, nil
+			}
 		}
 
 		entitlementData := temp.(*entitlementCacheResult) // Assuming result is of *entitlementCacheResult type
@@ -431,7 +434,6 @@
 	return linkedWallets
 }
 
-<<<<<<< HEAD
 func (ca *chainAuth) evaluateEntitlementData(ctx context.Context, entitlements []Entitlement, cfg *config.Config, args *ChainAuthArgs) (bool, error) {
 	log := dlog.FromCtx(ctx).With("function", "evaluateEntitlementData")
 	log.Debug("evaluateEntitlementData", "args", args)
@@ -468,14 +470,11 @@
 	return false, nil
 }
 
-func (ca *chainAuth) isEntitledToSpaceUncached(ctx context.Context, cfg *config.Config, args *ChainAuthArgs) (CacheResult, error) {
-=======
 func (ca *chainAuth) isEntitledToSpaceUncached(
 	ctx context.Context,
 	cfg *config.Config,
 	args *ChainAuthArgs,
 ) (CacheResult, error) {
->>>>>>> 5eecda8a
 	log := dlog.FromCtx(ctx)
 	log.Debug("isEntitledToSpaceUncached", "args", args)
 	result, cacheHit, err := ca.entitlementManagerCache.executeUsingCache(
@@ -519,44 +518,11 @@
 	}
 
 	entitlementData := temp.(*entitlementCacheResult) // Assuming result is of *entitlementCacheResult type
-<<<<<<< HEAD
 	allowed, err := ca.evaluateEntitlementData(ctx, entitlementData.entitlementData, cfg, args)
 	if err != nil {
 		return &boolCacheResult{allowed: false}, AsRiverError(err).Func("isEntitledToSpace")
 	} else {
 		return &boolCacheResult{allowed}, nil
-=======
-	log.Debug("entitlementData", "args", args, "entitlementData", entitlementData)
-	for _, ent := range entitlementData.entitlementData {
-		log.Debug("entitlement", "entitlement", ent)
-		if ent.entitlementType == "RuleEntitlement" {
-			re := ent.ruleEntitlement
-			log.Debug("RuleEntitlement", "ruleEntitlement", re)
-			result, err := entitlement.EvaluateRuleData(ctx, cfg, wallets, re)
-			if err != nil {
-				return &boolCacheResult{allowed: false}, AsRiverError(err).Func("isEntitledToSpace")
-			}
-			if result {
-				log.Debug("rule entitlement is true", "spaceId", args.spaceId)
-				return &boolCacheResult{allowed: true}, nil
-			} else {
-				log.Debug("rule entitlement is false", "spaceId", args.spaceId)
-				continue
-			}
-		} else if ent.entitlementType == "UserEntitlement" {
-			for _, user := range ent.userEntitlement {
-				if user == everyone {
-					log.Debug("everyone is entitled to space", "spaceId", args.spaceId)
-					return &boolCacheResult{allowed: true}, nil
-				} else if user == args.principal {
-					log.Debug("user is entitled to space", "spaceId", args.spaceId, "userId", args.principal)
-					return &boolCacheResult{allowed: true}, nil
-				}
-			}
-		} else {
-			log.Warn("Invalid entitlement type", "entitlement", ent)
-		}
->>>>>>> 5eecda8a
 	}
 }
 
@@ -578,33 +544,6 @@
 	return isEntitled.IsAllowed(), nil
 }
 
-<<<<<<< HEAD
-=======
-func (ca *chainAuth) isEntitledToChannelUncached(
-	ctx context.Context,
-	cfg *config.Config,
-	args *ChainAuthArgs,
-) (CacheResult, error) {
-	wallets := deserializeWallets(args.linkedWallets)
-	for _, wallet := range wallets {
-		allowed, err := ca.spaceContract.IsEntitledToChannel(
-			ctx,
-			args.spaceId,
-			args.channelId,
-			wallet,
-			args.permission,
-		)
-		if err != nil {
-			return &boolCacheResult{allowed: false}, err
-		}
-		if allowed {
-			return &boolCacheResult{allowed: true}, nil
-		}
-	}
-	return &boolCacheResult{allowed: false}, nil
-}
-
->>>>>>> 5eecda8a
 func (ca *chainAuth) isEntitledToChannel(ctx context.Context, cfg *config.Config, args *ChainAuthArgs) (bool, error) {
 	if args.kind != chainAuthKindChannel {
 		return false, RiverError(Err_INTERNAL, "Wrong chain auth kind")
