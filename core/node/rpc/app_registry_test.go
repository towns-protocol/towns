--- conflicted
+++ resolved
@@ -263,14 +263,9 @@
 	require.NoError(err)
 	require.NotNil(channel)
 
-<<<<<<< HEAD
 	// Bot adds self to channel
 	err = joinChannel(
 		tester.ctx,
-=======
-	testMessageText := "abc"
-	event, err := events.MakeEnvelopeWithPayload(
->>>>>>> d739eb5b
 		wallet,
 		appUserStreamCookie,
 		client,
