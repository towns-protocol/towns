--- conflicted
+++ resolved
@@ -185,17 +185,9 @@
 	return ar.serviceTester.newTestClient(i, opts)
 }
 
-<<<<<<< HEAD
 type testBotCredentials struct {
 	botWallet   *crypto.Wallet
 	ownerWallet *crypto.Wallet
-=======
-type testerOpts struct {
-	numNodes        int
-	botWallet       *crypto.Wallet
-	ownerWallet     *crypto.Wallet
-	enableRiverLogs bool
->>>>>>> b342b3c5
 }
 
 type appRegistryTesterOpts struct {
@@ -384,14 +376,7 @@
 	botClient := tester.BotNodeClient(0, testClientOpts{})
 
 	// Note: if this fails, recall the previous implementation had the participant sign this transaction
-<<<<<<< HEAD
 	membership := botClient.joinChannel(spaceId, channelId, userStreamMbRef)
-=======
-	membership := botClient.joinChannel(spaceId, channelId, &MiniblockRef{
-		Hash: common.Hash(appUserStreamCookie.PrevMiniblockHash),
-		Num:  appUserStreamCookie.MinipoolGen - 1,
-	})
->>>>>>> b342b3c5
 	botClient.requireMembership(channelId, []common.Address{botClient.wallet.Address, participantClient.wallet.Address})
 
 	// The participant sends a message to the channel with a novel session id. The bot does not have
@@ -408,18 +393,11 @@
 	)
 
 	// Expect the bot to solicit keys to decrypt the message the participant just sent.
-<<<<<<< HEAD
 	participantClient.requireKeySolicitation(channelId, testBotEncryptionDevice(0).DeviceKey, testSession)
 
 	// Let's have the participant send the solicitation response directly to the bot's user inbox stream.
 	testCiphertexts := generateSessionKeys(testBotEncryptionDevice(0).DeviceKey, []string{testSession})
 	botWallet, _ := tester.BotWallets(0)
-=======
-	participantClient.requireKeySolicitation(channelId, testEncryptionDevice.DeviceKey, testSession)
-
-	// Let's have the participant send the solicitation response directly to the bot's user inbox stream.
-	testCiphertexts := generateSessionKeys(testEncryptionDevice.DeviceKey, []string{testSession})
->>>>>>> b342b3c5
 	participantClient.sendSolicitationResponse(
 		botWallet.Address,
 		channelId,
@@ -512,57 +490,6 @@
 	require.NotNil(resp)
 }
 
-<<<<<<< HEAD
-=======
-// safeCreateUserStreams creates a user stream, user inbox stream, and user metadata stream,
-// all of which are expected to be created when a bot is registered and available. We also
-// add the default encryption device for the bot to the user metadata channel.
-func safeCreateUserStreams(
-	t *testing.T,
-	ctx context.Context,
-	wallet *crypto.Wallet,
-	client protocolconnect.StreamServiceClient,
-	encryptionDevice *app_client.EncryptionDevice,
-) (userCookie *protocol.SyncCookie) {
-	userCookie, _, err := createUser(ctx, wallet, client, nil)
-	require.NoError(t, err)
-
-	_, _, err = createUserInboxStream(ctx, wallet, client, nil)
-	require.NoError(t, err)
-
-	cookie, _, err := createUserMetadataStream(ctx, wallet, client, nil)
-	require.NoError(t, err)
-
-	event, err := events.MakeEnvelopeWithPayloadAndTags(
-		wallet,
-		events.Make_UserMetadataPayload_EncryptionDevice(
-			encryptionDevice.DeviceKey,
-			encryptionDevice.FallbackKey,
-		),
-		&MiniblockRef{
-			Num:  cookie.GetMinipoolGen() - 1,
-			Hash: common.Hash(cookie.GetPrevMiniblockHash()),
-		},
-		nil,
-	)
-	require.NoError(t, err)
-
-	addEventResp, err := client.AddEvent(
-		ctx,
-		&connect.Request[protocol.AddEventRequest]{
-			Msg: &protocol.AddEventRequest{
-				StreamId: cookie.StreamId,
-				Event:    event,
-			},
-		},
-	)
-	require.NoError(t, err)
-	require.Nil(t, addEventResp.Msg.GetError())
-
-	return userCookie
-}
-
->>>>>>> b342b3c5
 func TestAppRegistry_SetGetSettings(t *testing.T) {
 	tester := NewAppRegistryServiceTester(t, nil)
 	tester.StartBotServices()
@@ -656,13 +583,9 @@
 func TestAppRegistry_MessageForwardSettings(t *testing.T) {
 	ctx, cancel := test.NewTestContext()
 	defer cancel()
-<<<<<<< HEAD
 	require := require.New(t)
 	botWallet := safeNewWallet(ctx, require)
 	ownerWallet := safeNewWallet(ctx, require)
-=======
-	botWallet := safeNewWallet(ctx, require.New(t))
->>>>>>> b342b3c5
 
 	uniqueTestMessages := map[string]struct {
 		tags             *protocol.Tags
@@ -780,14 +703,7 @@
 			botClient := tester.BotNodeClient(0, testClientOpts{})
 
 			// Bot joins channel.
-<<<<<<< HEAD
 			membership := botClient.joinChannel(spaceId, channelId, userStreamMbRef)
-=======
-			membership := botClient.joinChannel(spaceId, channelId, &MiniblockRef{
-				Hash: common.Hash(appUserStreamCookie.PrevMiniblockHash),
-				Num:  appUserStreamCookie.MinipoolGen - 1,
-			})
->>>>>>> b342b3c5
 
 			// Confirm channel has 2 members: bot and participant.
 			botClient.requireMembership(
