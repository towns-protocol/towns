--- conflicted
+++ resolved
@@ -212,11 +212,7 @@
 		NextCreationCookie: &CreationCookie{
 			StreamId:          streamId[:],
 			Nodes:             nodesListRaw,
-<<<<<<< HEAD
-			MiniblockNum:      1, // next block number after the genesis one is 1
-=======
 			MiniblockNum:      1, // the block number after the genesis one is 1
->>>>>>> 54f39b0c
 			PrevMiniblockHash: mb.Header.Hash,
 		},
 		Miniblocks: []*Miniblock{mb},
