//go:build !race

// This file contains tests that are skipped when the race detector is enabled
// because they are too resource-intensive.

package rpc

import (
	"bytes"
	"errors"
	"fmt"
	"math/rand"
	"sync"
	"sync/atomic"
	"testing"
	"time"

	"github.com/towns-protocol/towns/core/node/rpc/syncv3/eventbus"
	"github.com/towns-protocol/towns/core/node/rpc/syncv3/handler"

	"connectrpc.com/connect"
	"github.com/ethereum/go-ethereum/common"
	"github.com/stretchr/testify/require"
	"google.golang.org/protobuf/proto"

	. "github.com/towns-protocol/towns/core/node/base"
	"github.com/towns-protocol/towns/core/node/crypto"
	"github.com/towns-protocol/towns/core/node/events"
	"github.com/towns-protocol/towns/core/node/protocol"
	. "github.com/towns-protocol/towns/core/node/shared"
	"github.com/towns-protocol/towns/core/node/testutils"
	"github.com/towns-protocol/towns/core/node/testutils/testfmt"
)

// TestGetMiniblocksRangeLimit_NoRace checks that GetMiniblocks endpoint has a validation for a max range of blocks
// to be fetched at once.
func TestGetMiniblocksRangeLimit_NoRace(t *testing.T) {
	if testing.Short() {
		t.Skip("skipping TestGetMiniblocksRangeLimit_NoRace in short mode")
	}
	const expectedLimit = 200
	tt := newServiceTester(t, serviceTesterOpts{numNodes: 1, start: true})
	tt.btc.SetConfigValue(
		t,
		tt.ctx,
		crypto.StreamGetMiniblocksMaxPageSizeConfigKey,
		crypto.ABIEncodeUint64(uint64(expectedLimit)),
	)

	alice := tt.newTestClient(0, testClientOpts{})
	_ = alice.createUserStream()
	spaceId, _ := alice.createSpace()
	channelId, _, _ := alice.createChannel(spaceId)

	// Here we create a miniblock for each message sent by Alice.
	// Creating a bit more miniblocks than limit.
	var lastMbNum int64
	for count := range expectedLimit + 10 {
		alice.say(channelId, fmt.Sprintf("hello from Alice %d", count))
		mb, err := makeMiniblock(tt.ctx, alice.client, channelId, false, lastMbNum)
		tt.require.NoError(err)
		lastMbNum = mb.Num
	}

	// Try to get miniblocks with invalid range
	resp, err := alice.client.GetMiniblocks(alice.ctx, connect.NewRequest(&protocol.GetMiniblocksRequest{
		StreamId:      channelId[:],
		FromInclusive: expectedLimit + 100,
		ToExclusive:   5,
	}))
	tt.require.Nil(resp)
	tt.require.ErrorContains(err, "INVALID_ARGUMENT")

	tt.require.Eventually(func() bool {
		// Requesting a list of miniblocks with the limit > max limit and expect to return "limit" miniblocks.
		resp, err := alice.client.GetMiniblocks(alice.ctx, connect.NewRequest(&protocol.GetMiniblocksRequest{
			StreamId:      channelId[:],
			FromInclusive: 5,
			ToExclusive:   expectedLimit + 100,
		}))
		tt.require.NoError(err)

		if len(resp.Msg.GetMiniblocks()) != expectedLimit {
			return false
		}

		tt.require.Equal(int64(5), resp.Msg.GetFromInclusive())
		tt.require.Equal(int64(expectedLimit), resp.Msg.GetLimit())
		tt.require.Len(resp.Msg.GetMiniblocks(), expectedLimit)

		return true
	}, 20*time.Second, 100*time.Millisecond)
}

// TestSyncSubscriptionWithTooSlowClient_NoRace ensures that a sync operation cancels itself when a subscriber isn't able to
// keep up with sync updates.
func TestSyncSubscriptionWithTooSlowClient_NoRace(t *testing.T) {
	if testing.Short() {
		t.Skip("skipping TestSyncSubscriptionWithTooSlowClient_NoRace in short mode")
	}
	var (
		req      = require.New(t)
		services = newServiceTester(t, serviceTesterOpts{numNodes: 5, start: true})
		client0  = services.testClient(0)
		client1  = services.testClient(1)
		node1    = services.nodes[1]
		ctx      = services.ctx
		wallets  []*crypto.Wallet
		users    []*protocol.SyncCookie
		channels []*protocol.SyncCookie
		syncID   = GenNanoid()
	)

	// create users that will join and add messages to channels.
	for range 10 {
		// Create user streams
		wallet, err := crypto.NewWallet(ctx)
		req.NoError(err, "new wallet")
		syncCookie, _, err := createUser(ctx, wallet, client0, nil)
		req.NoError(err, "create user")

		_, _, err = createUserMetadataStream(ctx, wallet, client0, nil)
		req.NoError(err)

		wallets = append(wallets, wallet)
		users = append(users, syncCookie)
	}

	// create a space and several channels in it
	spaceID := testutils.FakeStreamId(STREAM_SPACE_BIN)
	resspace, _, err := createSpace(ctx, wallets[0], client0, spaceID, nil)
	req.NoError(err)
	req.NotNil(resspace, "create space sync cookie")

	// create enough channels that they will be distributed among local and remote nodes
	for range TestStreams {
		channelId := testutils.FakeStreamId(STREAM_CHANNEL_BIN)
		channel, _, err := createChannel(ctx, wallets[0], client0, spaceID, channelId, nil)
		req.NoError(err)
		req.NotNil(channel, "nil create channel sync cookie")
		channels = append(channels, channel)
	}
	syncPos := append(users, channels...)

	// subscribe to channel updates on node 1 direct through a sync op to have better control over it
	testfmt.Logf(t, "subscribe on node %s", node1.address)
	eventBus := eventbus.New(ctx, node1.address, node1.service.cache, node1.service.nodeRegistry, nil, nil)
	handlerRegistry := handler.NewRegistry(eventBus, nil)
	slowSubscriber := slowStreamsResponseSender{sendDuration: time.Second}
	syncHandler, err := handlerRegistry.New(ctx, syncID, slowSubscriber)
	req.NoError(err, "handlerRegistry.New")
	resp, err := syncHandler.Modify(&protocol.ModifySyncRequest{AddStreams: syncPos})
	req.NoError(err, "syncHandler.Modify")
	req.Empty(resp.GetAdds())

	syncOpResult := make(chan error)
	syncOpStopped := atomic.Bool{}

	// run the subscription in the background that takes a long time for each update to send to the client.
	// this must cancel the sync op with a buffer too full error.
	go func() {
<<<<<<< HEAD
		slowSubscriber := slowStreamsResponseSender{sendDuration: time.Second * 5}
		syncOpErr := syncOp.Run(connect.NewRequest(&protocol.SyncStreamsRequest{SyncPos: syncPos}), slowSubscriber)
=======
		syncOpErr := syncHandler.Run()
>>>>>>> 1ad1d871
		syncOpStopped.Store(true)
		syncOpResult <- syncOpErr
	}()

	// users join channels
	channelsCount := len(channels)
	for i, wallet := range wallets[1:] {
		for c := range channelsCount {
			channel := channels[c]
			miniBlockHashResp, err := client1.GetLastMiniblockHash(ctx,
				connect.NewRequest(&protocol.GetLastMiniblockHashRequest{StreamId: users[i+1].StreamId}))

			req.NoError(err, "get last mini-block hash")

			channelId, _ := StreamIdFromBytes(channel.GetStreamId())
			userJoin, err := events.MakeEnvelopeWithPayload(
				wallet,
				events.Make_UserPayload_Membership(
					protocol.MembershipOp_SO_JOIN,
					channelId,
					common.Address{},
					spaceID[:],
					nil,
				),
				MiniblockRefFromLastHash(miniBlockHashResp.Msg),
			)
			req.NoError(err)

			resp, err := client1.AddEvent(
				ctx,
				connect.NewRequest(
					&protocol.AddEventRequest{
						StreamId: users[i+1].StreamId,
						Event:    userJoin,
					},
				),
			)

			req.NoError(err)
			req.NotNil(resp.Msg)
		}
	}

	// send a bunch of messages and ensure that the sync op is cancelled because the client can't keep up
	for i := range 20000 {
		if syncOpStopped.Load() { // no need to send additional messages, sync op already cancelled
			break
		}

		wallet := wallets[rand.Int()%len(wallets)]
		channel := channels[rand.Int()%len(channels)]
		msgContents := fmt.Sprintf("msg #%d", i)

		getStreamResp, err := client1.GetStream(ctx, connect.NewRequest(&protocol.GetStreamRequest{
			StreamId: channel.GetStreamId(),
			Optional: false,
		}))
		req.NoError(err)

		message, err := events.MakeEnvelopeWithPayload(
			wallet,
			events.Make_ChannelPayload_Message(msgContents),
			MiniblockRefFromCookie(getStreamResp.Msg.GetStream().GetNextSyncCookie()),
		)
		req.NoError(err)

		_, err = client1.AddEvent(
			ctx,
			connect.NewRequest(
				&protocol.AddEventRequest{
					StreamId: channel.GetStreamId(),
					Event:    message,
				},
			),
		)

		req.NoError(err)
	}

	// At some moment one of the syncers in the sync op syncer set encounters a buffer full and cancels the sync op.
	// Ensure that the sync op ends with protocol.Err_BUFFER_FULL.
	req.Eventuallyf(func() bool {
		select {
		case err := <-syncOpResult:
			var riverErr *RiverErrorImpl
			if errors.As(err, &riverErr) {
				req.Equal(riverErr.Code, protocol.Err_BUFFER_FULL, "unexpected error code")
				return true
			}
			req.FailNow("received unexpected err", err)
			return false
		default:
			return false
		}
	}, 30*time.Second, 100*time.Millisecond, "sync operation not stopped within reasonable time")
}

// TestUnstableStreams_NoRace ensures that when a stream becomes unavailable a SyncOp_Down message is received and when
// available again allows the client to resubscribe.
func TestUnstableStreams_NoRace(t *testing.T) {
	if testing.Short() {
		t.Skip("skipping TestUnstableStreams_NoRace in short mode")
	}
	var (
		req      = require.New(t)
		services = newServiceTester(t, serviceTesterOpts{numNodes: 5, start: true})
		client0  = services.testClient(0)
		client1  = services.testClient(1)
		ctx      = services.ctx
		wallets  []*crypto.Wallet
		users    []*protocol.SyncCookie
		channels []*protocol.SyncCookie
	)

	// create users that will join and add messages to channels.
	for range 10 {
		// Create user streams
		wallet, err := crypto.NewWallet(ctx)
		req.NoError(err, "new wallet")
		syncCookie, _, err := createUser(ctx, wallet, client0, nil)
		req.NoError(err, "create user")

		_, _, err = createUserMetadataStream(ctx, wallet, client0, nil)
		req.NoError(err)

		wallets = append(wallets, wallet)
		users = append(users, syncCookie)
	}

	// create a space and several channels in it
	spaceID := testutils.FakeStreamId(STREAM_SPACE_BIN)
	resspace, _, err := createSpace(ctx, wallets[0], client0, spaceID, nil)
	req.NoError(err)
	req.NotNil(resspace, "create space sync cookie")

	// create enough channels that they will be distributed among local and remote nodes
	for range TestStreams {
		channelId := testutils.FakeStreamId(STREAM_CHANNEL_BIN)
		channel, _, err := createChannel(ctx, wallets[0], client0, spaceID, channelId, nil)
		req.NoError(err)
		req.NotNil(channel, "nil create channel sync cookie")
		channels = append(channels, channel)
	}

	// subscribe to channel updates
	syncPos := append(users, channels...)

	syncRes, err := client1.SyncStreams(ctx, connect.NewRequest(&protocol.SyncStreamsRequest{SyncPos: syncPos}))
	req.NoError(err, "sync streams")

	syncRes.Receive()
	syncID := syncRes.Msg().SyncId
	testfmt.Logf(t, "subscription %s created on node: %s", syncID, services.nodes[1].address)

	// collect sync cookie updates for channels
	var (
		messages           = make(chan string, 512)
		mu                 sync.Mutex
		streamDownMessages = make(map[StreamId]struct{})
		syncCookies        = make(map[StreamId][]*protocol.StreamAndCookie)
	)

	go func() {
		for syncRes.Receive() {
			msg := syncRes.Msg()

			switch msg.GetSyncOp() {
			case protocol.SyncOp_SYNC_NEW:
				syncID := msg.GetSyncId()
				testfmt.Logf(t, "start stream sync %s ", syncID)
			case protocol.SyncOp_SYNC_UPDATE:
				req.Equal(syncID, msg.GetSyncId(), "sync id")
				req.NotNil(msg.GetStream(), "stream")
				req.NotNil(msg.GetStream().GetNextSyncCookie(), "next sync cookie")
				cookie := msg.GetStream().GetNextSyncCookie()
				streamID, err := StreamIdFromBytes(cookie.GetStreamId())
				if err != nil {
					req.NoError(err, "invalid stream id in sync op update")
				}

				mu.Lock()
				syncCookies[streamID] = append(syncCookies[streamID], msg.GetStream())
				delete(streamDownMessages, streamID)
				mu.Unlock()

				for _, e := range msg.GetStream().GetEvents() {
					var payload protocol.StreamEvent
					err = proto.Unmarshal(e.Event, &payload)
					req.NoError(err)
					switch p := payload.Payload.(type) {
					case *protocol.StreamEvent_ChannelPayload:
						switch p.ChannelPayload.Content.(type) {
						case *protocol.ChannelPayload_Message:
							messages <- p.ChannelPayload.GetMessage().GetCiphertext()
						}
					}
				}

			case protocol.SyncOp_SYNC_DOWN:
				req.Equal(syncID, msg.GetSyncId(), "sync id")
				streamID, err := StreamIdFromBytes(msg.GetStreamId())
				req.NoError(err, "stream id")

				mu.Lock()
				if _, found := streamDownMessages[streamID]; found {
					mu.Unlock()
					t.Error("received a second down message in a row for a stream")
					return
				}
				streamDownMessages[streamID] = struct{}{}
				mu.Unlock()

			case protocol.SyncOp_SYNC_CLOSE:
				req.Equal(syncID, msg.GetSyncId(), "invalid sync id in sync close message")
				close(messages)

			case protocol.SyncOp_SYNC_UNSPECIFIED, protocol.SyncOp_SYNC_PONG:
				continue

			default:
				t.Errorf("unexpected sync operation %s", msg.GetSyncOp())
				return
			}
		}
	}()

	// users join channels
	channelsCount := len(channels)
	for i, wallet := range wallets[1:] {
		for c := range channelsCount {
			channel := channels[c]

			miniBlockHashResp, err := client1.GetLastMiniblockHash(
				ctx,
				connect.NewRequest(&protocol.GetLastMiniblockHashRequest{StreamId: users[i+1].StreamId}))

			req.NoError(err, "get last miniblock hash")

			channelId, _ := StreamIdFromBytes(channel.GetStreamId())
			userJoin, err := events.MakeEnvelopeWithPayload(
				wallet,
				events.Make_UserPayload_Membership(
					protocol.MembershipOp_SO_JOIN,
					channelId,
					common.Address{},
					spaceID[:],
					nil,
				),
				&MiniblockRef{
					Hash: common.BytesToHash(miniBlockHashResp.Msg.GetHash()),
					Num:  miniBlockHashResp.Msg.GetMiniblockNum(),
				},
			)
			req.NoError(err)

			resp, err := client1.AddEvent(
				ctx,
				connect.NewRequest(
					&protocol.AddEventRequest{
						StreamId: users[i+1].StreamId,
						Event:    userJoin,
					},
				),
			)

			req.NoError(err)
			req.NotNil(resp.Msg)
		}
	}

	// send a bunch of messages and ensure that all are received
	sendMessagesAndReceive(100, wallets, channels, req, client0, ctx, messages, func(StreamId) bool { return false })

	testfmt.Logf(t, "first message batch received")

	// bring ~25% of the streams down
	streamsDownCounter := 0
	rand.Shuffle(len(channels), func(i, j int) { channels[i], channels[j] = channels[j], channels[i] })

	for i, syncCookie := range channels {
		streamID, _ := StreamIdFromBytes(syncCookie.GetStreamId())
		if _, err = client1.Info(ctx, connect.NewRequest(&protocol.InfoRequest{Debug: []string{
			"drop_stream",
			syncID,
			streamID.String(),
		}})); err != nil {
			req.NoError(err, "unable to bring stream down")
		}

		streamsDownCounter++

		testfmt.Logf(t, "bring stream %s down", streamID)

		if i > TestStreams/4 {
			break
		}
	}

	// make sure that for all streams that are down a SyncOp_Down msg is received
	req.Eventuallyf(func() bool {
		mu.Lock()
		count := len(streamDownMessages)
		mu.Unlock()

		return count == streamsDownCounter
	}, 20*time.Second, 100*time.Millisecond, "didn't receive for all streams a down message: %d != %d",
		streamsDownCounter, len(streamDownMessages))

	testfmt.Logf(t, "received SyncOp_Down message for all expected streams")

	// make sure that no more stream down messages are received
	req.Never(func() bool {
		mu.Lock()
		count := len(streamDownMessages)
		mu.Unlock()
		return count > streamsDownCounter
	}, 5*time.Second, 100*time.Millisecond, "received unexpected stream down message")

	// send a bunch of messages to streams and ensure that we messages are received streams that are up
	sendMessagesAndReceive(100, wallets, channels, req, client0, ctx, messages, func(streamID StreamId) bool {
		mu.Lock()
		defer mu.Unlock()

		_, found := streamDownMessages[streamID]
		return found
	})

	testfmt.Logf(t, "second message batch received")

	// resubscribe to the head on down streams and ensure that messages are received for all streams again
	mu.Lock()
	for streamID := range streamDownMessages {
		getStreamResp, err := client1.GetStream(ctx, connect.NewRequest(&protocol.GetStreamRequest{
			StreamId: streamID[:],
			Optional: false,
		}))
		req.NoError(err, "GetStream")

		_, err = client1.ModifySync(ctx, connect.NewRequest(&protocol.ModifySyncRequest{
			SyncId:     syncID,
			AddStreams: []*protocol.SyncCookie{getStreamResp.Msg.GetStream().GetNextSyncCookie()},
		}))
		req.NoError(err, "ModifySync")
	}
	mu.Unlock()

	testfmt.Logf(t, "resubscribed to streams that where brought down")

	// ensure that messages for all streams are received again
	sendMessagesAndReceive(100, wallets, channels, req, client0, ctx, messages, func(StreamId) bool { return false })

	testfmt.Logf(t, "third message batch received")

	// unsub from ~25% streams and ensure that no updates are received again
	unsubbedStreams := make(map[StreamId]struct{})
	rand.Shuffle(len(channels), func(i, j int) { channels[i], channels[j] = channels[j], channels[i] })
	for i, syncCookie := range channels {
		streamID, _ := StreamIdFromBytes(syncCookie.GetStreamId())
		_, err = client1.ModifySync(ctx, connect.NewRequest(&protocol.ModifySyncRequest{
			SyncId:        syncID,
			RemoveStreams: [][]byte{streamID[:]},
		}))
		req.NoError(err, "ModifySync")

		unsubbedStreams[streamID] = struct{}{}

		testfmt.Logf(t, "unsubbed from stream %s", streamID)

		if i > TestStreams/4 {
			break
		}
	}

	sendMessagesAndReceive(100, wallets, channels, req, client0, ctx, messages, func(streamID StreamId) bool {
		_, found := unsubbedStreams[streamID]
		return found
	})

	testfmt.Logf(t, "fourth message batch received")

	// resubscribe to the head on down streams and ensure that messages are received for all streams again
	mu.Lock()
	for streamID := range unsubbedStreams {
		getStreamResp, err := client1.GetStream(ctx, connect.NewRequest(&protocol.GetStreamRequest{
			StreamId: streamID[:],
			Optional: false,
		}))
		req.NoError(err, "GetStream")

		_, err = client1.ModifySync(ctx, connect.NewRequest(&protocol.ModifySyncRequest{
			SyncId:     syncID,
			AddStreams: []*protocol.SyncCookie{getStreamResp.Msg.GetStream().GetNextSyncCookie()},
		}))
		req.NoError(err, "ModifySync")
	}
	mu.Unlock()

	testfmt.Logf(t, "resubscribed to streams that where brought down")

	sendMessagesAndReceive(100, wallets, channels, req, client0, ctx, messages, func(streamID StreamId) bool {
		return false
	})

	testfmt.Logf(t, "fifth message batch received")

	// drop all streams from a node
	var (
		targetNodeAddr = services.nodes[4].address
		targetStreams  []StreamId
	)

	mu.Lock()
	streamDownMessages = map[StreamId]struct{}{}
	mu.Unlock()

	for _, pos := range syncPos {
		if bytes.Equal(pos.GetNodeAddress(), targetNodeAddr.Bytes()) {
			streamID, _ := StreamIdFromBytes(pos.GetStreamId())
			targetStreams = append(targetStreams, streamID)
		}
	}

	for _, targetStream := range targetStreams {
		_, err = client1.Info(ctx, connect.NewRequest(&protocol.InfoRequest{Debug: []string{
			"drop_stream",
			syncID,
			targetStream.String(),
		}}))
		req.NoError(err, "drop stream")
	}

	// make sure that for all streams that are down a SyncOp_Down msg is received
	req.Eventuallyf(func() bool {
		mu.Lock()
		count := len(streamDownMessages)
		mu.Unlock()

		return count == len(targetStreams)
	}, 20*time.Second, 100*time.Millisecond, "didn't receive for all streams a down message")

	testfmt.Logf(t, "received SyncOp_Down message for all expected streams")

	sendMessagesAndReceive(100, wallets, channels, req, client0, ctx, messages, func(streamID StreamId) bool {
		mu.Lock()
		_, found := streamDownMessages[streamID]
		mu.Unlock()
		return found
	})

	testfmt.Logf(t, "sixth message batch received")

	// make sure we can resubscribe to these streams
	for _, streamID := range targetStreams {
		getStreamResp, err := client1.GetStream(ctx, connect.NewRequest(&protocol.GetStreamRequest{
			StreamId: streamID[:],
			Optional: false,
		}))
		req.NoError(err, "GetStream")

		_, err = client1.ModifySync(ctx, connect.NewRequest(&protocol.ModifySyncRequest{
			SyncId:     syncID,
			AddStreams: []*protocol.SyncCookie{getStreamResp.Msg.GetStream().GetNextSyncCookie()},
		}))
		req.NoError(err, "ModifySync")
	}

	sendMessagesAndReceive(100, wallets, channels, req, client0, ctx, messages, func(streamID StreamId) bool {
		return false
	})

	testfmt.Logf(t, "seventh message batch received")

	_, err = client1.CancelSync(ctx, connect.NewRequest(&protocol.CancelSyncRequest{SyncId: syncID}))
	req.NoError(err, "cancel sync")

	testfmt.Logf(t, "Streams subscription cancelled")

	sendMessagesAndReceive(100, wallets, channels, req, client0, ctx, messages, func(streamID StreamId) bool {
		return true
	})

	testfmt.Logf(t, "eighth message batch received")

	// make sure that SyncOp_Close msg is received (messages is closed)
	req.Eventuallyf(func() bool {
		select {
		case _, gotMsg := <-messages:
			return !gotMsg
		default:
			return false
		}
	}, 20*time.Second, 100*time.Millisecond, "no SyncOp_Close message received")
}<|MERGE_RESOLUTION|>--- conflicted
+++ resolved
@@ -159,12 +159,7 @@
 	// run the subscription in the background that takes a long time for each update to send to the client.
 	// this must cancel the sync op with a buffer too full error.
 	go func() {
-<<<<<<< HEAD
-		slowSubscriber := slowStreamsResponseSender{sendDuration: time.Second * 5}
-		syncOpErr := syncOp.Run(connect.NewRequest(&protocol.SyncStreamsRequest{SyncPos: syncPos}), slowSubscriber)
-=======
 		syncOpErr := syncHandler.Run()
->>>>>>> 1ad1d871
 		syncOpStopped.Store(true)
 		syncOpResult <- syncOpErr
 	}()
@@ -209,7 +204,7 @@
 	}
 
 	// send a bunch of messages and ensure that the sync op is cancelled because the client can't keep up
-	for i := range 20000 {
+	for i := range 10000 {
 		if syncOpStopped.Load() { // no need to send additional messages, sync op already cancelled
 			break
 		}
@@ -259,7 +254,7 @@
 		default:
 			return false
 		}
-	}, 30*time.Second, 100*time.Millisecond, "sync operation not stopped within reasonable time")
+	}, 20*time.Second, 100*time.Millisecond, "sync operation not stopped within reasonable time")
 }
 
 // TestUnstableStreams_NoRace ensures that when a stream becomes unavailable a SyncOp_Down message is received and when
@@ -370,7 +365,6 @@
 
 				mu.Lock()
 				if _, found := streamDownMessages[streamID]; found {
-					mu.Unlock()
 					t.Error("received a second down message in a row for a stream")
 					return
 				}
