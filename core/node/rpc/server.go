package rpc

import (
	"context"
	"crypto/tls"
	"encoding/base64"
	"fmt"
	"log"
	"log/slog"
	"net"
	"net/http"
	"os"
	"os/signal"
	"slices"
	"strings"
	"syscall"
	"time"

	"connectrpc.com/connect"
	"connectrpc.com/otelconnect"
	"github.com/ethereum/go-ethereum/common"
	"github.com/rs/cors"
	"go.opentelemetry.io/otel/exporters/stdout/stdouttrace"
	"go.opentelemetry.io/otel/sdk/resource"
	"go.opentelemetry.io/otel/sdk/trace"
	"golang.org/x/net/http2"
	"golang.org/x/net/http2/h2c"
	httptrace "gopkg.in/DataDog/dd-trace-go.v1/contrib/net/http"

	"github.com/river-build/river/core/config"
	"github.com/river-build/river/core/node/auth"
	. "github.com/river-build/river/core/node/base"
	"github.com/river-build/river/core/node/crypto"
	"github.com/river-build/river/core/node/dlog"
	"github.com/river-build/river/core/node/events"
	"github.com/river-build/river/core/node/infra"
	"github.com/river-build/river/core/node/nodes"
	. "github.com/river-build/river/core/node/protocol"
	"github.com/river-build/river/core/node/protocol/protocolconnect"
	"github.com/river-build/river/core/node/registries"
	"github.com/river-build/river/core/node/storage"
	"github.com/river-build/river/core/xchain/entitlement"
)

const (
	ServerModeFull    = "full"
	ServerModeInfo    = "info"
	ServerModeArchive = "archive"
)

func (s *Service) httpServerClose() {
	timeout := s.config.ShutdownTimeout
	if timeout == 0 {
		timeout = time.Second
	} else if timeout <= time.Millisecond {
		timeout = 0
	}
	ctx := s.serverCtx
	if timeout > 0 {
		var cancel context.CancelFunc
		ctx, cancel = context.WithTimeout(s.serverCtx, timeout)
		defer cancel()
	}
	s.defaultLogger.Info("Shutting down http server", "timeout", timeout)
	err := s.httpServer.Shutdown(ctx)
	if err != nil {
		if err != context.DeadlineExceeded {
			s.defaultLogger.Error("failed to shutdown http server", "error", err)
		}
		s.defaultLogger.Warn("forcing http server close")
		err = s.httpServer.Close()
		if err != nil {
			s.defaultLogger.Error("failed to close http server", "error", err)
		}
	} else {
		s.defaultLogger.Info("http server shutdown")
	}
}

func (s *Service) Close() {
	onClose := s.onCloseFuncs
	slices.Reverse(onClose)
	for _, f := range onClose {
		f()
	}

	onClose := s.onCloseFuncs
	slices.Reverse(onClose)
	for _, c := range onClose {
		c()
	}

	s.defaultLogger.Info("Server closed")
}

func (s *Service) onClose(f func()) {
	s.onCloseFuncs = append(s.onCloseFuncs, f)
}

<<<<<<< HEAD
=======
func (s *Service) onCloseWithError(f func() error) {
	s.onCloseFuncs = append(s.onCloseFuncs, func() {
		_ = f()
	})
}

func (s *Service) onCloseWithContext(f func(context.Context)) {
	s.onClose(func() {
		f(s.serverCtx)
	})
}

>>>>>>> 869b0bc6
func (s *Service) start() error {
	s.startTime = time.Now()

	s.initInstance(ServerModeFull)

	err := s.initWallet()
	if err != nil {
		return AsRiverError(err).Message("Failed to init wallet").LogError(s.defaultLogger)
	}

	err = s.initEntitlements()
	if err != nil {
		return AsRiverError(err).Message("Failed to init entitlements").LogError(s.defaultLogger)
	}

	err = s.initBaseChain()
	if err != nil {
		return AsRiverError(err).Message("Failed to init base chain").LogError(s.defaultLogger)
	}

	err = s.initRiverChain()
	if err != nil {
		return AsRiverError(err).Message("Failed to init river chain").LogError(s.defaultLogger)
	}

	s.initEthBalanceMetrics()

	err = s.prepareStore()
	if err != nil {
		return AsRiverError(err).Message("Failed to prepare store").LogError(s.defaultLogger)
	}

	err = s.runHttpServer()
	if err != nil {
		return AsRiverError(err).Message("Failed to run http server").LogError(s.defaultLogger)
	}

	if s.config.StandByOnStart {
		err = s.standby()
		if err != nil {
			return AsRiverError(err).Message("Failed to standby").LogError(s.defaultLogger)
		}
	}

	err = s.initStore()
	if err != nil {
		return AsRiverError(err).Message("Failed to init store").LogError(s.defaultLogger)
	}

	err = s.initCacheAndSync()
	if err != nil {
		return AsRiverError(err).Message("Failed to init cache and sync").LogError(s.defaultLogger)
	}

	s.riverChain.StartChainMonitor(s.serverCtx)

	s.initTracing()

	s.initHandlers()

	s.SetStatus("OK")

	// Retrieve the TCP address of the listener
	tcpAddr := s.listener.Addr().(*net.TCPAddr)

	// Get the port as an integer
	port := tcpAddr.Port
	s.defaultLogger.Info("Server started", "port", port, "https", s.config.UseHttps)
	return nil
}

func (s *Service) initInstance(mode string) {
	s.mode = mode
	s.instanceId = GenShortNanoid()
	port := s.config.Port
	if port == 0 && s.listener != nil {
		addr := s.listener.Addr().(*net.TCPAddr)
		if addr != nil {
			port = addr.Port
		}
	}
	s.defaultLogger = dlog.FromCtx(s.serverCtx).With(
		"port", port,
		"instanceId", s.instanceId,
		"nodeType", "stream",
		"mode", mode,
	)
	s.serverCtx = dlog.CtxWithLog(s.serverCtx, s.defaultLogger)
	s.defaultLogger.Info("Starting server", "config", s.config, "mode", mode)

	subsystem := mode
	if mode == ServerModeFull {
		subsystem = "stream"
	}
	s.metrics = infra.NewMetrics("river", subsystem)
	s.metrics.StartMetricsServer(s.serverCtx, s.config.Metrics)
	s.rpcDuration = s.metrics.NewHistogramVecEx(
		"rpc_duration_seconds",
		"RPC duration in seconds",
		infra.DefaultDurationBucketsSeconds,
		"method",
	)
}

func (s *Service) initWallet() error {
	ctx := s.serverCtx
	var wallet *crypto.Wallet
	var err error
	if s.riverChain == nil {
		// Read env var WALLETPRIVATEKEY or PRIVATE_KEY
		privKey := os.Getenv("WALLETPRIVATEKEY")
		if privKey == "" {
			privKey = os.Getenv("PRIVATE_KEY")
		}
		if privKey != "" {
			wallet, err = crypto.NewWalletFromPrivKey(ctx, privKey)
		} else {
			wallet, err = crypto.LoadWallet(ctx, crypto.WALLET_PATH_PRIVATE_KEY)
		}
		if err != nil {
			return err
		}
	} else {
		wallet = s.riverChain.Wallet
	}
	s.wallet = wallet

	// Add node address info to the logger
	s.defaultLogger = s.defaultLogger.With("nodeAddress", wallet.Address.Hex())
	s.serverCtx = dlog.CtxWithLog(ctx, s.defaultLogger)
	slog.SetDefault(s.defaultLogger)

	return nil
}

func (s *Service) initBaseChain() error {
	ctx := s.serverCtx
	cfg := s.config

	if !s.config.DisableBaseChain {
		var err error
		s.baseChain, err = crypto.NewBlockchain(ctx, &s.config.BaseChain, nil, s.metrics)
		if err != nil {
			return err
		}

		chainAuth, err := auth.NewChainAuth(
			ctx,
			s.baseChain,
			s.entitlementEvaluator,
			&cfg.ArchitectContract,
			cfg.BaseChain.LinkedWalletsLimit,
			cfg.BaseChain.ContractCallsTimeoutMs,
			s.metrics,
		)
		if err != nil {
			return err
		}
		s.chainAuth = chainAuth
		return nil
	} else {
		s.defaultLogger.Warn("Using fake auth for testing")
		s.chainAuth = auth.NewFakeChainAuth()
		return nil
	}
}

func (s *Service) initRiverChain() error {
	ctx := s.serverCtx
	var err error
	if s.riverChain == nil {
		s.riverChain, err = crypto.NewBlockchain(ctx, &s.config.RiverChain, s.wallet, s.metrics)
		if err != nil {
			return err
		}
	}

	s.registryContract, err = registries.NewRiverRegistryContract(ctx, s.riverChain, &s.config.RegistryContract)
	if err != nil {
		return err
	}

	var walletAddress common.Address
	if s.wallet != nil {
		walletAddress = s.wallet.Address
	}
	s.nodeRegistry, err = nodes.LoadNodeRegistry(
		ctx, s.registryContract, walletAddress, s.riverChain.InitialBlockNum, s.riverChain.ChainMonitor)
	if err != nil {
		return err
	}

	s.chainConfig, err = crypto.NewOnChainConfig(
		ctx, s.riverChain.Client, s.registryContract.Address, s.riverChain.InitialBlockNum, s.riverChain.ChainMonitor)
	if err != nil {
		return err
	}

	s.streamRegistry = nodes.NewStreamRegistry(
		walletAddress,
		s.nodeRegistry,
		s.registryContract,
		s.chainConfig,
	)

	return nil
}

func (s *Service) prepareStore() error {
	switch s.config.StorageType {
	case storage.StreamStorageTypePostgres:
		var schema string
		switch s.mode {
		case ServerModeFull:
			schema = storage.DbSchemaNameFromAddress(s.wallet.Address.Hex())
		case ServerModeArchive:
			schema = storage.DbSchemaNameForArchive(s.config.Archive.ArchiveId)
		default:
			return RiverError(
				Err_BAD_CONFIG,
				"Server mode not supported for storage",
				"mode",
				s.mode,
			).Func("prepareStore")
		}

		pool, err := storage.CreateAndValidatePgxPool(s.serverCtx, &s.config.Database, schema)
		if err != nil {
			return err
		}
		s.storagePoolInfo = pool

		return nil
	default:
		return RiverError(
			Err_BAD_CONFIG,
			"Unknown storage type",
			"storageType",
			s.config.StorageType,
		).Func("prepareStore")
	}
}

func (s *Service) runHttpServer() error {
	ctx := s.serverCtx
	log := dlog.FromCtx(ctx)
	cfg := s.config

	var err error
	if s.listener == nil {
		if cfg.Port == 0 {
			return RiverError(Err_BAD_CONFIG, "Port is not set")
		}
		address := fmt.Sprintf("%s:%d", cfg.Address, cfg.Port)
		s.listener, err = net.Listen("tcp", address)
		if err != nil {
			return err
		}
		log.Info("Listening", "addr", address)
	} else {
		if cfg.Port != 0 {
			log.Warn("Port is ignored when listener is provided")
		}
	}
	s.onCloseWithError(s.listener.Close)

	mux := httptrace.NewServeMux(
		httptrace.WithResourceNamer(
			func(r *http.Request) string {
				return r.Method + " " + r.URL.Path
			},
		),
	)
	s.mux = mux

	mux.HandleFunc("/info", s.handleInfo)
	mux.HandleFunc("/status", s.handleStatus)

	if cfg.Metrics.Enabled && !cfg.Metrics.DisablePublic {
		mux.Handle("/metrics", s.metrics.CreateHandler())
	}

	corsMiddleware := cors.New(cors.Options{
		AllowCredentials: false,
		Debug:            cfg.Log.Level == "debug",
		AllowedOrigins:   []string{"*"},
		AllowedMethods:   []string{"GET", "POST", "PUT", "DELETE"},
		// AllowedHeaders: []string{"*"} also works for CORS issues w/ OPTIONS requests
		AllowedHeaders: []string{
			"Origin",
			"X-Requested-With",
			"Accept",
			"Content-Type",
			"X-Grpc-Web",
			"X-User-Agent",
			"User-Agent",
			"Connect-Protocol-Version",
			"x-river-request-id",
		},
	})

	address := fmt.Sprintf("%s:%d", cfg.Address, cfg.Port)
	if cfg.UseHttps {
		log.Info("Using TLS server")
		if (cfg.TLSConfig.Cert == "") || (cfg.TLSConfig.Key == "") {
			return RiverError(Err_BAD_CONFIG, "TLSConfig.Cert and TLSConfig.Key must be set if UseHttps is true")
		}

		// Base 64 encoding can't contain ., if . is present then it's assumed it's a file path
		if strings.Contains(cfg.TLSConfig.Cert, ".") || strings.Contains(cfg.TLSConfig.Key, ".") {
			s.httpServer, err = createServerFromFile(
				ctx,
				address,
				corsMiddleware.Handler(mux),
				cfg.TLSConfig.Cert,
				cfg.TLSConfig.Key,
			)
			if err != nil {
				return err
			}
		} else {
			s.httpServer, err = createServerFromBase64(ctx, address, corsMiddleware.Handler(mux), cfg.TLSConfig.Cert, cfg.TLSConfig.Key)
			if err != nil {
				return err
			}
		}

		go s.serveTLS()
	} else {
		log.Info("Using H2C server")
		s.httpServer, err = createH2CServer(ctx, address, corsMiddleware.Handler(mux))
		if err != nil {
			return err
		}

		go s.serveH2C()
	}

	s.onClose(s.httpServerClose)
	return nil
}

func (s *Service) serveTLS() {
	// Run the server with graceful shutdown
	err := s.httpServer.ServeTLS(s.listener, "", "")
	if err != nil && err != http.ErrServerClosed {
		s.defaultLogger.Error("ServeTLS failed", "err", err)
	} else {
		s.defaultLogger.Info("ServeTLS stopped")
	}
}

func (s *Service) serveH2C() {
	// Run the server with graceful shutdown
	err := s.httpServer.Serve(s.listener)
	if err != nil && err != http.ErrServerClosed {
		s.defaultLogger.Error("serveH2C failed", "err", err)
	} else {
		s.defaultLogger.Info("serveH2C stopped")
	}
}

func (s *Service) initEntitlements() error {
	var err error
	s.entitlementEvaluator, err = entitlement.NewEvaluatorFromConfig(s.serverCtx, s.config, s.metrics)
	if err != nil {
		return err
	}
	return nil
}

func (s *Service) initStore() error {
	ctx := s.serverCtx
	log := s.defaultLogger

	switch s.config.StorageType {
	case storage.StreamStorageTypePostgres:
		store, err := storage.NewPostgresEventStore(ctx, s.storagePoolInfo, s.instanceId, s.exitSignal, s.metrics)
		if err != nil {
			return err
		}
		s.storage = store
		s.onCloseWithContext(store.Close)

		streamsCount, err := store.GetStreamsNumber(ctx)
		if err != nil {
			return err
		}

		log.Info("Created postgres event store", "schema", s.storagePoolInfo.Schema, "totalStreamsCount", streamsCount)
		return nil
	default:
		return RiverError(
			Err_BAD_CONFIG,
			"Unknown storage type",
			"storageType",
			s.config.StorageType,
		).Func("createStore")
	}
}

func (s *Service) initCacheAndSync() error {
	var err error
	s.cache, err = events.NewStreamCache(
		s.serverCtx,
		&events.StreamCacheParams{
			Storage:                 s.storage,
			Wallet:                  s.wallet,
			RiverChain:              s.riverChain,
			Registry:                s.registryContract,
			ChainConfig:             s.chainConfig,
			AppliedBlockNum:         s.riverChain.InitialBlockNum,
			ChainMonitor:            s.riverChain.ChainMonitor,
			Metrics:                 s.metrics,
			RemoteMiniblockProvider: s,
		},
	)
	if err != nil {
		return err
	}

	s.mbProducer = events.NewMiniblockProducer(s.serverCtx, s.cache, nil)

	s.syncHandler = NewSyncHandler(
		s.wallet,
		s.cache,
		s.nodeRegistry,
		s.streamRegistry,
	)

	return nil
}

func (s *Service) initTracing() { // Create a file to save the trace output
	f, err := os.Create("traces.txt")
	if err != nil {
		log.Fatalf("failed to create trace file: %v", err)
	}
	defer f.Close()

	// Create a new stdout trace exporter
	exporter, err := stdouttrace.New(
		stdouttrace.WithWriter(f),
		stdouttrace.WithPrettyPrint(),
	)
	if err != nil {
		log.Fatalf("failed to create stdout exporter: %v", err)
	}

	// Create a new tracer provider with the exporter
	tp := trace.NewTracerProvider(
		trace.WithBatcher(exporter),
		trace.WithResource(resource.NewWithAttributes()),
	)
}

func (s *Service) initHandlers() {
	ii := []connect.Interceptor{}
	if s.config.PerformanceTracking.TracingEnabled {
		otel, err := otelconnect.NewInterceptor(
			otelconnect.WithoutMetrics(),
			otelconnect.WithTrustRemote(),
		)
		if err == nil {
			ii = append(ii, otel)
		} else {
			s.defaultLogger.Error("Failed to create otel interceptor", "error", err)
		}
	}
	ii = append(ii, s.NewMetricsInterceptor())
	ii = append(ii, NewTimeoutInterceptor(s.config.Network.RequestTimeout))

	interceptors := connect.WithInterceptors(ii...)
	streamServicePattern, streamServiceHandler := protocolconnect.NewStreamServiceHandler(s, interceptors)
	s.mux.Handle(streamServicePattern, newHttpHandler(streamServiceHandler, s.defaultLogger, s.metrics))

	nodeServicePattern, nodeServiceHandler := protocolconnect.NewNodeToNodeHandler(s, interceptors)
	s.mux.Handle(nodeServicePattern, newHttpHandler(nodeServiceHandler, s.defaultLogger, s.metrics))

	s.registerDebugHandlers(s.config.EnableDebugEndpoints)
}

// StartServer starts the server with the given configuration.
// riverchain and listener can be provided for testing purposes.
// Returns Service.
// Service.Close should be called to close listener, db connection and stop stop the server.
// Error is posted to Serivce.exitSignal if DB conflict is detected (newer instance is started)
// and server must exit.
func StartServer(
	ctx context.Context,
	cfg *config.Config,
	riverChain *crypto.Blockchain,
	listener net.Listener,
) (*Service, error) {
	streamService := &Service{
		serverCtx:  ctx,
		config:     cfg,
		riverChain: riverChain,
		listener:   listener,
		exitSignal: make(chan error, 1),
	}

	err := streamService.start()
	if err != nil {
		streamService.Close()
		return nil, err
	}

	return streamService, nil
}

func createServerFromBase64(
	ctx context.Context,
	address string,
	handler http.Handler,
	certStringBase64 string,
	keyStringBase64 string,
) (*http.Server, error) {
	certBytes, err := base64.StdEncoding.DecodeString(certStringBase64)
	if err != nil {
		return nil, err
	}
	keyBytes, err := base64.StdEncoding.DecodeString(keyStringBase64)
	if err != nil {
		return nil, err
	}

	// Load the certificate and key from strings
	cert, err := tls.X509KeyPair(certBytes, keyBytes)
	if err != nil {
		return nil, AsRiverError(err, Err_BAD_CONFIG).
			Message("Failed to create X509KeyPair from strings").
			Func("createServerFromStrings")
	}

	return &http.Server{
		Addr:    address,
		Handler: handler,
		TLSConfig: &tls.Config{
			Certificates: []tls.Certificate{cert},
		},
		BaseContext: func(listener net.Listener) context.Context {
			return ctx
		},
	}, nil
}

func createServerFromFile(
	ctx context.Context,
	address string,
	handler http.Handler,
	certFile, keyFile string,
) (*http.Server, error) {
	// Read certificate and key from files
	cert, err := tls.LoadX509KeyPair(certFile, keyFile)
	if err != nil {
		return nil, AsRiverError(err, Err_BAD_CONFIG).
			Message("Failed to LoadX509KeyPair from files").
			Func("createServerFromFile")
	}

	return &http.Server{
		Addr:    address,
		Handler: handler,
		TLSConfig: &tls.Config{
			Certificates: []tls.Certificate{cert},
		},
		BaseContext: func(listener net.Listener) context.Context {
			return ctx
		},
	}, nil
}

func createH2CServer(ctx context.Context, address string, handler http.Handler) (*http.Server, error) {
	// Create an HTTP/2 server without TLS
	h2s := &http2.Server{}
	return &http.Server{
		Addr:    address,
		Handler: h2c.NewHandler(handler, h2s),
		BaseContext: func(listener net.Listener) context.Context {
			return ctx
		},
	}, nil
}

// Struct to match the JSON structure.
type CertKey struct {
	Cert string `json:"cert"`
	Key  string `json:"key"`
}

func RunServer(ctx context.Context, cfg *config.Config) error {
	log := dlog.FromCtx(ctx)

	ctx, cancel := context.WithCancel(ctx)
	defer cancel()

	service, error := StartServer(ctx, cfg, nil, nil)
	if error != nil {
		log.Error("Failed to start server", "error", error)
		return error
	}
	defer service.Close()

	osSignal := make(chan os.Signal, 1)
	signal.Notify(osSignal, syscall.SIGINT, syscall.SIGTERM)
	go func() {
		sig := <-osSignal
		log.Info("Got OS signal", "signal", sig.String())
		service.exitSignal <- nil
	}()

	return <-service.exitSignal
}<|MERGE_RESOLUTION|>--- conflicted
+++ resolved
@@ -84,12 +84,6 @@
 		f()
 	}
 
-	onClose := s.onCloseFuncs
-	slices.Reverse(onClose)
-	for _, c := range onClose {
-		c()
-	}
-
 	s.defaultLogger.Info("Server closed")
 }
 
@@ -97,8 +91,6 @@
 	s.onCloseFuncs = append(s.onCloseFuncs, f)
 }
 
-<<<<<<< HEAD
-=======
 func (s *Service) onCloseWithError(f func() error) {
 	s.onCloseFuncs = append(s.onCloseFuncs, func() {
 		_ = f()
@@ -111,7 +103,6 @@
 	})
 }
 
->>>>>>> 869b0bc6
 func (s *Service) start() error {
 	s.startTime = time.Now()
 
