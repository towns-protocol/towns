--- conflicted
+++ resolved
@@ -585,13 +585,9 @@
 			s.instanceId,
 			s.exitSignal,
 			s.metrics,
-<<<<<<< HEAD
-			s.chainConfig,
-=======
 			s.chainConfig.Get().StreamEphemeralStreamTTL,
 			s.chainConfig.Get().StreamTrimmingMiniblocksToKeep,
 			s.config.TrimmingBatchSize,
->>>>>>> 164aec3f
 		)
 		if err != nil {
 			return err
