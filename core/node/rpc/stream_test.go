package rpc

import (
	"crypto/tls"
	"fmt"
	"net"
	"testing"
	"time"

	"connectrpc.com/connect"
	"github.com/ethereum/go-ethereum/accounts/abi/bind"
	"github.com/ethereum/go-ethereum/common"
	"github.com/stretchr/testify/assert"

	"github.com/towns-protocol/towns/core/config"
	"github.com/towns-protocol/towns/core/contracts/river"
	"github.com/towns-protocol/towns/core/node/crypto"
	"github.com/towns-protocol/towns/core/node/events"
	"github.com/towns-protocol/towns/core/node/protocol"
	"github.com/towns-protocol/towns/core/node/shared"
	"github.com/towns-protocol/towns/core/node/testutils/testcert"
	"github.com/towns-protocol/towns/core/node/testutils/testfmt"
)

func TestGetStreamEx(t *testing.T) {
	tt := newServiceTester(
		t,
		serviceTesterOpts{
			numNodes: 1,
			start:    true,
			btcParams: &crypto.TestParams{
				AutoMine:         true,
				AutoMineInterval: 10 * time.Millisecond,
				MineOnTx:         true,
			},
		},
	)
	require := tt.require

	alice := tt.newTestClient(0, testClientOpts{})
	_ = alice.createUserStream()
	spaceId, _ := alice.createSpace()
	channelId, _, _ := alice.createChannel(spaceId)

	for count := range 100 {
		alice.say(channelId, fmt.Sprintf("hello from Alice %d", count))
	}

	// Expected number of events is 102 because the first event is the channel creation event (inception),
	// the second event is the joining the channel event (membership), and the rest are the messages.
	const expectedEventsNumber = 102

	require.Eventually(func() bool {
		mbs := make([]*protocol.Miniblock, 0, expectedEventsNumber)
		alice.getStreamEx(channelId, func(mb *protocol.Miniblock) {
			mbs = append(mbs, mb)
		})

		events := make([]*protocol.Envelope, 0, expectedEventsNumber)
		for _, mb := range mbs {
			events = append(events, mb.GetEvents()...)
		}

		return len(events) == expectedEventsNumber
	}, time.Second*5, time.Millisecond*200)
}

// expected miniblock nums seq: [1, step, 2*step, 3*step, ...]
func logsAreSequentialAndStartFrom1(logs []*river.StreamMiniblockUpdate, step uint64) bool {
	if len(logs) < 3 {
		return false
	}

	if logs[0].LastMiniblockNum != 1 {
		return false
	}

	for i := 1; i < len(logs); i++ {
		exp := uint64(i) * step
		if logs[i].LastMiniblockNum != exp {
			return false
		}
	}

	return true
}

// TestMiniBlockProductionFrequency ensures only every 1 out of StreamMiniblockRegistrationFrequencyKey miniblock
// is registered for a stream.
func TestMiniBlockProductionFrequency(t *testing.T) {
	tt := newServiceTester(t, serviceTesterOpts{numNodes: 1, start: false, btcParams: &crypto.TestParams{
		AutoMine: true,
	}})
	miniblockRegistrationFrequency := uint64(3)
	tt.btc.SetConfigValue(
		t,
		tt.ctx,
		crypto.StreamMiniblockRegistrationFrequencyKey,
		crypto.ABIEncodeUint64(miniblockRegistrationFrequency),
	)

	tt.initNodeRecords(0, 1, river.NodeStatus_Operational)
	tt.startNodes(0, 1, startOpts{configUpdater: func(config *config.Config) {
		config.Graffiti = "firstNode"
	}})

	alice := tt.newTestClient(0, testClientOpts{})
	_ = alice.createUserStream()
	spaceId, _ := alice.createSpace()
	channelId, _, _ := alice.createChannel(spaceId)

	// retrieve set last miniblock events and make sure that only 1 out of miniblockRegistrationFrequency
	// miniblocks is registered
	filterer, err := river.NewStreamRegistryV1Filterer(tt.btc.RiverRegistryAddress, tt.btc.Client())
	tt.require.NoError(err)

	i := -1
	var conversation [][]string
	tt.require.Eventually(func() bool {
		i++

		msg := fmt.Sprint("hi!", i)
		conversation = append(conversation, []string{msg})
		alice.say(channelId, msg)

		// get all logs and make sure that at least 3 miniblocks are registered
		logs, err := filterer.FilterStreamUpdated(&bind.FilterOpts{
			Start:   0,
			End:     nil,
			Context: tt.ctx,
		}, []uint8{uint8(river.StreamUpdatedEventTypeLastMiniblockBatchUpdated)})
		tt.require.NoError(err)

		var streamUpdates []*river.StreamMiniblockUpdate
		for logs.Next() {
			parsedLogs, err := river.ParseStreamUpdatedEvent(logs.Event)
			tt.require.NoError(err)

			for _, parsedLog := range parsedLogs {
				tt.require.Equal(river.StreamUpdatedEventTypeLastMiniblockBatchUpdated, parsedLog.Reason())
				if parsedLog.GetStreamId() == channelId {
					streamUpdates = append(streamUpdates, parsedLog.(*river.StreamMiniblockUpdate))
				}
			}
		}

		if testfmt.Enabled() {
			mbs := alice.getMiniblocks(channelId, 0, 100)
			testfmt.Print(t, "iter", i, "logsFound", len(streamUpdates), "mbs", len(mbs))
			for _, l := range streamUpdates {
				testfmt.Print(t, "    log", l.LastMiniblockNum)
			}
		}

		if len(streamUpdates) < 3 {
			return false
		}

		return logsAreSequentialAndStartFrom1(streamUpdates, miniblockRegistrationFrequency)
	}, 20*time.Second, 25*time.Millisecond)

	alice.listen(channelId, []common.Address{alice.userId}, conversation)

	// alice sees "firstNode" in the graffiti
	infoResp, err := alice.client.Info(tt.ctx, connect.NewRequest(&protocol.InfoRequest{}))
	tt.require.NoError(err)
	tt.require.Equal(infoResp.Msg.Graffiti, "firstNode")

	// restart node
	firstNode := tt.nodes[0]
	address := firstNode.service.listener.Addr()
	firstNode.service.Close()

	// poll until it's possible to create new listener on the same address
	var listener net.Listener
	j := -1
	tt.require.Eventually(func() bool {
		j++
		testfmt.Print(t, "making listener", j)
		listener, err = net.Listen("tcp", address.String())
		if err != nil {
			return false
		}
		listener = tls.NewListener(listener, testcert.GetHttp2LocalhostTLSConfig(nil))

		return true
	}, 20*time.Second, 25*time.Millisecond)

	tt.require.NoError(tt.startSingle(0, startOpts{
		listeners: []net.Listener{listener},
		configUpdater: func(config *config.Config) {
			config.Graffiti = "secondNode"
		},
	}))

	// alice sees "secondNode" in the graffiti
	infoResp, err = alice.client.Info(tt.ctx, connect.NewRequest(&protocol.InfoRequest{}))
	tt.require.NoError(err)
	tt.require.Equal(infoResp.Msg.Graffiti, "secondNode")

	alice.listen(channelId, []common.Address{alice.userId}, conversation)

	tt.require.Eventually(func() bool {
		i++

		msg := fmt.Sprint("hi again!", i)
		conversation = append(conversation, []string{msg})
		alice.say(channelId, msg)

		// get all logs and make sure that at least 3 miniblocks are registered
		logs, err := filterer.FilterStreamUpdated(&bind.FilterOpts{
			Start:   0,
			End:     nil,
			Context: tt.ctx,
		}, []uint8{uint8(river.StreamUpdatedEventTypeLastMiniblockBatchUpdated)})
		tt.require.NoError(err)

		var streamUpdates []*river.StreamMiniblockUpdate
		for logs.Next() {
			parsedLogs, err := river.ParseStreamUpdatedEvent(logs.Event)
			tt.require.NoError(err)

			for _, parsedLog := range parsedLogs {
				tt.require.Equal(river.StreamUpdatedEventTypeLastMiniblockBatchUpdated, parsedLog.Reason())
				if parsedLog.GetStreamId() == channelId {
					streamUpdates = append(streamUpdates, parsedLog.(*river.StreamMiniblockUpdate))
				}
			}
		}

		if testfmt.Enabled() {
			mbs := alice.getMiniblocks(channelId, 0, 100)
			testfmt.Print(t, "iter", i, "logsFound", len(streamUpdates), "mbs", len(mbs))
		}

		testfmt.Printf(t, "found %d logs", len(streamUpdates))

		if len(streamUpdates) < 10 {
			return false
		}

		// make sure that the logs have last miniblock num frequency apart
		return logsAreSequentialAndStartFrom1(streamUpdates, miniblockRegistrationFrequency)
	}, 20*time.Second, 25*time.Millisecond)

	alice.listen(channelId, []common.Address{alice.userId}, conversation)
}

func TestEphemeralMessageInChat(t *testing.T) {
	tt := newServiceTester(
		t,
		serviceTesterOpts{
			numNodes:          4,
			replicationFactor: 3,
			start:             true,
			btcParams: &crypto.TestParams{
				AutoMine:         true,
				AutoMineInterval: 200 * time.Millisecond,
				MineOnTx:         false,
			},
		},
	)
	require := tt.require

	clients := tt.newTestClients(tt.opts.numNodes, testClientOpts{enableSync: true})

	spaceId, _ := clients[0].createSpace()
	channelId, _ := clients.createChannelAndJoin(spaceId)

	// Each client sends an ephemeral message to test all routing permutations
	var ephemeralMessages []string

	for i, client := range clients {
		ephemeralMessage := fmt.Sprintf("Ephemeral message from client %d", i)
		ephemeralMessages = append(ephemeralMessages, ephemeralMessage)

		clientView := client.getLastMiniblockHash(channelId)
		ephemeralEnvelope, err := events.MakeEphemeralEnvelopeWithPayload(
			client.wallet,
			events.Make_ChannelPayload_Message(ephemeralMessage),
			&shared.MiniblockRef{Hash: clientView.Hash, Num: clientView.Num},
		)
		require.NoError(err)

		// Add the ephemeral message to the channel
		_, err = client.client.AddEvent(
			tt.ctx,
			connect.NewRequest(&protocol.AddEventRequest{
				StreamId: channelId[:],
				Event:    ephemeralEnvelope,
			}),
		)
		require.NoError(err)
	}

	// Find a node that has the stream and make a miniblock
	var miniblockErr error
	for i := 0; i < len(tt.nodes); i++ {
		_, miniblockErr = tt.nodes[i].service.cache.TestMakeMiniblock(tt.ctx, channelId, false)
		if miniblockErr == nil {
			break
		}
	}
	require.NoError(miniblockErr)

	// ensure that all clients got all 4 ephemeral messages through sync
	require.EventuallyWithT(func(collect *assert.CollectT) {
		for clientIdx, client := range clients {
			syncedMessages := client.getAllSyncedMessages(channelId)
			if len(syncedMessages) != tt.opts.numNodes {
				collect.Errorf("client %d: expected 4 messages, got %d", clientIdx, len(syncedMessages))
				return
			}

			// Check that all 4 ephemeral messages were received
			for i, expectedMessage := range ephemeralMessages {
				if syncedMessages[i].message != expectedMessage {
					collect.Errorf("client %d: expected message %d to be '%s', got '%s'",
						clientIdx, i, expectedMessage, syncedMessages[i].message)
				}
			}
		}
	}, 20*time.Second, 25*time.Millisecond)

<<<<<<< HEAD
			return nil
		}))
	}
}

func TestGetStreamWithPrecedingMiniblocks(t *testing.T) {
	tt := newServiceTester(
		t,
		serviceTesterOpts{
			numNodes: 1,
			start:    true,
			btcParams: &crypto.TestParams{
				AutoMine:         true,
				AutoMineInterval: 10 * time.Millisecond,
				MineOnTx:         true,
			},
		},
	)
	require := tt.require
	
	// Create a user and a channel with some messages
	alice := tt.newTestClient(0, testClientOpts{})
	_ = alice.createUserStream()
	spaceId, _ := alice.createSpace()
	channelId, _, _ := alice.createChannel(spaceId)
	
	// Send multiple messages to create several miniblocks
	for i := 0; i < 20; i++ {
		alice.say(channelId, fmt.Sprintf("Message %d", i))
		if i%5 == 4 {
			// Force miniblock creation every 5 messages
			time.Sleep(100 * time.Millisecond)
		}
	}
	
	// Wait for miniblocks to be created
	time.Sleep(500 * time.Millisecond)
	
	// Test 1: GetStream without additional preceding miniblocks
	resp1, err := alice.client.GetStream(tt.ctx, connect.NewRequest(&protocol.GetStreamRequest{
		StreamId:                       channelId[:],
		NumberOfPrecedingMiniblocks:    0,
	}))
	require.NoError(err)
	require.NotNil(resp1.Msg.Stream)
	
	// Store the original snapshot index and miniblock count
	originalSnapshotIndex := resp1.Msg.Stream.SnapshotMiniblockIndex
	originalMiniblockCount := len(resp1.Msg.Stream.Miniblocks)
	
	// Test 2: GetStream with 3 additional preceding miniblocks
	resp2, err := alice.client.GetStream(tt.ctx, connect.NewRequest(&protocol.GetStreamRequest{
		StreamId:                       channelId[:],
		NumberOfPrecedingMiniblocks:    3,
	}))
	require.NoError(err)
	require.NotNil(resp2.Msg.Stream)
	
	// Verify we got the same or more miniblocks
	require.GreaterOrEqual(len(resp2.Msg.Stream.Miniblocks), originalMiniblockCount)
	
	// Verify the snapshot index is adjusted if we got more miniblocks
	if len(resp2.Msg.Stream.Miniblocks) > originalMiniblockCount {
		additionalBlocks := len(resp2.Msg.Stream.Miniblocks) - originalMiniblockCount
		require.Equal(originalSnapshotIndex+int64(additionalBlocks), resp2.Msg.Stream.SnapshotMiniblockIndex)
	}
	
	// Test 3: GetStream with a large number of preceding miniblocks
	resp3, err := alice.client.GetStream(tt.ctx, connect.NewRequest(&protocol.GetStreamRequest{
		StreamId:                       channelId[:],
		NumberOfPrecedingMiniblocks:    100, // More than available
	}))
	require.NoError(err)
	require.NotNil(resp3.Msg.Stream)
	
	// Should get all available miniblocks, but not error
	require.GreaterOrEqual(len(resp3.Msg.Stream.Miniblocks), originalMiniblockCount)
=======
	// ensure that ephemeral messages are not persisted in storage
	clients.listen(channelId, [][]string{})
>>>>>>> f697dbda
}<|MERGE_RESOLUTION|>--- conflicted
+++ resolved
@@ -322,10 +322,8 @@
 		}
 	}, 20*time.Second, 25*time.Millisecond)
 
-<<<<<<< HEAD
-			return nil
-		}))
-	}
+	// ensure that ephemeral messages are not persisted in storage
+	clients.listen(channelId, [][]string{})
 }
 
 func TestGetStreamWithPrecedingMiniblocks(t *testing.T) {
@@ -400,8 +398,4 @@
 	
 	// Should get all available miniblocks, but not error
 	require.GreaterOrEqual(len(resp3.Msg.Stream.Miniblocks), originalMiniblockCount)
-=======
-	// ensure that ephemeral messages are not persisted in storage
-	clients.listen(channelId, [][]string{})
->>>>>>> f697dbda
 }