package rpc

import (
	"bytes"
	"context"
	"fmt"
	"log"
	"math/rand"
	"os"
	"strconv"
	"testing"
	"time"

	"connectrpc.com/connect"
	"github.com/ethereum/go-ethereum/accounts"
	"github.com/ethereum/go-ethereum/common"
	eth_crypto "github.com/ethereum/go-ethereum/crypto"
	"github.com/jackc/pgx/v5/pgxpool"
	"github.com/stretchr/testify/require"
	"google.golang.org/protobuf/proto"

	. "github.com/towns-protocol/towns/core/node/base"
	"github.com/towns-protocol/towns/core/node/base/test"
	"github.com/towns-protocol/towns/core/node/crypto"
	"github.com/towns-protocol/towns/core/node/events"
	"github.com/towns-protocol/towns/core/node/logging"
	"github.com/towns-protocol/towns/core/node/protocol"
	"github.com/towns-protocol/towns/core/node/protocol/protocolconnect"
	. "github.com/towns-protocol/towns/core/node/shared"
	"github.com/towns-protocol/towns/core/node/testutils"
	"github.com/towns-protocol/towns/core/node/testutils/dbtestutils"
)

// Creation of extensions can cause race conditions in the database even if
// they are created with an "IF NOT EXISTS" clause, causing migrations across
// multiple tests to fail. Therefore we create all required extensions in
// pg one time here.
func initPostgres() {
	ctx := test.NewTestContextForTestMain("core/node/rpc")

	// We are not creating a schema for this connection, therefore no need to tear
	// it down - do not call the closer.
	cfg, _, _, err := dbtestutils.ConfigureDbWithSchemaName(ctx, "")
	if err != nil {
		log.Fatalf("Unable to create postgres extensions: unable to configure db: %v", err)
	}

	conn, err := pgxpool.New(ctx, cfg.GetUrl())
	if err != nil {
		log.Fatalf("Failed to connect to database: %v", err)
	}
	defer conn.Close()
	_, err = conn.Exec(ctx, "CREATE EXTENSION IF NOT EXISTS btree_gin;")
	if err != nil {
		log.Fatalf("Unable to create extension: %v", err)
	}
}

func TestMain(m *testing.M) {
	initPostgres()

	c := m.Run()
	if c != 0 {
		os.Exit(c)
	}

	crypto.TestMainForLeaksIgnoreGeth()
}

func createUserInboxStream(
	ctx context.Context,
	wallet *crypto.Wallet,
	client protocolconnect.StreamServiceClient,
	streamSettings *protocol.StreamSettings,
) (*protocol.SyncCookie, []byte, error) {
	userInboxStreamId := UserInboxStreamIdFromAddr(wallet.Address)
	inception, err := events.MakeEnvelopeWithPayload(
		wallet,
		events.Make_UserInboxPayload_Inception(userInboxStreamId, streamSettings),
		nil,
	)
	if err != nil {
		return nil, nil, err
	}
	res, err := client.CreateStream(ctx, connect.NewRequest(&protocol.CreateStreamRequest{
		Events:   []*protocol.Envelope{inception},
		StreamId: userInboxStreamId[:],
	}))
	if err != nil {
		return nil, nil, err
	}
	return res.Msg.Stream.NextSyncCookie, inception.Hash, nil
}

func createUserMetadataStream(
	ctx context.Context,
	wallet *crypto.Wallet,
	client protocolconnect.StreamServiceClient,
	streamSettings *protocol.StreamSettings,
) (*protocol.SyncCookie, []byte, error) {
	userMetadataStreamId := UserMetadataStreamIdFromAddr(wallet.Address)
	inception, err := events.MakeEnvelopeWithPayload(
		wallet,
		events.Make_UserMetadataPayload_Inception(userMetadataStreamId, streamSettings),
		nil,
	)
	if err != nil {
		return nil, nil, err
	}
	res, err := client.CreateStream(ctx, connect.NewRequest(&protocol.CreateStreamRequest{
		Events:   []*protocol.Envelope{inception},
		StreamId: userMetadataStreamId[:],
	}))
	if err != nil {
		return nil, nil, err
	}
	return res.Msg.Stream.NextSyncCookie, inception.Hash, nil
}

func makeDelegateSig(primaryWallet *crypto.Wallet, deviceWallet *crypto.Wallet, expiryEpochMs int64) ([]byte, error) {
	devicePubKey := eth_crypto.FromECDSAPub(&deviceWallet.PrivateKeyStruct.PublicKey)
	hashSrc, err := crypto.RiverDelegateHashSrc(devicePubKey, expiryEpochMs)
	if err != nil {
		return nil, err
	}
	hash := accounts.TextHash(hashSrc)
	delegatSig, err := primaryWallet.SignHash(common.BytesToHash(hash))
	return delegatSig, err
}

func createUserWithMismatchedId(
	ctx context.Context,
	wallet *crypto.Wallet,
	client protocolconnect.StreamServiceClient,
) (*protocol.SyncCookie, []byte, error) {
	userStreamId := UserStreamIdFromAddr(wallet.Address)
	inception, err := events.MakeEnvelopeWithPayload(
		wallet,
		events.Make_UserPayload_Inception(
			userStreamId,
			nil,
		),
		nil,
	)
	if err != nil {
		return nil, nil, err
	}
	badId := testutils.FakeStreamId(STREAM_CHANNEL_BIN)
	res, err := client.CreateStream(ctx, connect.NewRequest(&protocol.CreateStreamRequest{
		Events:   []*protocol.Envelope{inception},
		StreamId: badId[:],
	}))
	if err != nil {
		return nil, nil, err
	}
	return res.Msg.Stream.NextSyncCookie, inception.Hash, nil
}

func createUser(
	ctx context.Context,
	wallet *crypto.Wallet,
	client protocolconnect.StreamServiceClient,
	streamSettings *protocol.StreamSettings,
) (*protocol.SyncCookie, []byte, error) {
	userStreamId := UserStreamIdFromAddr(wallet.Address)
	inception, err := events.MakeEnvelopeWithPayload(
		wallet,
		events.Make_UserPayload_Inception(
			userStreamId,
			streamSettings,
		),
		nil,
	)
	if err != nil {
		return nil, nil, err
	}
	res, err := client.CreateStream(ctx, connect.NewRequest(&protocol.CreateStreamRequest{
		Events:   []*protocol.Envelope{inception},
		StreamId: userStreamId[:],
	}))
	if err != nil {
		return nil, nil, err
	}
	return res.Msg.Stream.NextSyncCookie, inception.Hash, nil
}

func createUserSettingsStream(
	ctx context.Context,
	wallet *crypto.Wallet,
	client protocolconnect.StreamServiceClient,
	streamSettings *protocol.StreamSettings,
) (StreamId, *protocol.SyncCookie, *MiniblockRef, error) {
	streamdId := UserSettingStreamIdFromAddr(wallet.Address)
	inception, err := events.MakeEnvelopeWithPayload(
		wallet,
		events.Make_UserSettingsPayload_Inception(streamdId, streamSettings),
		nil,
	)
	if err != nil {
		return StreamId{}, nil, nil, err
	}
	res, err := client.CreateStream(ctx, connect.NewRequest(&protocol.CreateStreamRequest{
		Events:   []*protocol.Envelope{inception},
		StreamId: streamdId[:],
	}))
	if err != nil {
		return StreamId{}, nil, nil, err
	}
	return streamdId, res.Msg.Stream.NextSyncCookie, MiniblockRefFromCookie(res.Msg.Stream.NextSyncCookie), nil
}

func createSpace(
	ctx context.Context,
	wallet *crypto.Wallet,
	client protocolconnect.StreamServiceClient,
	spaceStreamId StreamId,
	streamSettings *protocol.StreamSettings,
) (*protocol.SyncCookie, []byte, error) {
	space, err := events.MakeEnvelopeWithPayload(
		wallet,
		events.Make_SpacePayload_Inception(spaceStreamId, streamSettings),
		nil,
	)
	if err != nil {
		return nil, nil, err
	}
	userId, err := AddressHex(wallet.Address.Bytes())
	if err != nil {
		return nil, nil, err
	}
	joinSpace, err := events.MakeEnvelopeWithPayload(
		wallet,
		events.Make_SpacePayload_Membership(
			protocol.MembershipOp_SO_JOIN,
			userId,
			userId,
		),
		nil,
	)
	if err != nil {
		return nil, nil, err
	}

	resspace, err := client.CreateStream(ctx, connect.NewRequest(&protocol.CreateStreamRequest{
		Events:   []*protocol.Envelope{space, joinSpace},
		StreamId: spaceStreamId[:],
	},
	))
	if err != nil {
		return nil, nil, err
	}

	// if resspace.Msg.DerivedEvents doesn't contain an event in the user stream, return an error
	userStreamId := UserStreamIdFromAddr(wallet.Address)
	foundUserStreamEvent := false
	for _, event := range resspace.Msg.DerivedEvents {
		if bytes.Equal(event.StreamId, userStreamId[:]) {
			foundUserStreamEvent = true
			break
		}
	}
	if !foundUserStreamEvent {
		return nil, nil, fmt.Errorf("expected user stream to contain an event")
	}

	return resspace.Msg.Stream.NextSyncCookie, joinSpace.Hash, nil
}

func joinChannel(
	ctx context.Context,
	wallet *crypto.Wallet,
	userStreamSyncCookie *protocol.SyncCookie,
	client protocolconnect.StreamServiceClient,
	spaceId StreamId,
	channelId StreamId,
) error {
	userJoin, err := events.MakeEnvelopeWithPayload(
		wallet,
		events.Make_UserPayload_Membership(
			protocol.MembershipOp_SO_JOIN,
			channelId,
			common.Address{},
			spaceId[:],
			nil,
		),
		&MiniblockRef{
			Hash: common.BytesToHash(userStreamSyncCookie.PrevMiniblockHash),
			Num:  userStreamSyncCookie.MinipoolGen - 1,
		},
	)
	if err != nil {
		return err
	}

	_, err = client.AddEvent(
		ctx,
		connect.NewRequest(
			&protocol.AddEventRequest{
				StreamId: userStreamSyncCookie.StreamId,
				Event:    userJoin,
			},
		),
	)
	if err != nil {
		return err
	}
	return nil
}

// createChannel creates a channel and adds the creator to the channel. It checks the derived
// events of the stream creation to validate that the creator's user stream has the join event,
// and the space stream also contains an event for the channel, returning error conditions if
// either check fails.
func createChannel(
	ctx context.Context,
	wallet *crypto.Wallet,
	client protocolconnect.StreamServiceClient,
	spaceId StreamId,
	channelStreamId StreamId,
	streamSettings *protocol.StreamSettings,
) (*protocol.SyncCookie, *MiniblockRef, error) {
	channel, err := events.MakeEnvelopeWithPayload(
		wallet,
		events.Make_ChannelPayload_Inception(
			channelStreamId,
			spaceId,
			streamSettings,
		),
		nil,
	)
	if err != nil {
		return nil, nil, err
	}
	userId, err := AddressHex(wallet.Address.Bytes())
	if err != nil {
		return nil, nil, err
	}
	joinChannel, err := events.MakeEnvelopeWithPayload(
		wallet,
		events.Make_ChannelPayload_Membership(
			protocol.MembershipOp_SO_JOIN,
			userId,
			userId,
			&spaceId,
		),
		nil,
	)
	if err != nil {
		return nil, nil, err
	}
	reschannel, err := client.CreateStream(ctx, connect.NewRequest(&protocol.CreateStreamRequest{
		Events:   []*protocol.Envelope{channel, joinChannel},
		StreamId: channelStreamId[:],
	},
	))
	if err != nil {
		return nil, nil, err
	}
	if len(reschannel.Msg.Stream.Miniblocks) == 0 {
		return nil, nil, fmt.Errorf("expected at least one miniblock")
	}

	// if reschannel.Msg.DerivedEvents doesn't contain an event in the user stream, return an error
	userStreamId := UserStreamIdFromAddr(wallet.Address)
	foundUserStreamEvent := false
	for _, event := range reschannel.Msg.DerivedEvents {
		if bytes.Equal(event.StreamId, userStreamId[:]) {
			foundUserStreamEvent = true
			break
		}
	}
	if !foundUserStreamEvent {
		return nil, nil, fmt.Errorf("expected user stream to contain an event")
	}

	// if reschannel.Msg.DerivedEvents doesn't contain an event in the space stream, return an error
	foundSpaceStreamEvent := false
	for _, event := range reschannel.Msg.DerivedEvents {
		if bytes.Equal(event.StreamId, spaceId[:]) {
			foundSpaceStreamEvent = true
			break
		}
	}
	if !foundSpaceStreamEvent {
		return nil, nil, fmt.Errorf("expected space stream to contain an event")
	}

	lastMb := reschannel.Msg.Stream.Miniblocks[len(reschannel.Msg.Stream.Miniblocks)-1]
	return reschannel.Msg.Stream.NextSyncCookie, &MiniblockRef{
		Hash: common.BytesToHash(lastMb.Header.Hash),
		Num:  0,
	}, nil
}

func addUserBlockedFillerEvent(
	ctx context.Context,
	wallet *crypto.Wallet,
	client protocolconnect.StreamServiceClient,
	streamId StreamId,
	prevMiniblockRef *MiniblockRef,
) error {
	addr := crypto.GetTestAddress()
	ev, err := events.MakeEnvelopeWithPayload(
		wallet,
		events.Make_UserSettingsPayload_UserBlock(
			&protocol.UserSettingsPayload_UserBlock{
				UserId:    addr[:],
				IsBlocked: true,
				EventNum:  22,
			},
		),
		prevMiniblockRef,
	)
	if err != nil {
		return err
	}
	_, err = client.AddEvent(ctx, connect.NewRequest(&protocol.AddEventRequest{
		StreamId: streamId[:],
		Event:    ev,
	}))
	return err
}

// makeMiniblock uses debug commands on the info endpoint of the stream service client to provoke
// the stream node into making a miniblock for the specified stream.
func makeMiniblock(
	ctx context.Context,
	client protocolconnect.StreamServiceClient,
	streamId StreamId,
	forceSnapshot bool,
	lastKnownMiniblockNum int64,
) (*MiniblockRef, error) {
	resp, err := client.Info(ctx, connect.NewRequest(&protocol.InfoRequest{
		Debug: []string{
			"make_miniblock",
			streamId.String(),
			fmt.Sprintf("%t", forceSnapshot),
			fmt.Sprintf("%d", lastKnownMiniblockNum),
		},
	}))
	if err != nil {
		return nil, AsRiverError(err, protocol.Err_INTERNAL).
			Message("client.Info make_miniblock failed").
			Func("makeMiniblock")
	}
	var hashBytes []byte
	if resp.Msg.Graffiti != "" {
		hashBytes = common.FromHex(resp.Msg.Graffiti)
	}
	num := int64(0)
	if resp.Msg.Version != "" {
		num, _ = strconv.ParseInt(resp.Msg.Version, 10, 64)
	}
	return &MiniblockRef{
		Hash: common.BytesToHash(hashBytes),
		Num:  num,
	}, nil
}

func testMethods(tester *serviceTester) {
	testMethodsWithClient(tester, tester.testClient(0))
}

func testMethodsWithClient(tester *serviceTester, client protocolconnect.StreamServiceClient) {
	ctx := tester.ctx
	require := tester.require

	wallet1, _ := crypto.NewWallet(ctx)
	wallet2, _ := crypto.NewWallet(ctx)

	response, err := client.Info(ctx, connect.NewRequest(&protocol.InfoRequest{}))
	require.NoError(err)
	require.Equal("River Node welcomes you!", response.Msg.Graffiti)

	_, err = client.CreateStream(ctx, connect.NewRequest(&protocol.CreateStreamRequest{}))
	require.Error(err)

	_, _, err = createUserWithMismatchedId(ctx, wallet1, client)
	require.Error(err) // expected Error when calling CreateStream with mismatched id

	userStreamId := UserStreamIdFromAddr(wallet1.Address)

	// if optional is true, stream should be nil instead of throwing an error
	resp, err := client.GetStream(ctx, connect.NewRequest(&protocol.GetStreamRequest{
		StreamId: userStreamId[:],
		Optional: true,
	}))
	require.NoError(err)
	require.Nil(resp.Msg.Stream, "expected user stream to not exist")

	// if optional is false, error should be thrown
	_, err = client.GetStream(ctx, connect.NewRequest(&protocol.GetStreamRequest{
		StreamId: userStreamId[:],
	}))
	require.Error(err)

	// create user stream for user 1
	res, _, err := createUser(ctx, wallet1, client, nil)
	require.NoError(err)
	require.NotNil(res, "nil sync cookie")

	_, _, err = createUserMetadataStream(ctx, wallet1, client, nil)
	require.NoError(err)

	// get stream optional should now return not nil
	resp, err = client.GetStream(ctx, connect.NewRequest(&protocol.GetStreamRequest{
		StreamId: userStreamId[:],
		Optional: true,
	}))
	require.NoError(err)
	require.NotNil(resp.Msg, "expected user stream to exist")

	// create user stream for user 2
	resuser, _, err := createUser(ctx, wallet2, client, nil)
	require.NoError(err)
	require.NotNil(resuser, "nil sync cookie")

	_, _, err = createUserMetadataStream(ctx, wallet2, client, nil)
	require.NoError(err)

	// create space
	spaceId := testutils.FakeStreamId(STREAM_SPACE_BIN)
	resspace, _, err := createSpace(ctx, wallet1, client, spaceId, nil)
	require.NoError(err)
	require.NotNil(resspace, "nil sync cookie")

	// create channel
	channelId := testutils.FakeStreamId(STREAM_CHANNEL_BIN)
	channel, channelHash, err := createChannel(
		ctx,
		wallet1,
		client,
		spaceId,
		channelId,
		&protocol.StreamSettings{
			DisableMiniblockCreation: true,
		},
	)
	require.NoError(err)
	require.NotNil(channel, "nil sync cookie")

	// user2 joins channel
	err = joinChannel(
		ctx,
		wallet2,
		resuser,
		client,
		spaceId,
		channelId,
	)
	require.NoError(err)

	newMbRef, err := makeMiniblock(ctx, client, channelId, false, 0)
	require.NoError(err)
	require.Greater(newMbRef.Num, int64(0))

	message, err := events.MakeEnvelopeWithPayload(
		wallet2,
		events.Make_ChannelPayload_Message("hello"),
		channelHash,
	)
	require.NoError(err)

	_, err = client.AddEvent(
		ctx,
		connect.NewRequest(
			&protocol.AddEventRequest{
				StreamId: channelId[:],
				Event:    message,
			},
		),
	)
	require.NoError(err)

	newMbRef2, err := makeMiniblock(ctx, client, channelId, false, 0)
	require.NoError(err)
	require.Greater(newMbRef2.Num, newMbRef.Num)

	_, err = client.GetMiniblocks(ctx, connect.NewRequest(&protocol.GetMiniblocksRequest{
		StreamId:      channelId[:],
		FromInclusive: 0,
		ToExclusive:   1,
	}))
	require.NoError(err)

	syncCtx, syncCancel := context.WithCancel(ctx)
	syncRes, err := client.SyncStreams(
		syncCtx,
		connect.NewRequest(&protocol.SyncStreamsRequest{
			SyncPos: []*protocol.SyncCookie{
				channel,
			},
		}),
	)
	require.NoError(err)

	syncRes.Receive()
	// verify the first message is new a sync
	syncRes.Receive()
	msg := syncRes.Msg()
	require.NotNil(msg.SyncId, "expected non-nil sync id")
	require.True(len(msg.SyncId) > 0, "expected non-empty sync id")
	msg = syncRes.Msg()
	syncCancel()

	require.NotNil(msg.Stream, "expected non-nil stream")

	// join, miniblock, message, miniblock
	require.Equal(4, len(msg.Stream.Events), "expected 4 events")

	var payload protocol.StreamEvent
	err = proto.Unmarshal(msg.Stream.Events[len(msg.Stream.Events)-2].Event, &payload)
	require.NoError(err)
	switch p := payload.Payload.(type) {
	case *protocol.StreamEvent_ChannelPayload:
		// ok
		switch p.ChannelPayload.Content.(type) {
		case *protocol.ChannelPayload_Message:
			// ok
		default:
			require.FailNow("expected message event, got %v", p.ChannelPayload.Content)
		}
	default:
		require.FailNow("expected channel event, got %v", payload.Payload)
	}
}

func testRiverDeviceId(tester *serviceTester) {
	ctx := tester.ctx
	require := tester.require
	client := tester.testClient(0)

	wallet, _ := crypto.NewWallet(ctx)
	deviceWallet, _ := crypto.NewWallet(ctx)

	resuser, _, err := createUser(ctx, wallet, client, nil)
	require.NoError(err)
	require.NotNil(resuser)

	_, _, err = createUserMetadataStream(ctx, wallet, client, nil)
	require.NoError(err)

	spaceId := testutils.FakeStreamId(STREAM_SPACE_BIN)
	space, _, err := createSpace(ctx, wallet, client, spaceId, nil)
	require.NoError(err)
	require.NotNil(space)

	channelId := testutils.FakeStreamId(STREAM_CHANNEL_BIN)
	channel, channelHash, err := createChannel(ctx, wallet, client, spaceId, channelId, nil)
	require.NoError(err)
	require.NotNil(channel)

	delegateSig, err := makeDelegateSig(wallet, deviceWallet, 0)
	require.NoError(err)

	event, err := events.MakeDelegatedStreamEvent(
		wallet,
		events.Make_ChannelPayload_Message(
			"try to send a message without RDK",
		),
		channelHash,
		delegateSig,
	)
	require.NoError(err)
	envelope, err := events.MakeEnvelopeWithEvent(
		deviceWallet,
		event,
	)
	require.NoError(err)

	_, err = client.AddEvent(
		ctx,
		connect.NewRequest(
			&protocol.AddEventRequest{
				StreamId: channelId[:],
				Event:    envelope,
			},
		),
	)
	require.NoError(err)

	_, err = client.AddEvent(
		ctx,
		connect.NewRequest(
			&protocol.AddEventRequest{
				StreamId: channelId[:],
				Event:    envelope,
			},
		),
	)
	require.NoError(err) // Duplicate event is allowed

	// receive optional error
	event, err = events.MakeDelegatedStreamEvent(
		wallet,
		events.Make_ChannelPayload_Inception(channelId, spaceId, nil),
		channelHash,
		delegateSig,
	)
	require.NoError(err)
	envelope, err = events.MakeEnvelopeWithEvent(
		deviceWallet,
		event,
	)
	require.NoError(err)

	resp, err := client.AddEvent(
		ctx,
		connect.NewRequest(
			&protocol.AddEventRequest{
				StreamId: channelId[:],
				Event:    envelope,
			},
		),
	)
	require.Error(err)
	require.Nil(resp)
}

func testSyncStreams(tester *serviceTester) {
	ctx := tester.ctx
	require := tester.require
	client := tester.testClient(0)

	// create the streams for a user
	wallet, _ := crypto.NewWallet(ctx)
	_, _, err := createUser(ctx, wallet, client, nil)
	require.Nilf(err, "error calling createUser: %v", err)
	_, _, err = createUserMetadataStream(ctx, wallet, client, nil)
	require.Nilf(err, "error calling createUserMetadataStream: %v", err)
	// create space
	spaceId := testutils.FakeStreamId(STREAM_SPACE_BIN)
	space1, _, err := createSpace(ctx, wallet, client, spaceId, nil)
	require.Nilf(err, "error calling createSpace: %v", err)
	require.NotNil(space1, "nil sync cookie")
	// create channel
	channelId := testutils.FakeStreamId(STREAM_CHANNEL_BIN)
	channel1, channelHash, err := createChannel(ctx, wallet, client, spaceId, channelId, nil)
	require.Nilf(err, "error calling createChannel: %v", err)
	require.NotNil(channel1, "nil sync cookie")

	/**
	Act
	*/

	// sync streams
	syncCtx, syncCancel := context.WithCancel(ctx)
	syncRes, err := client.SyncStreams(
		syncCtx,
		connect.NewRequest(&protocol.SyncStreamsRequest{
			SyncPos: []*protocol.SyncCookie{
				channel1,
			},
		}),
	)
	require.Nilf(err, "error calling SyncStreams: %v", err)
	// get the syncId for requires later
	syncRes.Receive()
	syncId := syncRes.Msg().SyncId
	// add an event to verify that sync is working
	message, err := events.MakeEnvelopeWithPayload(
		wallet,
		events.Make_ChannelPayload_Message("hello"),
		channelHash,
	)
	require.Nilf(err, "error creating message event: %v", err)
	_, err = client.AddEvent(
		ctx,
		connect.NewRequest(
			&protocol.AddEventRequest{
				StreamId: channelId[:],
				Event:    message,
			},
		),
	)
	require.Nilf(err, "error calling AddEvent: %v", err)
	// wait for the sync
	syncRes.Receive()
	msg := syncRes.Msg()
	// stop the sync loop
	syncCancel()

	/**
	requires
	*/
	require.NotEmpty(syncId, "expected non-empty sync id")
	require.NotNil(msg.Stream, "expected 1 stream")
	require.Equal(syncId, msg.SyncId, "expected sync id to match")
}

func testAddStreamsToSync(tester *serviceTester) {
	ctx := tester.ctx
	require := tester.require
	aliceClient := tester.testClient(0)

	// create alice's wallet and streams
	aliceWallet, _ := crypto.NewWallet(ctx)
	alice, _, err := createUser(ctx, aliceWallet, aliceClient, nil)
	require.Nilf(err, "error calling createUser: %v", err)
	require.NotNil(alice, "nil sync cookie for alice")
	_, _, err = createUserMetadataStream(ctx, aliceWallet, aliceClient, nil)
	require.Nilf(err, "error calling createUserMetadataStream: %v", err)

	// create bob's client, wallet, and streams
	bobClient := tester.testClient(0)
	bobWallet, _ := crypto.NewWallet(ctx)
	bob, _, err := createUser(ctx, bobWallet, bobClient, nil)
	require.Nilf(err, "error calling createUser: %v", err)
	require.NotNil(bob, "nil sync cookie for bob")
	_, _, err = createUserMetadataStream(ctx, bobWallet, bobClient, nil)
	require.Nilf(err, "error calling createUserMetadataStream: %v", err)
	// alice creates a space
	spaceId := testutils.FakeStreamId(STREAM_SPACE_BIN)
	space1, _, err := createSpace(ctx, aliceWallet, aliceClient, spaceId, nil)
	require.Nilf(err, "error calling createSpace: %v", err)
	require.NotNil(space1, "nil sync cookie")
	// alice creates a channel
	channelId := testutils.FakeStreamId(STREAM_CHANNEL_BIN)
	channel1, channelHash, err := createChannel(
		ctx,
		aliceWallet,
		aliceClient,
		spaceId,
		channelId,
		nil,
	)
	require.Nilf(err, "error calling createChannel: %v", err)
	require.NotNil(channel1, "nil sync cookie")

	/**
	Act
	*/

	// bob sync streams
	syncCtx, syncCancel := context.WithCancel(ctx)
	syncRes, err := bobClient.SyncStreams(
		syncCtx,
		connect.NewRequest(&protocol.SyncStreamsRequest{
			SyncPos: []*protocol.SyncCookie{},
		}),
	)
	require.Nilf(err, "error calling SyncStreams: %v", err)
	// get the syncId for requires later
	syncRes.Receive()
	syncId := syncRes.Msg().SyncId
	// add an event to verify that sync is working
	message, err := events.MakeEnvelopeWithPayload(
		aliceWallet,
		events.Make_ChannelPayload_Message("hello"),
		channelHash,
	)
	require.Nilf(err, "error creating message event: %v", err)
	_, err = aliceClient.AddEvent(
		ctx,
		connect.NewRequest(
			&protocol.AddEventRequest{
				StreamId: channelId[:],
				Event:    message,
			},
		),
	)
	require.Nilf(err, "error calling AddEvent: %v", err)
	// bob adds alice's stream to sync
	_, err = bobClient.ModifySync(
		ctx,
		connect.NewRequest(
			&protocol.ModifySyncRequest{
				SyncId:     syncId,
				AddStreams: []*protocol.SyncCookie{channel1},
			},
		),
	)
	require.NoError(err, "error calling ModifySync")
	// wait for the sync
	syncRes.Receive()
	msg := syncRes.Msg()
	// stop the sync loop
	syncCancel()

	/**
	requires
	*/
	require.NotEmpty(syncId, "expected non-empty sync id")
	require.NotNil(msg.Stream, "expected 1 stream")
	require.Equal(len(msg.Stream.Events), 1, "expected 1 event")
	require.Equal(syncId, msg.SyncId, "expected sync id to match")
}

func testRemoveStreamsFromSync(tester *serviceTester) {
	ctx := tester.ctx
	require := tester.require
	aliceClient := tester.testClient(0)
	log := logging.FromCtx(ctx)

	// create alice's wallet and streams
	aliceWallet, _ := crypto.NewWallet(ctx)
	alice, _, err := createUser(ctx, aliceWallet, aliceClient, nil)
	require.Nilf(err, "error calling createUser: %v", err)
	require.NotNil(alice, "nil sync cookie for alice")
	_, _, err = createUserMetadataStream(ctx, aliceWallet, aliceClient, nil)
	require.NoError(err)

	// create bob's client, wallet, and streams
	bobClient := tester.testClient(0)
	bobWallet, _ := crypto.NewWallet(ctx)
	bob, _, err := createUser(ctx, bobWallet, bobClient, nil)
	require.Nilf(err, "error calling createUser: %v", err)
	require.NotNil(bob, "nil sync cookie for bob")
	_, _, err = createUserMetadataStream(ctx, bobWallet, bobClient, nil)
	require.Nilf(err, "error calling createUserMetadataStream: %v", err)
	// alice creates a space
	spaceId := testutils.FakeStreamId(STREAM_SPACE_BIN)
	space1, _, err := createSpace(ctx, aliceWallet, aliceClient, spaceId, nil)
	require.Nilf(err, "error calling createSpace: %v", err)
	require.NotNil(space1, "nil sync cookie")
	// alice creates a channel
	channelId := testutils.FakeStreamId(STREAM_CHANNEL_BIN)
	channel1, channelHash, err := createChannel(ctx, aliceWallet, aliceClient, spaceId, channelId, nil)
	require.Nilf(err, "error calling createChannel: %v", err)
	require.NotNil(channel1, "nil sync cookie")
	// bob sync streams

	syncCtx, syncCancel := context.WithCancel(ctx)
	syncRes, err := bobClient.SyncStreams(
		syncCtx,
		connect.NewRequest(&protocol.SyncStreamsRequest{
			SyncPos: []*protocol.SyncCookie{},
		}),
	)
	require.Nilf(err, "error calling SyncStreams: %v", err)
	// get the syncId for requires later
	syncRes.Receive()
	syncId := syncRes.Msg().SyncId

	// add an event to verify that sync is working
	message1, err := events.MakeEnvelopeWithPayload(
		aliceWallet,
		events.Make_ChannelPayload_Message("hello"),
		channelHash,
	)
	require.Nilf(err, "error creating message event: %v", err)
	_, err = aliceClient.AddEvent(
		ctx,
		connect.NewRequest(
			&protocol.AddEventRequest{
				StreamId: channelId[:],
				Event:    message1,
			},
		),
	)
	require.Nilf(err, "error calling AddEvent: %v", err)

	// bob adds alice's stream to sync
	resp, err := bobClient.ModifySync(
		ctx,
		connect.NewRequest(
			&protocol.ModifySyncRequest{
				SyncId:     syncId,
				AddStreams: []*protocol.SyncCookie{channel1},
			},
		),
	)
	require.NoError(err, "ModifySync")
	log.Infow("ModifySync", "resp", resp)
	// When AddEvent is called, node calls streamImpl.notifyToSubscribers() twice
	// for different events. 	See hnt-3683 for explanation. First event is for
	// the externally added event (by AddEvent). Second event is the miniblock
	// event with headers.
	// drain the events
	receivedCount := 0
OuterLoop:
	for syncRes.Receive() {
		update := syncRes.Msg()
		log.Infow("received update", "update", update)
		if update.Stream != nil {
			sEvents := update.Stream.Events
			for _, envelope := range sEvents {
				receivedCount++
				parsedEvent, _ := events.ParseEvent(envelope)
				log.Infow("received update inner loop", "envelope", parsedEvent)
				if parsedEvent != nil && parsedEvent.Event.GetMiniblockHeader() != nil {
					break OuterLoop
				}
			}
		}
	}

	require.Equal(2, receivedCount, "expected 2 events")
	/**
	Act
	*/
	// bob removes alice's stream to sync
	removeRes, err := bobClient.ModifySync(
		ctx,
		connect.NewRequest(
			&protocol.ModifySyncRequest{
				SyncId:        syncId,
				RemoveStreams: [][]byte{channelId[:]},
			},
		),
	)
	require.Nilf(err, "error calling ModifySync: %v", err)

	// alice sends another message
	message2, err := events.MakeEnvelopeWithPayload(
		aliceWallet,
		events.Make_ChannelPayload_Message("world"),
		channelHash,
	)
	require.Nilf(err, "error creating message event: %v", err)
	_, err = aliceClient.AddEvent(
		ctx,
		connect.NewRequest(
			&protocol.AddEventRequest{
				StreamId: channelId[:],
				Event:    message2,
			},
		),
	)
	require.Nilf(err, "error calling AddEvent: %v", err)

	gotUnexpectedMsg := make(chan *protocol.SyncStreamsResponse)
	go func() {
		if syncRes.Receive() {
			gotUnexpectedMsg <- syncRes.Msg()
		}
	}()

	select {
	case <-time.After(3 * time.Second):
		break
	case <-gotUnexpectedMsg:
		require.Fail("received message after stream was removed from sync")
	}

	syncCancel()

	/**
	requires
	*/
	require.NotEmpty(syncId, "expected non-empty sync id")
	require.NotNil(removeRes.Msg, "expected non-nil remove response")
}

type testFunc func(*serviceTester)

func run(t *testing.T, numNodes int, tf testFunc) {
	tf(newServiceTester(t, serviceTesterOpts{numNodes: numNodes, start: true}))
}

func TestSingleAndMulti(t *testing.T) {
	t.Parallel()

	tests := []struct {
		name string
		test testFunc
	}{
		{"testMethods", testMethods},
		{"testRiverDeviceId", testRiverDeviceId},
		{"testSyncStreams", testSyncStreams},
		{"testModifySyncAdd", testAddStreamsToSync},
		{"testModifySyncRemove", testRemoveStreamsFromSync},
	}

	t.Run("single", func(t *testing.T) {
		t.Parallel()
		for _, tt := range tests {
			t.Run(tt.name, func(t *testing.T) {
				run(t, 1, tt.test)
			})
		}
	})

	t.Run("multi", func(t *testing.T) {
		t.Parallel()
		for _, tt := range tests {
			t.Run(tt.name, func(t *testing.T) {
				run(t, 10, tt.test)
			})
		}
	})
}

// This number is large enough that we're pretty much guaranteed to have a node forward a request to
// another node that is down.
const TestStreams = 40

func TestForwardingWithRetries(t *testing.T) {
	t.Parallel()

	tests := map[string]func(t *testing.T, ctx context.Context, client protocolconnect.StreamServiceClient, streamId StreamId){
		"GetStream": func(t *testing.T, ctx context.Context, client protocolconnect.StreamServiceClient, streamId StreamId) {
			resp, err := client.GetStream(ctx, connect.NewRequest(&protocol.GetStreamRequest{
				StreamId: streamId[:],
			}))
			require.NoError(t, err)
			require.NotNil(t, resp)
			require.Equal(t, streamId[:], resp.Msg.Stream.NextSyncCookie.StreamId)
		},
		// "GetStreamEx": func(t *testing.T, ctx context.Context, client protocolconnect.StreamServiceClient, streamId StreamId) {
		// 	// Note: the GetStreamEx implementation bypasses the stream cache, which fetches miniblocks from the
		// 	// registry if none are yet present in the local cache. The stream creation flow returns when a quorum of
		// 	// nodes terminates the stream creation call successfully, meaning that some nodes may not have finished
		// 	// committing the stream's genesis miniblock to storage yet. We use the info request to force the making of
		// 	// a miniblock for this stream, but these streams are replicated and the debug make miniblock call only
		// 	// operates on a local node. This means that the GetStreamEx request may occasionally return an empty
		// 	// stream on a node that hasn't caught up to the latest state, so we retry until we get the expected result.
		// 	require.Eventually(
		// 		t,
		// 		func() bool {
		// 			resp, err := client.GetStreamEx(ctx, connect.NewRequest(&protocol.GetStreamExRequest{
		// 				StreamId: streamId[:],
		// 			}))
		// 			require.NoError(t, err)

		// 			// Read messages
		// 			msgs := make([]*protocol.GetStreamExResponse, 0)
		// 			for resp.Receive() {
		// 				msgs = append(msgs, resp.Msg())
		// 			}
		// 			require.NoError(t, resp.Err())
		// 			return len(msgs) == 2
		// 		},
		// 		10*time.Second,
		// 		100*time.Millisecond,
		// 	)
		// },
	}

	for testName, requester := range tests {
		t.Run(testName, func(t *testing.T) {
			serviceTester := newServiceTester(t, serviceTesterOpts{numNodes: 5, replicationFactor: 3, start: true})

			ctx := serviceTester.ctx

			userStreamIds := make([]StreamId, 0, TestStreams)

			// Stream registry seems biased to allocate locally so we'll make requests from a different node
			// to increase likelyhood of retries.
			client0 := serviceTester.testClient(0)

			// Allocate TestStreams user streams
			for i := 0; i < TestStreams; i++ {
				// Create a user stream
				wallet, err := crypto.NewWallet(ctx)
				require.NoError(t, err)

				res, _, err := createUser(ctx, wallet, client0, nil)
				streamId := UserStreamIdFromAddr(wallet.Address)
				require.NoError(t, err)
				require.NotNil(t, res, "nil sync cookie")
				userStreamIds = append(userStreamIds, streamId)

				_, err = client0.Info(ctx, connect.NewRequest(&protocol.InfoRequest{
					Debug: []string{"make_miniblock", streamId.String(), "false"},
				}))
				require.NoError(t, err)
			}

			// Shut down replicationfactor - 1 nodes. All streams should still be available, but many
			// stream requests should result in at least some retries.
			serviceTester.CloseNode(0)
			serviceTester.CloseNode(1)

			client4 := serviceTester.testClient(4)
			// All stream requests should succeed.
			for _, streamId := range userStreamIds {
				requester(t, ctx, client4, streamId)
			}
		})
	}
}

func sendMessagesAndReceive(
	N int,
	wallets []*crypto.Wallet,
	channels []*protocol.SyncCookie,
	require *require.Assertions,
	client protocolconnect.StreamServiceClient,
	ctx context.Context,
	messages chan string,
	expectNoReceive func(streamID StreamId) bool,
) {
	var (
		prefix          = fmt.Sprintf("%d", time.Now().UnixMilli()%100000)
		sendMsgCount    = 0
		expMsgToReceive = make(map[string]struct{})
	)

	// send a bunch of messages to random channels
	for range N {
		wallet := wallets[rand.Int()%len(wallets)]
		channel := channels[rand.Int()%len(channels)]
		streamID, _ := StreamIdFromBytes(channel.GetStreamId())
		expNoRecv := expectNoReceive(streamID)
		msgContents := fmt.Sprintf("%s: msg #%d", prefix, sendMsgCount)

		getStreamResp, err := client.GetStream(ctx, connect.NewRequest(&protocol.GetStreamRequest{
			StreamId: channel.GetStreamId(),
			Optional: false,
		}))
		require.NoError(err)

		message, err := events.MakeEnvelopeWithPayload(
			wallet,
			events.Make_ChannelPayload_Message(msgContents),
			MiniblockRefFromCookie(getStreamResp.Msg.GetStream().GetNextSyncCookie()),
		)
		require.NoError(err)

		_, err = client.AddEvent(
			ctx,
			connect.NewRequest(
				&protocol.AddEventRequest{
					StreamId: channel.GetStreamId(),
					Event:    message,
				},
			),
		)

		require.NoError(err)

		if !expNoRecv {
			expMsgToReceive[msgContents] = struct{}{}
			sendMsgCount++
		}
	}

	// make sure all expected messages are received
	require.Eventuallyf(func() bool {
		for {
			select {
			case msg, ok := <-messages:
				if !ok {
					return len(expMsgToReceive) == 0
				}

				delete(expMsgToReceive, msg)
				continue
			default:
				return len(expMsgToReceive) == 0
			}
		}
	}, 20*time.Second, 100*time.Millisecond, "didn't receive messages in reasonable time")
}

<<<<<<< HEAD
=======
// TestStreamSyncPingPong test stream sync subscription ping/pong
func TestStreamSyncPingPong(t *testing.T) {
	var (
		req      = require.New(t)
		services = newServiceTester(t, serviceTesterOpts{numNodes: 2, start: true})
		client   = services.testClient(0)
		ctx      = services.ctx
		mu       sync.Mutex
		pongs    []string
		syncID   string
	)

	// create stream sub
	syncRes, err := client.SyncStreams(ctx, connect.NewRequest(&protocol.SyncStreamsRequest{SyncPos: nil}))
	req.NoError(err, "sync streams")

	pings := []string{"ping1", "ping2", "ping3", "ping4", "ping5"}
	sendPings := func() {
		for _, ping := range pings {
			_, err := client.PingSync(ctx, connect.NewRequest(&protocol.PingSyncRequest{SyncId: syncID, Nonce: ping}))
			req.NoError(err, "ping sync")
		}
	}

	go func() {
		for syncRes.Receive() {
			msg := syncRes.Msg()
			switch msg.GetSyncOp() {
			case protocol.SyncOp_SYNC_NEW:
				syncID = msg.GetSyncId()
				// send some pings and ensure all pongs are received
				sendPings()
			case protocol.SyncOp_SYNC_PONG:
				req.NotEmpty(syncID, "expected non-empty sync id")
				req.Equal(syncID, msg.GetSyncId(), "sync id")
				mu.Lock()
				pongs = append(pongs, msg.GetPongNonce())
				mu.Unlock()
			case protocol.SyncOp_SYNC_CLOSE, protocol.SyncOp_SYNC_DOWN,
				protocol.SyncOp_SYNC_UNSPECIFIED, protocol.SyncOp_SYNC_UPDATE:
				continue
			default:
				t.Errorf("unexpected sync operation %s", msg.GetSyncOp())
				return
			}
		}
	}()

	req.Eventuallyf(func() bool {
		mu.Lock()
		defer mu.Unlock()
		return slices.Equal(pings, pongs)
	}, 20*time.Second, 100*time.Millisecond, "didn't receive all pongs in reasonable time or out of order")
}

>>>>>>> 1ad1d871
type slowStreamsResponseSender struct {
	sendDuration time.Duration
}

func (s slowStreamsResponseSender) Send(msg *protocol.SyncStreamsResponse) error {
	time.Sleep(s.sendDuration)
	return nil
<<<<<<< HEAD
=======
}

func TestModifySyncWithWrongCookie(t *testing.T) {
	tt := newServiceTester(t, serviceTesterOpts{numNodes: 2, start: true})

	alice := tt.newTestClient(0, testClientOpts{enableSync: true})
	cookie := alice.createUserStreamGetCookie()

	alice.startSync()

	// Replace node address in the cookie with the address of the other node
	if common.BytesToAddress(cookie.NodeAddress) == tt.nodes[0].address {
		cookie.NodeAddress = tt.nodes[1].address.Bytes()
	} else {
		cookie.NodeAddress = tt.nodes[0].address.Bytes()
	}

	testfmt.Print(t, "Modifying sync with wrong cookie")
	resp, err := alice.client.ModifySync(alice.ctx, connect.NewRequest(&protocol.ModifySyncRequest{
		SyncId:     alice.SyncID(),
		AddStreams: []*protocol.SyncCookie{cookie},
	}))
	tt.require.NoError(err)
	tt.require.Len(resp.Msg.GetAdds(), 0)
	tt.require.Len(resp.Msg.GetRemovals(), 0)
}

func TestStartSyncWithWrongCookie(t *testing.T) {
	tt := newServiceTester(t, serviceTesterOpts{numNodes: 2, start: true, replicationFactor: 1})

	alice := tt.newTestClient(0, testClientOpts{enableSync: false})
	_ = alice.createUserStreamGetCookie()
	spaceId, _ := alice.createSpace()
	channelId, _, cookie := alice.createChannel(spaceId)

	// Replace node address in the cookie with the address of the other node
	if common.BytesToAddress(cookie.NodeAddress) == tt.nodes[0].address {
		cookie.NodeAddress = tt.nodes[1].address.Bytes()
	} else {
		cookie.NodeAddress = tt.nodes[0].address.Bytes()
	}

	alice.say(channelId, "hello from Alice")

	testfmt.Print(t, "StartSync with wrong cookie")
	// The context timeout should be a bit higher than the context timeout in syncer set when sending request to modify sync
	syncCtx, syncCancel := context.WithTimeout(alice.ctx, 25*time.Second)
	defer syncCancel()

	updates, err := alice.client.SyncStreams(
		syncCtx,
		connect.NewRequest(&protocol.SyncStreamsRequest{SyncPos: []*protocol.SyncCookie{cookie}}),
	)
	tt.require.NoError(err)
	testfmt.Print(t, "StartSync with wrong cookie done")

	for updates.Receive() {
		msg := updates.Msg()
		if msg.GetSyncOp() == protocol.SyncOp_SYNC_UPDATE &&
			testutils.StreamIdFromBytes(msg.GetStream().GetNextSyncCookie().GetStreamId()) == channelId {
			syncCancel()
		}
	}
	tt.require.ErrorIs(updates.Err(), context.Canceled)
>>>>>>> 1ad1d871
}<|MERGE_RESOLUTION|>--- conflicted
+++ resolved
@@ -7,7 +7,9 @@
 	"log"
 	"math/rand"
 	"os"
+	"slices"
 	"strconv"
+	"sync"
 	"testing"
 	"time"
 
@@ -29,6 +31,7 @@
 	. "github.com/towns-protocol/towns/core/node/shared"
 	"github.com/towns-protocol/towns/core/node/testutils"
 	"github.com/towns-protocol/towns/core/node/testutils/dbtestutils"
+	"github.com/towns-protocol/towns/core/node/testutils/testfmt"
 )
 
 // Creation of extensions can cause race conditions in the database even if
@@ -999,7 +1002,7 @@
 			},
 		),
 	)
-	require.Nilf(err, "error calling ModifySync: %v", err)
+	require.Nilf(err, "error calling RemoveStreamsFromSync: %v", err)
 
 	// alice sends another message
 	message2, err := events.MakeEnvelopeWithPayload(
@@ -1244,8 +1247,6 @@
 	}, 20*time.Second, 100*time.Millisecond, "didn't receive messages in reasonable time")
 }
 
-<<<<<<< HEAD
-=======
 // TestStreamSyncPingPong test stream sync subscription ping/pong
 func TestStreamSyncPingPong(t *testing.T) {
 	var (
@@ -1301,7 +1302,6 @@
 	}, 20*time.Second, 100*time.Millisecond, "didn't receive all pongs in reasonable time or out of order")
 }
 
->>>>>>> 1ad1d871
 type slowStreamsResponseSender struct {
 	sendDuration time.Duration
 }
@@ -1309,8 +1309,6 @@
 func (s slowStreamsResponseSender) Send(msg *protocol.SyncStreamsResponse) error {
 	time.Sleep(s.sendDuration)
 	return nil
-<<<<<<< HEAD
-=======
 }
 
 func TestModifySyncWithWrongCookie(t *testing.T) {
@@ -1375,5 +1373,4 @@
 		}
 	}
 	tt.require.ErrorIs(updates.Err(), context.Canceled)
->>>>>>> 1ad1d871
 }