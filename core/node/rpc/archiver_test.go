package rpc

import (
	"context"
	"fmt"
	"sync"
	"testing"
	"time"

	"connectrpc.com/connect"
	"github.com/ethereum/go-ethereum/accounts/abi/bind"
	"github.com/ethereum/go-ethereum/common"
	"github.com/gammazero/workerpool"
	"github.com/stretchr/testify/assert"
	"github.com/stretchr/testify/require"

	"github.com/towns-protocol/towns/core/contracts/river"
	. "github.com/towns-protocol/towns/core/node/base"
	"github.com/towns-protocol/towns/core/node/crypto"
	"github.com/towns-protocol/towns/core/node/events"
	"github.com/towns-protocol/towns/core/node/infra"
	"github.com/towns-protocol/towns/core/node/nodes"
	. "github.com/towns-protocol/towns/core/node/protocol"
	"github.com/towns-protocol/towns/core/node/protocol/protocolconnect"
	"github.com/towns-protocol/towns/core/node/registries"
	. "github.com/towns-protocol/towns/core/node/shared"
	"github.com/towns-protocol/towns/core/node/storage"
	"github.com/towns-protocol/towns/core/node/testutils"
	"github.com/towns-protocol/towns/core/node/testutils/dbtestutils"
	"github.com/towns-protocol/towns/core/node/testutils/mocks"
	"github.com/towns-protocol/towns/core/node/testutils/testcert"
)

func fillUserSettingsStreamWithData(
	ctx context.Context,
	streamId StreamId,
	wallet *crypto.Wallet,
	client protocolconnect.StreamServiceClient,
	numMBs int,
	numEventsPerMB int,
	prevMB *MiniblockRef,
) (*MiniblockRef, error) {
	var err error
	for i := 0; i < numMBs; i++ {
		for j := 0; j < numEventsPerMB; j++ {
			err = addUserBlockedFillerEvent(ctx, wallet, client, streamId, prevMB)
			if err != nil {
				return nil, AsRiverError(
					err,
					Err_INTERNAL,
				).Message("Failed to add event to stream").
					Func("fillUserSettingsStreamWithData").
					Tag("streamId", streamId).
					Tag("miniblockNum", i).
					Tag("mbEventNum", j).
					Tag("numMbs", numMBs)
			}
		}
		prevMB, err = makeMiniblock(ctx, client, streamId, false, prevMB.Num)
		if err != nil {
			return nil, AsRiverError(
				err,
				Err_INTERNAL,
			).Message("Failed to create miniblock").
				Func("fillUserSettingsStreamWithData").
				Tag("streamId", streamId).
				Tag("miniblockNum", i).
				Tag("numMbs", numMBs)
		}
	}
	return prevMB, nil
}

func createUserSettingsStreamsWithData(
	ctx context.Context,
	client protocolconnect.StreamServiceClient,
	numStreams int,
	numMBs int,
	numEventsPerMB int,
) ([]*crypto.Wallet, []StreamId, error) {
	wallets := make([]*crypto.Wallet, numStreams)
	streamIds := make([]StreamId, numStreams)
	errChan := make(chan error, numStreams)

	wp := workerpool.New(10)

	for i := 0; i < numStreams; i++ {
		wp.Submit(func() {
			wallet, err := crypto.NewWallet(ctx)
			if err != nil {
				errChan <- err
				return
			}
			wallets[i] = wallet

			streamId, _, mbRef, err := createUserSettingsStream(
				ctx,
				wallet,
				client,
				&StreamSettings{DisableMiniblockCreation: true},
			)
			if err != nil {
				errChan <- AsRiverError(err, Err_INTERNAL).
					Message("Failed to create stream").
					Func("createUserSettingsStreamsWithData").
					Tag("streamNum", i).
					Tag("streamId", streamId)
				return
			}
			streamIds[i] = streamId

			_, err = fillUserSettingsStreamWithData(ctx, streamId, wallet, client, numMBs, numEventsPerMB, mbRef)
			if err != nil {
				errChan <- AsRiverError(err, Err_INTERNAL).
					Message("Failed to fill stream with data").
					Func("createUserSettingsStreamsWithData").
					Tag("streamNum", i).
					Tag("streamId", streamId)
				return
			}
		})
	}

	wp.StopWait()

	if len(errChan) > 0 {
		return nil, nil, <-errChan
	}
	return wallets, streamIds, nil
}

func compareStreamMiniblocks(
	t *testing.T,
	ctx context.Context,
	streamId StreamId,
	storage storage.StreamStorage,
	client protocolconnect.StreamServiceClient,
) error {
	maxMB, err := storage.GetMaxArchivedMiniblockNumber(ctx, streamId)
	if err != nil {
		return err
	}

	numResp, err := client.GetLastMiniblockHash(ctx, connect.NewRequest(&GetLastMiniblockHashRequest{
		StreamId: streamId[:],
	}))
	if err != nil {
		return err
	}

	if numResp.Msg.MiniblockNum != maxMB {
		return RiverError(
			Err_INTERNAL,
			"Remote mb num is not the same as local",
			"streamId", streamId,
			"localMB", maxMB,
			"remoteMB", numResp.Msg.MiniblockNum,
		)
	}

	miniblocks, err := storage.ReadMiniblocks(ctx, streamId, 0, maxMB+1)
	if err != nil {
		return err
	}

	mbResp, err := client.GetMiniblocks(ctx, connect.NewRequest(&GetMiniblocksRequest{
		StreamId:      streamId[:],
		FromInclusive: 0,
		ToExclusive:   numResp.Msg.MiniblockNum + 1,
	}))
	if err != nil {
		return err
	}

	if len(mbResp.Msg.Miniblocks) != len(miniblocks) {
		return RiverError(
			Err_INTERNAL,
			"Read different num of mbs remotly and locally",
			"streamId", streamId,
			"localMB len", len(miniblocks),
			"remoteMB len", len(mbResp.Msg.Miniblocks),
		)
	}

	for i, mb := range miniblocks {
		info, err := events.NewMiniblockInfoFromDescriptorWithOpts(
			mb,
			events.NewParsedMiniblockInfoOpts().
				WithExpectedBlockNumber(int64(i)).
				WithDoNotParseEvents(true),
		)
		if err != nil {
			return err
		}
		if !assert.EqualExportedValues(t, info.Proto, mbResp.Msg.Miniblocks[i]) {
			return RiverError(
				Err_INTERNAL,
				"Miniblocks are not the same",
				"streamId", streamId,
				"mbNum", i,
			)
		}
	}
	return nil
}

func compareStreamsMiniblocks(
	t *testing.T,
	ctx context.Context,
	streamId []StreamId,
	storage storage.StreamStorage,
	client protocolconnect.StreamServiceClient,
) error {
	errs := make(chan error, len(streamId))
	var wg sync.WaitGroup
	for _, id := range streamId {
		wg.Add(1)
		go func(streamId StreamId) {
			defer wg.Done()
			err := compareStreamMiniblocks(t, ctx, streamId, storage, client)
			if err != nil {
				errs <- err
			}
		}(id)
	}
	wg.Wait()
	if len(errs) > 0 {
		return <-errs
	}
	return nil
}

// requireNoCorruptStreams confirms that the scrubber detected no corrupt streams.
// Call after the archiver has downloaded all of the latest miniblocks.
func requireNoCorruptStreams(
	name string,
	t *testing.T,
	ctx context.Context,
	require *require.Assertions,
	archiver *Archiver,
) {
	// Validate no corrupt streams were found
	require.Eventually(
		func() bool {
			unscrubbed := archiver.debugGetUnscrubbedMiniblocksCount()
			return unscrubbed == 0
		},
		20*time.Second,
		time.Second,
		"Scrubber failed to catch up: %d unscrubbed miniblocks",
		archiver.debugGetUnscrubbedMiniblocksCount(),
	)
	require.Len(archiver.GetCorruptStreams(ctx), 0)
}

func TestArchiveOneStream(t *testing.T) {
	tester := newServiceTester(t, serviceTesterOpts{numNodes: 1, start: true})
	ctx := tester.ctx
	require := tester.require

	// Create stream
	client := tester.testClient(0)
	wallet, err := crypto.NewWallet(ctx)
	require.NoError(err)
	streamId, _, _, err := createUserSettingsStream(
		ctx,
		wallet,
		client,
		&StreamSettings{DisableMiniblockCreation: true},
	)
	require.NoError(err)

	archiveCfg := tester.getConfig()
	archiveCfg.Archive.ArchiveId = "arch" + GenShortNanoid()
	archiveCfg.Archive.ReadMiniblocksSize = 3

	bc := tester.btc.NewWalletAndBlockchain(ctx)

	registryContract, err := registries.NewRiverRegistryContract(
		ctx,
		bc,
		&archiveCfg.RegistryContract,
		&archiveCfg.RiverRegistry,
	)
	require.NoError(err)

	httpClient, _ := testcert.GetHttp2LocalhostTLSClient(ctx, nil)
	var nodeRegistry nodes.NodeRegistry
	nodeRegistry, err = nodes.LoadNodeRegistry(
		ctx,
		registryContract,
		common.Address{},
		bc.InitialBlockNum,
		bc.ChainMonitor,
		tester.btc.OnChainConfig,
		httpClient,
		nil,
	)
	require.NoError(err)

	dbCfg, schema, schemaDeleter, err := dbtestutils.ConfigureDB(ctx)
	require.NoError(err)
	defer schemaDeleter()

	pool, err := storage.CreateAndValidatePgxPool(ctx, dbCfg, schema, nil)
	require.NoError(err)
	tester.cleanup(pool.Pool.Close)
	tester.cleanup(pool.StreamingPool.Close)

	onChainConf := mocks.NewMockOnChainConfiguration(t)
	onChainConf.On("Get").Return(&crypto.OnChainSettings{
		StreamEphemeralStreamTTL:           time.Minute * 10,
		StreamSnapshotIntervalInMiniblocks: 0,
	})

	streamStorage, err := storage.NewPostgresStreamStore(
		ctx,
		pool,
		GenShortNanoid(),
		make(chan error, 1),
		infra.NewMetricsFactory(nil, "", ""),
<<<<<<< HEAD
		onChainConf,
=======
		time.Minute*10,
		crypto.StreamTrimmingMiniblocksToKeepSettings{},
		100,
>>>>>>> 164aec3f
	)
	require.NoError(err)

	arch := NewArchiver(&archiveCfg.Archive, registryContract, nodeRegistry, streamStorage)

	callOpts := &bind.CallOpts{
		Context: ctx,
	}

	streamRecord, err := registryContract.StreamRegistry.GetStream(callOpts, streamId)
	require.NoError(err)
	require.Zero(streamRecord.LastMiniblockNum) // Only genesis miniblock is created

	err = arch.ArchiveStream(
		ctx,
		NewArchiveStream(
			streamId,
			streamRecord.Nodes,
			streamRecord.LastMiniblockNum,
			arch.config.GetMaxConsecutiveFailedUpdates(),
		),
	)
	require.NoError(err)

	num, err := streamStorage.GetMaxArchivedMiniblockNumber(ctx, streamId)
	require.NoError(err)
	require.Zero(num) // Only genesis miniblock is created

	// Add event to the stream, create miniblock, and archive it
	err = addUserBlockedFillerEvent(ctx, wallet, client, streamId, river.MiniblockRefFromContractRecord(&streamRecord))
	require.NoError(err)

	mbRef, err := makeMiniblock(ctx, client, streamId, false, 0)
	require.NoError(err)

	streamRecord, err = registryContract.StreamRegistry.GetStream(callOpts, streamId)
	require.NoError(err)
	require.Equal(uint64(1), streamRecord.LastMiniblockNum)

	err = arch.ArchiveStream(
		ctx,
		NewArchiveStream(
			streamId,
			streamRecord.Nodes,
			streamRecord.LastMiniblockNum,
			arch.config.GetMaxConsecutiveFailedUpdates(),
		),
	)
	require.NoError(err)

	num, err = streamStorage.GetMaxArchivedMiniblockNumber(ctx, streamId)
	require.NoError(err)
	require.Equal(int64(1), num)

	// Test pagination: create at least 10 miniblocks.
	_, err = fillUserSettingsStreamWithData(ctx, streamId, wallet, client, 10, 5, mbRef)
	require.NoError(err)

	streamRecord, err = registryContract.StreamRegistry.GetStream(callOpts, streamId)
	require.NoError(err)
	require.GreaterOrEqual(streamRecord.LastMiniblockNum, uint64(10))

	err = arch.ArchiveStream(
		ctx,
		NewArchiveStream(
			streamId,
			streamRecord.Nodes,
			streamRecord.LastMiniblockNum,
			arch.config.GetMaxConsecutiveFailedUpdates(),
		),
	)
	require.NoError(err)

	num, err = streamStorage.GetMaxArchivedMiniblockNumber(ctx, streamId)
	require.NoError(err)
	require.Equal(int64(streamRecord.LastMiniblockNum), num)

	require.NoError(compareStreamMiniblocks(t, ctx, streamId, streamStorage, client))
}

func makeTestServerOpts(tester *serviceTester) *ServerStartOpts {
	listener, _ := tester.makeTestListener()
	return &ServerStartOpts{
		RiverChain:      tester.btc.NewWalletAndBlockchain(tester.ctx),
		Listener:        listener,
		HttpClientMaker: testcert.GetHttp2LocalhostTLSClient,
	}
}

func createCorruptStreams(
	ctx context.Context,
	require *require.Assertions,
	wallet *crypto.Wallet,
	client protocolconnect.StreamServiceClient,
	store storage.StreamStorage,
) []StreamId {
	corruptionFuncs := []corruptMiniblockBytesFunc{
		invalidatePrevMiniblockHash,
		invalidateEventNumOffset,
		invalidateBlockTimestamp,
		invalidatePrevSnapshotBlockNum,
		invalidateBlockHeaderEventLength,
		invalidateEventHash,
		invalidateBlockHeaderType,
		invalidateMiniblockUnparsable,
		invalidateBlockNumber,
		mismatchEventHash,
	}

	streamIds := make([]StreamId, len(corruptionFuncs))
	for i, corruptMb := range corruptionFuncs {
		streamId, mb1, blocks := createMultiblockChannelStream(ctx, require, client, store)
		blocks[1].Data = corruptMb(require, wallet, blocks[1].Data)
		writeStreamBackToStore(ctx, require, store, streamId, mb1, blocks)
		streamIds[i] = streamId
	}

	return streamIds
}

func TestArchiveContinuous(t *testing.T) {
	tester := newServiceTester(t, serviceTesterOpts{numNodes: 1, start: true})
	ctx := tester.ctx
	require := tester.require

	client := tester.testClient(0)
	wallet, err := crypto.NewWallet(ctx)
	require.NoError(err)
	streamId, _, mbRef, err := createUserSettingsStream(
		ctx,
		wallet,
		client,
		&StreamSettings{DisableMiniblockCreation: true},
	)
	require.NoError(err)

	archiveCfg := tester.getConfig()
	archiveCfg.Archive.ArchiveId = "arch" + GenShortNanoid()
	archiveCfg.Archive.ReadMiniblocksSize = 3

	serverCtx, serverCancel := context.WithCancel(ctx)
	arch, err := StartServerInArchiveMode(serverCtx, archiveCfg, makeTestServerOpts(tester), false)
	require.NoError(err)
	tester.cleanup(arch.Close)
	arch.Archiver.WaitForStart()
	require.Len(arch.ExitSignal(), 0)

	status := tester.httpGet("https://" + arch.listener.Addr().String() + "/status")
	require.Contains(status, "OK")

	require.EventuallyWithT(
		func(c *assert.CollectT) {
			num, err := arch.Storage().GetMaxArchivedMiniblockNumber(ctx, streamId)
			assert.NoError(c, err)
			assert.Zero(c, num)
		},
		15*time.Second,
		10*time.Millisecond,
	)

	lastMB, err := fillUserSettingsStreamWithData(ctx, streamId, wallet, client, 10, 5, mbRef)
	require.NoError(err)

	require.EventuallyWithT(
		func(c *assert.CollectT) {
			num, err := arch.Storage().GetMaxArchivedMiniblockNumber(ctx, streamId)
			assert.NoError(c, err)
			assert.Equal(c, lastMB.Num, num)
		},
		15*time.Second,
		10*time.Millisecond,
	)

	client2 := tester.testClient(0)
	wallet2, err := crypto.NewWallet(ctx)
	require.NoError(err)
	streamId2, _, mbRef2, err := createUserSettingsStream(
		ctx,
		wallet2,
		client2,
		&StreamSettings{DisableMiniblockCreation: true},
	)
	require.NoError(err)
	lastMB2, err := fillUserSettingsStreamWithData(ctx, streamId2, wallet2, client2, 10, 5, mbRef2)
	require.NoError(err)

	require.EventuallyWithT(
		func(c *assert.CollectT) {
			num, err := arch.Storage().GetMaxArchivedMiniblockNumber(ctx, streamId2)
			assert.NoError(c, err)
			assert.Equal(c, lastMB2.Num, num)
		},
		15*time.Second,
		10*time.Millisecond,
	)

	require.NoError(compareStreamsMiniblocks(t, ctx, []StreamId{streamId, streamId2}, arch.Storage(), client))
	requireNoCorruptStreams("TestArchiveContinuous", t, ctx, require, arch.Archiver)

	serverCancel()
	arch.Archiver.WaitForWorkers()

	stats := arch.Archiver.GetStats()
	require.Equal(uint64(2), stats.StreamsExamined)
	require.Zero(stats.FailedOpsCount)
}

func requireStreamNotCorrupt(require *require.Assertions, ct *StreamCorruptionTracker) {
	require.False(ct.IsCorrupt())
	require.Equal(NotCorrupt, ct.GetCorruptionReason())
	require.Nil(ct.GetScrubError())
	require.Equal(int64(-1), ct.GetFirstCorruptBlock())
}

func requireStreamFetchCorruption(require *require.Assertions, ct *StreamCorruptionTracker, firstCorruptBlock int64) {
	require.True(ct.IsCorrupt())
	require.Equal(FetchFailed, ct.GetCorruptionReason())
	require.Nil(ct.GetScrubError())
	require.Equal(firstCorruptBlock, ct.GetFirstCorruptBlock())
	require.Equal(firstCorruptBlock-1, ct.lastUpdatedBlock)
}

func requireStreamScrubCorruption(
	require *require.Assertions,
	ct *StreamCorruptionTracker,
	firstCorruptBlock int64,
	errorMsg string,
) {
	require.True(ct.IsCorrupt())
	require.Equal(ScrubFailed, ct.GetCorruptionReason())
	require.ErrorContains(ct.GetScrubError(), errorMsg)
	require.Equal(firstCorruptBlock, ct.GetFirstCorruptBlock())
	require.Equal(firstCorruptBlock-1, ct.GetLatestScrubbedBlock())
}

func TestCorruptionTracker(t *testing.T) {
	maxFailedConsecutiveUpdates := uint32(50)
	ctx := context.Background()
	stream := NewArchiveStream(
		testutils.FakeStreamId(STREAM_SPACE_BIN),
		[]common.Address{},
		0,
		maxFailedConsecutiveUpdates,
	)
	ct := NewStreamCorruptionTracker(maxFailedConsecutiveUpdates)
	ct.SetParent(stream)

	require := require.New(t)

	// Default state
	requireStreamNotCorrupt(require, &ct)

	// Must fail to update >= maxFailedConsecutiveUpdates in order for a block to be considered
	// corrupt
	for range maxFailedConsecutiveUpdates - 1 {
		ct.RecordBlockUpdateFailure(ctx, nil)
		requireStreamNotCorrupt(require, &ct)
	}

	// Calling this method will reset the internal failure counter
	ct.ReportBlockUpdateSuccess(ctx)

	// After maxFailedConsecutiveUpdates failures to update past the current block number,
	// we should consider this block corrupt
	for range maxFailedConsecutiveUpdates {
		requireStreamNotCorrupt(require, &ct)
		ct.RecordBlockUpdateFailure(ctx, nil)
	}

	requireStreamFetchCorruption(require, &ct, 0)

	// Resetting a tracker that was marked corrupted due to being
	// unavailable will reset the trcker to a non-corrupt state.
	ct.ReportBlockUpdateSuccess(ctx)

	requireStreamNotCorrupt(require, &ct)

	// As long as the underlying number of local blocks of the stream is changing, a block
	// update failure should not increment the internal counter that causes the stream to
	// be considered corrupt.
	for range 5 * maxFailedConsecutiveUpdates {
		stream.numBlocksInDb.Add(1)
		ct.RecordBlockUpdateFailure(ctx, nil)

		requireStreamNotCorrupt(require, &ct)
	}

	// Report scrub successes. Latest scrubbed block is monotonically non-decreasing.
	// (there may be multiple scrubs in progress for a single stream, so we always
	// keep the latest block marked clean.)
	require.NoError(ct.ReportScrubSuccess(ctx, 0))
	require.Equal(int64(0), ct.GetLatestScrubbedBlock())

	require.NoError(ct.ReportScrubSuccess(ctx, 2))
	require.Equal(int64(2), ct.GetLatestScrubbedBlock())

	// Reporting a block as successful that we've already passed is a no-op
	require.NoError(ct.ReportScrubSuccess(ctx, 1))
	require.Equal(int64(2), ct.GetLatestScrubbedBlock())

	require.NoError(ct.ReportScrubSuccess(ctx, 3))
	require.Equal(int64(3), ct.GetLatestScrubbedBlock())

	// Sanity check
	requireStreamNotCorrupt(require, &ct)

	// Marking a block as corrupt that we've already reported as well-formed will return
	// an error
	err := ct.MarkBlockCorrupt(1, fmt.Errorf("scrub error block 1"))
	require.ErrorContains(err, "corrupt block was already marked well-formed")

	// In this case, the stream corruption tracker state doesn't change
	require.Equal(int64(3), ct.GetLatestScrubbedBlock())
	requireStreamNotCorrupt(require, &ct)

	// Mark the stream as corrupt with a block that is more recent than the last scrubbed block.
	// Note: if we mark the stream as corrupt due to a scrub failure, it should not be affected
	// by resets.
	require.Nil(ct.MarkBlockCorrupt(5, fmt.Errorf("scrub error block 5")))
	requireStreamScrubCorruption(require, &ct, 5, "scrub error block 5")

	// We cannot go back in time to mark a block as corrupt. The tracker requires that the user
	// run the scrubber from the lowest block number that has not yet been scrubbed, and it disallows
	// reporting a corrupt block that has already been marked as well-formed.
	err = ct.MarkBlockCorrupt(4, fmt.Errorf("scrub error block 4"))
	require.ErrorContains(err, "corrupt block was already marked well-formed")

	// No state change to the corruption tracker
	requireStreamScrubCorruption(require, &ct, 5, "scrub error block 5")

	// Once a scrub error has been reported, reporting block unavailability makes no difference.
	for range maxFailedConsecutiveUpdates {
		ct.RecordBlockUpdateFailure(ctx, nil)
	}
	requireStreamScrubCorruption(require, &ct, 5, "scrub error block 5")

	// Likewise clearing the update failure counter does not affect the scrub error.
	ct.ReportBlockUpdateSuccess(ctx)
	requireStreamScrubCorruption(require, &ct, 5, "scrub error block 5")

	// If a stream mark corrupt due to persistent unavailability, and then is marked corrupt due
	// to a scrub failure, it cannot be reset.
	stream = NewArchiveStream(
		testutils.FakeStreamId(STREAM_SPACE_BIN),
		[]common.Address{},
		0,
		maxFailedConsecutiveUpdates,
	)
	stream.numBlocksInDb.Store(50)
	ct = NewStreamCorruptionTracker(maxFailedConsecutiveUpdates)
	ct.SetParent(stream)

	for range maxFailedConsecutiveUpdates {
		ct.RecordBlockUpdateFailure(ctx, nil)
	}

	requireStreamFetchCorruption(require, &ct, 50)

	require.NoError(ct.MarkBlockCorrupt(25, fmt.Errorf("scrub error block 25")))
	requireStreamScrubCorruption(require, &ct, 25, "scrub error block 25")

	ct.ReportBlockUpdateSuccess(ctx)
	requireStreamScrubCorruption(require, &ct, 25, "scrub error block 25")
}<|MERGE_RESOLUTION|>--- conflicted
+++ resolved
@@ -27,7 +27,6 @@
 	"github.com/towns-protocol/towns/core/node/storage"
 	"github.com/towns-protocol/towns/core/node/testutils"
 	"github.com/towns-protocol/towns/core/node/testutils/dbtestutils"
-	"github.com/towns-protocol/towns/core/node/testutils/mocks"
 	"github.com/towns-protocol/towns/core/node/testutils/testcert"
 )
 
@@ -307,25 +306,15 @@
 	tester.cleanup(pool.Pool.Close)
 	tester.cleanup(pool.StreamingPool.Close)
 
-	onChainConf := mocks.NewMockOnChainConfiguration(t)
-	onChainConf.On("Get").Return(&crypto.OnChainSettings{
-		StreamEphemeralStreamTTL:           time.Minute * 10,
-		StreamSnapshotIntervalInMiniblocks: 0,
-	})
-
 	streamStorage, err := storage.NewPostgresStreamStore(
 		ctx,
 		pool,
 		GenShortNanoid(),
 		make(chan error, 1),
 		infra.NewMetricsFactory(nil, "", ""),
-<<<<<<< HEAD
-		onChainConf,
-=======
 		time.Minute*10,
 		crypto.StreamTrimmingMiniblocksToKeepSettings{},
 		100,
->>>>>>> 164aec3f
 	)
 	require.NoError(err)
 
