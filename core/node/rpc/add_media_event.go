--- conflicted
+++ resolved
@@ -86,8 +86,6 @@
 			PrevMiniblockHash: mb.Header.Hash,
 		},
 	}), nil
-<<<<<<< HEAD
-=======
 }
 
 func (s *Service) getGenesisMediaEvent(ctx context.Context, streamId StreamId) (*StreamEvent, error) {
@@ -115,5 +113,4 @@
 	}
 
 	return &mediaEvent, nil
->>>>>>> 289f3d92
 }