--- conflicted
+++ resolved
@@ -124,26 +124,4 @@
 	t.Run("5x100", func(t *testing.T) {
 		testReplMcConversation(t, 5, 100, 10, 100)
 	})
-<<<<<<< HEAD
-	t.Run("10x1000", func(t *testing.T) {
-		if testing.Short() {
-			t.Skip("skipping 10x1000 in short mode")
-		}
-		testReplMcConversation(t, 10, 1000, 20, 1000)
-	})
-	t.Run("30x1000", func(t *testing.T) {
-		testutils.SkipXlTest(t)
-		if testing.Short() {
-			t.Skip("skipping 30x1000 in short mode")
-		}
-		testReplMcConversation(t, 30, 1000, 50, 1000)
-	})
-	t.Run("100x100", func(t *testing.T) {
-		if testing.Short() {
-			t.Skip("skipping 100x100 in short mode")
-		}
-		testReplMcConversation(t, 100, 100, 20, 50)
-	})
-=======
->>>>>>> 3d066f03
 }