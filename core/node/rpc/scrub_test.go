--- conflicted
+++ resolved
@@ -4,10 +4,7 @@
 	"context"
 	"fmt"
 	"slices"
-<<<<<<< HEAD
-=======
 	"sync"
->>>>>>> 41b2a5cf
 	"testing"
 	"time"
 
@@ -178,8 +175,6 @@
 	return nil
 }
 
-<<<<<<< HEAD
-=======
 func (o *ObservingEventAdder) ObservedEvents() []struct {
 	streamId StreamId
 	payload  IsStreamEvent_Payload
@@ -189,7 +184,6 @@
 	return slices.Clone(o.observedEvents)
 }
 
->>>>>>> 41b2a5cf
 func TestScrubStreamTaskProcessor(t *testing.T) {
 	ctx, ctxCancel := test.NewTestContext()
 	defer ctxCancel()
@@ -288,21 +282,13 @@
 				func(t *assert.CollectT) {
 					assert := assert.New(t)
 
-<<<<<<< HEAD
 					stream, err := streamCache.GetStreamNoWait(ctx, channelId)
-=======
-					stream, err := streamCache.GetStream(ctx, channelId)
->>>>>>> 41b2a5cf
 					if !assert.NoError(err) || !assert.NotNil(stream) {
 						return
 					}
 
 					// Grab the updated view, this triggers a scrub since scrub time was set to 300ms.
-<<<<<<< HEAD
 					view, err := stream.GetViewIfLocal(ctx)
-=======
-					view, err := stream.GetView(ctx)
->>>>>>> 41b2a5cf
 					joinableView, ok := view.(events.JoinableStreamView)
 					if assert.NoError(err) && assert.NotNil(view) && assert.True(ok) {
 						for _, wallet := range allWallets {
@@ -319,13 +305,8 @@
 						// All users booted, included channel creator
 						// TODO: FIX: in TestScrubStreamTaskProcessor/always_false_chain_auth_boots_all_users
 						// event for one of the users is emitted twice. Why?
-<<<<<<< HEAD
-						// assert.Len(eventAdder.observedEvents, len(tc.expectedBootedUsers))
-						assert.GreaterOrEqual(len(eventAdder.observedEvents), len(tc.expectedBootedUsers))
-=======
 						// assert.Len(eventAdder.ObservedEvents(), len(tc.expectedBootedUsers))
 						assert.GreaterOrEqual(len(eventAdder.ObservedEvents()), len(tc.expectedBootedUsers))
->>>>>>> 41b2a5cf
 					}
 				},
 				10*time.Second,
