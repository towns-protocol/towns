--- conflicted
+++ resolved
@@ -4,7 +4,6 @@
 	"context"
 	"time"
 
-	"github.com/towns-protocol/towns/core/node/rpc/sync/dynmsgbuf"
 
 	"connectrpc.com/connect"
 	"github.com/ethereum/go-ethereum/common"
@@ -16,6 +15,7 @@
 	"github.com/towns-protocol/towns/core/node/rpc/sync/client"
 	"github.com/towns-protocol/towns/core/node/shared"
 	"go.opentelemetry.io/otel/attribute"
+	"github.com/towns-protocol/towns/core/node/rpc/sync/dynmsgbuf"
 	"go.opentelemetry.io/otel/trace"
 )
 
@@ -148,22 +148,8 @@
 			}
 			// otherwise syncOp is stopped internally.
 			return context.Cause(syncOp.ctx)
-<<<<<<< HEAD
 		case _, open := <-messages.Wait():
 			msgs := messages.GetBatch(messages.Len())
-			if len(msgs) == 0 {
-				continue
-=======
-		case msg, ok := <-messages:
-			if !ok || msg.GetSyncOp() == SyncOp_SYNC_CLOSE {
-				_ = res.Send(&SyncStreamsResponse{
-					SyncId: syncOp.SyncID,
-					SyncOp: SyncOp_SYNC_CLOSE,
-				})
-				return nil
->>>>>>> dcd9ed01
-			}
-
 			for i, msg := range msgs {
 				msg.SyncId = syncOp.SyncID
 				if err := res.Send(msg); err != nil {
@@ -173,7 +159,6 @@
 
 				messagesSendToClient++
 
-<<<<<<< HEAD
 				log.Debug("Pending messages in sync operation", "count", messages.Len()+len(msgs)-i-1)
 			}
 
@@ -185,9 +170,6 @@
 				})
 				return nil
 			}
-=======
-			log.Debug("Pending messages in sync operation", "count", len(messages))
->>>>>>> dcd9ed01
 		}
 	}
 }
