package sync

import (
	"context"
	"time"

	"connectrpc.com/connect"
	"github.com/ethereum/go-ethereum/common"
	. "github.com/towns-protocol/towns/core/node/base"
	. "github.com/towns-protocol/towns/core/node/events"
	"github.com/towns-protocol/towns/core/node/logging"
	"github.com/towns-protocol/towns/core/node/nodes"
	. "github.com/towns-protocol/towns/core/node/protocol"
	"github.com/towns-protocol/towns/core/node/rpc/sync/client"
	"github.com/towns-protocol/towns/core/node/rpc/sync/dynmsgbuf"
	"github.com/towns-protocol/towns/core/node/shared"
	"go.opentelemetry.io/otel/attribute"
	"go.opentelemetry.io/otel/trace"
)

type (
	// StreamSyncOperation represents a stream sync operation that is currently in progress.
	StreamSyncOperation struct {
		// SyncID is the identifier as used with the external client to identify the streams sync operation.
		SyncID string
		// rootCtx is the context as passed in from the client
		rootCtx context.Context
		// ctx is the root context for this subscription, when expires the subscription and all background syncers are
		// cancelled
		ctx context.Context
		// cancel sync operation by expiring ctx
		cancel context.CancelCauseFunc
		// commands holds incoming requests from the client to add/remove/cancel commands
		commands chan *subCommand
		// thisNodeAddress keeps the address of this stream  thisNodeAddress instance
		thisNodeAddress common.Address
		// streamCache gives access to streams managed by this thisNodeAddress
		streamCache *StreamCache
		// nodeRegistry is used to get the remote remoteNode endpoint from a thisNodeAddress address
		nodeRegistry nodes.NodeRegistry
		// otelTracer is used to trace individual sync Send operations, tracing is disabled if nil
		otelTracer trace.Tracer
	}

	// subCommand represents a request to add or remove a stream and ping sync operation
	subCommand struct {
		Ctx             context.Context
		RmStreamReq     *connect.Request[RemoveStreamFromSyncRequest]
		AddStreamReq    *connect.Request[AddStreamToSyncRequest]
		PingReq         *connect.Request[PingSyncRequest]
		CancelReq       *connect.Request[CancelSyncRequest]
		DebugDropStream shared.StreamId
		reply           chan error
	}
)

func (cmd *subCommand) Reply(err error) {
	if err != nil {
		cmd.reply <- err
	}
	close(cmd.reply)
}

// NewStreamsSyncOperation initialises a new sync stream operation. It groups the given syncCookies per stream node
// by its address and subscribes on the internal stream streamCache for local streams.
//
// Use the Run method to start syncing.
func NewStreamsSyncOperation(
	ctx context.Context,
	syncId string,
	node common.Address,
	streamCache *StreamCache,
	nodeRegistry nodes.NodeRegistry,
	otelTracer trace.Tracer,
) (*StreamSyncOperation, error) {
	// make the sync operation cancellable for CancelSync
	syncOpCtx, cancel := context.WithCancelCause(ctx)

	return &StreamSyncOperation{
		rootCtx:         ctx,
		ctx:             syncOpCtx,
		cancel:          cancel,
		SyncID:          syncId,
		thisNodeAddress: node,
		commands:        make(chan *subCommand, 64),
		streamCache:     streamCache,
		nodeRegistry:    nodeRegistry,
		otelTracer:      otelTracer,
	}, nil
}

// Run the stream sync until either sub.Cancel is called or until sub.ctx expired
func (syncOp *StreamSyncOperation) Run(
	req *connect.Request[SyncStreamsRequest],
	res StreamsResponseSubscriber,
) error {
	log := logging.FromCtx(syncOp.ctx).With("syncId", syncOp.SyncID)
	log.Debug("Stream sync operation start")

	syncers, messages, err := client.NewSyncers(
		syncOp.ctx, syncOp.cancel, syncOp.SyncID, syncOp.streamCache,
		syncOp.nodeRegistry, syncOp.thisNodeAddress, nil, syncOp.otelTracer)
	if err != nil {
		return err
	}

	go syncers.Run()

	go func() {
		for _, cookie := range req.Msg.GetSyncPos() {
			cmd := &subCommand{
				Ctx: syncOp.ctx,
				AddStreamReq: &connect.Request[AddStreamToSyncRequest]{
					Msg: &AddStreamToSyncRequest{
						SyncId:  syncOp.SyncID,
						SyncPos: cookie,
					},
				},
				reply: make(chan error, 1),
			}
			if err := syncOp.process(cmd); err != nil {
				select {
				case <-syncOp.ctx.Done():
					return
				default:
					_ = messages.AddMessage(&SyncStreamsResponse{
						SyncOp:   SyncOp_SYNC_DOWN,
						StreamId: cookie.GetStreamId(),
					})
				}
			}
		}
	}()

	// Start separate goroutine to process sync stream commands
	go syncOp.runCommandsProcessing(syncers, messages)

	var messagesSendToClient int
	defer log.Debugw("Stream sync operation stopped", "send", messagesSendToClient)

	for {
		select {
		case <-syncOp.ctx.Done():
			// clientErr non-nil indicates client hung up, get the error from the root ctx.
			if clientErr := syncOp.rootCtx.Err(); clientErr != nil {
				return clientErr
			}
			// otherwise syncOp is stopped internally.
			return context.Cause(syncOp.ctx)
<<<<<<< HEAD
		case _, open := <-messages.Wait():
			msgs := messages.GetBatch(messages.Len())
			for i, msg := range msgs {
				msg.SyncId = syncOp.SyncID
				if err := res.Send(msg); err != nil {
					log.Errorw("Unable to send sync stream update to client", "err", err)
					return err
				}

				messagesSendToClient++

				log.Debug("Pending messages in sync operation", "count", messages.Len()+len(msgs)-i-1)
			}

			// If the client sent a close message, stop sending messages to client from the buffer
			if !open {
=======
		case msg, ok := <-messages:
			if !ok {
>>>>>>> 7263230f
				_ = res.Send(&SyncStreamsResponse{
					SyncId: syncOp.SyncID,
					SyncOp: SyncOp_SYNC_CLOSE,
				})
				return nil
			}
<<<<<<< HEAD
=======

			msg.SyncId = syncOp.SyncID
			if err := res.Send(msg); err != nil {
				log.Errorw("Unable to send sync stream update to client", "err", err)
				return err
			}

			messagesSendToClient++

			log.Debug("Pending messages in sync operation", "count", len(messages))

			if msg.GetSyncOp() == SyncOp_SYNC_CLOSE {
				return nil
			}
>>>>>>> 7263230f
		}
	}
}

func (syncOp *StreamSyncOperation) runCommandsProcessing(
	syncers *client.SyncerSet,
	messages *dynmsgbuf.DynamicBuffer[*SyncStreamsResponse],
) {
	for {
		select {
		case <-syncOp.ctx.Done():
			return
		case cmd := <-syncOp.commands:
			if cmd.AddStreamReq != nil {
				nodeAddress := common.BytesToAddress(cmd.AddStreamReq.Msg.GetSyncPos().GetNodeAddress())
				streamID, err := shared.StreamIdFromBytes(cmd.AddStreamReq.Msg.GetSyncPos().GetStreamId())
				if err != nil {
					cmd.Reply(err)
					continue
				}
				cmd.Reply(syncers.AddStream(cmd.Ctx, nodeAddress, streamID, cmd.AddStreamReq.Msg.GetSyncPos()))
			} else if cmd.RmStreamReq != nil {
				streamID, err := shared.StreamIdFromBytes(cmd.RmStreamReq.Msg.GetStreamId())
				if err != nil {
					cmd.Reply(err)
					continue
				}
				cmd.Reply(syncers.RemoveStream(cmd.Ctx, streamID))
			} else if cmd.DebugDropStream != (shared.StreamId{}) {
				cmd.Reply(syncers.DebugDropStream(cmd.Ctx, cmd.DebugDropStream))
			} else if cmd.CancelReq != nil {
				_ = messages.AddMessage(&SyncStreamsResponse{SyncOp: SyncOp_SYNC_CLOSE})
				messages.Close()
				cmd.Reply(nil)
				return
			} else if cmd.PingReq != nil {
				_ = messages.AddMessage(&SyncStreamsResponse{
					SyncOp:    SyncOp_SYNC_PONG,
					PongNonce: cmd.PingReq.Msg.GetNonce(),
				})
				cmd.Reply(nil)
			}
		}
	}
}

func (syncOp *StreamSyncOperation) AddStreamToSync(
	ctx context.Context,
	req *connect.Request[AddStreamToSyncRequest],
) (*connect.Response[AddStreamToSyncResponse], error) {
	if err := SyncCookieValidate(req.Msg.GetSyncPos()); err != nil {
		return nil, err
	}

	if syncOp.otelTracer != nil {
		var span trace.Span
		streamID, _ := shared.StreamIdFromBytes(req.Msg.GetSyncPos().GetStreamId())
		ctx, span = syncOp.otelTracer.Start(ctx, "addStreamToSync",
			trace.WithAttributes(
				attribute.String("stream", streamID.String()),
				attribute.String("syncId", req.Msg.GetSyncId())))
		defer span.End()
	}

	cmd := &subCommand{
		Ctx:          ctx,
		AddStreamReq: req,
		reply:        make(chan error, 1),
	}

	if err := syncOp.process(cmd); err != nil {
		return nil, err
	}

	return connect.NewResponse(&AddStreamToSyncResponse{}), nil
}

func (syncOp *StreamSyncOperation) RemoveStreamFromSync(
	ctx context.Context,
	req *connect.Request[RemoveStreamFromSyncRequest],
) (*connect.Response[RemoveStreamFromSyncResponse], error) {
	if req.Msg.GetSyncId() != syncOp.SyncID {
		return nil, RiverError(Err_INVALID_ARGUMENT, "invalid syncId").Tag("syncId", req.Msg.GetSyncId())
	}

	if syncOp.otelTracer != nil {
		var span trace.Span
		streamID, _ := shared.StreamIdFromBytes(req.Msg.GetStreamId())
		ctx, span = syncOp.otelTracer.Start(ctx, "removeStreamFromSync",
			trace.WithAttributes(attribute.String("stream", streamID.String()),
				attribute.String("syncId", req.Msg.GetSyncId())))
		defer span.End()
	}

	cmd := &subCommand{
		Ctx:         ctx,
		RmStreamReq: req,
		reply:       make(chan error, 1),
	}

	if err := syncOp.process(cmd); err != nil {
		return nil, err
	}

	return connect.NewResponse(&RemoveStreamFromSyncResponse{}), nil
}

func (syncOp *StreamSyncOperation) CancelSync(
	ctx context.Context,
	req *connect.Request[CancelSyncRequest],
) (*connect.Response[CancelSyncResponse], error) {
	if req.Msg.GetSyncId() != syncOp.SyncID {
		return nil, RiverError(Err_INVALID_ARGUMENT, "invalid syncId").
			Tag("syncId", req.Msg.GetSyncId())
	}

	cmd := &subCommand{
		Ctx:       ctx,
		CancelReq: req,
		reply:     make(chan error, 1),
	}

	timeout := time.After(15 * time.Second)

	select {
	case syncOp.commands <- cmd:
		select {
		case err := <-cmd.reply:
			if err == nil {
				return connect.NewResponse(&CancelSyncResponse{}), nil
			}
			return nil, err
		case <-timeout:
			return nil, RiverError(Err_UNAVAILABLE, "sync operation command queue full")
		}
	case <-timeout:
		return nil, RiverError(Err_UNAVAILABLE, "sync operation command queue full")
	}
}

func (syncOp *StreamSyncOperation) PingSync(
	ctx context.Context,
	req *connect.Request[PingSyncRequest],
) (*connect.Response[PingSyncResponse], error) {
	if req.Msg.GetSyncId() != syncOp.SyncID {
		return nil, RiverError(Err_INVALID_ARGUMENT, "invalid syncId").Tag("syncId", req.Msg.GetSyncId())
	}

	cmd := &subCommand{
		Ctx:     ctx,
		PingReq: req,
		reply:   make(chan error, 1),
	}

	if err := syncOp.process(cmd); err != nil {
		return nil, err
	}

	return connect.NewResponse(&PingSyncResponse{}), nil
}

func (syncOp *StreamSyncOperation) debugDropStream(ctx context.Context, streamID shared.StreamId) error {
	cmd := &subCommand{
		Ctx:             ctx,
		DebugDropStream: streamID,
		reply:           make(chan error, 1),
	}

	return syncOp.process(cmd)
}

func (syncOp *StreamSyncOperation) process(cmd *subCommand) error {
	select {
	case syncOp.commands <- cmd:
		select {
		case err := <-cmd.reply:
			return err
		case <-syncOp.ctx.Done():
			return RiverError(Err_CANCELED, "sync operation cancelled").Tags("syncId", syncOp.SyncID)
		}
	case <-time.After(10 * time.Second):
		err := RiverError(Err_DEADLINE_EXCEEDED, "sync operation command queue full").Tags("syncId", syncOp.SyncID)
		logging.FromCtx(syncOp.ctx).Errorw("Sync operation command queue full", "err", err)
		return err
	case <-syncOp.ctx.Done():
		return RiverError(Err_CANCELED, "sync operation cancelled").Tags("syncId", syncOp.SyncID)
	}
}<|MERGE_RESOLUTION|>--- conflicted
+++ resolved
@@ -147,7 +147,6 @@
 			}
 			// otherwise syncOp is stopped internally.
 			return context.Cause(syncOp.ctx)
-<<<<<<< HEAD
 		case _, open := <-messages.Wait():
 			msgs := messages.GetBatch(messages.Len())
 			for i, msg := range msgs {
@@ -160,37 +159,20 @@
 				messagesSendToClient++
 
 				log.Debug("Pending messages in sync operation", "count", messages.Len()+len(msgs)-i-1)
+
+				if msg.GetSyncOp() == SyncOp_SYNC_CLOSE {
+					return nil
+				}
 			}
 
 			// If the client sent a close message, stop sending messages to client from the buffer
 			if !open {
-=======
-		case msg, ok := <-messages:
-			if !ok {
->>>>>>> 7263230f
 				_ = res.Send(&SyncStreamsResponse{
 					SyncId: syncOp.SyncID,
 					SyncOp: SyncOp_SYNC_CLOSE,
 				})
 				return nil
 			}
-<<<<<<< HEAD
-=======
-
-			msg.SyncId = syncOp.SyncID
-			if err := res.Send(msg); err != nil {
-				log.Errorw("Unable to send sync stream update to client", "err", err)
-				return err
-			}
-
-			messagesSendToClient++
-
-			log.Debug("Pending messages in sync operation", "count", len(messages))
-
-			if msg.GetSyncOp() == SyncOp_SYNC_CLOSE {
-				return nil
-			}
->>>>>>> 7263230f
 		}
 	}
 }
