package client

import (
	"context"
	"sync"

	"github.com/ethereum/go-ethereum/common"
	"github.com/linkdata/deadlock"
	"go.opentelemetry.io/otel/attribute"
	"go.opentelemetry.io/otel/trace"

	. "github.com/towns-protocol/towns/core/node/base"
	. "github.com/towns-protocol/towns/core/node/events"
	"github.com/towns-protocol/towns/core/node/logging"
	"github.com/towns-protocol/towns/core/node/nodes"
	. "github.com/towns-protocol/towns/core/node/protocol"
	"github.com/towns-protocol/towns/core/node/rpc/sync/dynmsgbuf"
	. "github.com/towns-protocol/towns/core/node/shared"
)

type (
	StreamsSyncer interface {
		Run()
		Address() common.Address
		AddStream(ctx context.Context, cookie *SyncCookie) error
		RemoveStream(ctx context.Context, streamID StreamId) (bool, error)
	}

	DebugStreamsSyncer interface {
		DebugDropStream(ctx context.Context, streamID StreamId) (bool, error)
	}

	// SyncerSet is the set of StreamsSyncers that are used for a sync operation.
	SyncerSet struct {
		// ctx is the root context for all syncers in this set and used to cancel them
		ctx context.Context
		// globalSyncOpCtxCancel cancels ctx
		globalSyncOpCtxCancel context.CancelCauseFunc
		// syncID is the sync id as used between the client and this node
		syncID string
		// localNodeAddress is the node address for this stream node instance
		localNodeAddress common.Address
		// messages is the channel to which StreamsSyncers write updates that must be sent to the client
		messages *dynmsgbuf.DynamicBuffer[*SyncStreamsResponse]
		// streamCache is used to subscribe to streams managed by this node instance
		streamCache *StreamCache
		// nodeRegistry keeps a mapping from node address to node meta-data
		nodeRegistry nodes.NodeRegistry
		// syncerTasks is a wait group for running background StreamsSyncers that is used to ensure all syncers stopped
		syncerTasks sync.WaitGroup
		// muSyncers guards syncers and streamID2Syncer
		muSyncers deadlock.Mutex
		// stopped holds an indication if the sync operation is stopped
		stopped bool
		// syncers is the existing set of syncers, indexed by the syncer node address
		syncers map[common.Address]StreamsSyncer
		// streamID2Syncer maps from a stream to its syncer
		streamID2Syncer map[StreamId]StreamsSyncer
		// otelTracer is used to trace individual sync Send operations, tracing is disabled if nil
		otelTracer trace.Tracer
	}

	// SyncCookieSet maps from a stream id to a sync cookie
	SyncCookieSet map[StreamId]*SyncCookie
	// StreamCookieSetGroupedByNodeAddress is a mapping from a node address to a SyncCookieSet
	StreamCookieSetGroupedByNodeAddress map[common.Address]SyncCookieSet
)

var (
	_ StreamsSyncer      = (*localSyncer)(nil)
	_ DebugStreamsSyncer = (*localSyncer)(nil)

	_ StreamsSyncer      = (*remoteSyncer)(nil)
	_ DebugStreamsSyncer = (*remoteSyncer)(nil)
)

func (cs SyncCookieSet) AsSlice() []*SyncCookie {
	cookies := make([]*SyncCookie, 0, len(cs))
	for _, cookie := range cs {
		cookies = append(cookies, cookie)
	}
	return cookies
}

// NewSyncers creates the required syncer set that subscribe on all given cookies.
// A syncer can either be local or remote and writes received events to an internal messages channel from which events
// are streamed to the client.
func NewSyncers(
	ctx context.Context,
	globalSyncOpCtxCancel context.CancelCauseFunc,
	syncID string,
	streamCache *StreamCache,
	nodeRegistry nodes.NodeRegistry,
	localNodeAddress common.Address,
	cookies StreamCookieSetGroupedByNodeAddress,
	otelTracer trace.Tracer,
) (*SyncerSet, *dynmsgbuf.DynamicBuffer[*SyncStreamsResponse], error) {
	var (
		log             = logging.FromCtx(ctx)
		syncers         = make(map[common.Address]StreamsSyncer)
		streamID2Syncer = make(map[StreamId]StreamsSyncer)
<<<<<<< HEAD
		messages        = make(chan *SyncStreamsResponse, 512)
=======
		messages        = dynmsgbuf.NewDynamicBuffer[*SyncStreamsResponse]()
>>>>>>> 33d08a14
		ss              = &SyncerSet{
			ctx:                   ctx,
			globalSyncOpCtxCancel: globalSyncOpCtxCancel,
			syncID:                syncID,
			streamCache:           streamCache,
			nodeRegistry:          nodeRegistry,
			localNodeAddress:      localNodeAddress,
			syncers:               syncers,
			streamID2Syncer:       streamID2Syncer,
			messages:              messages,
			otelTracer:            otelTracer,
		}

		// report these streams as down
		unavailableRemote = func(cookieSet SyncCookieSet) {
			for _, cookie := range cookieSet.AsSlice() {
				select {
				case <-ctx.Done():
					return
				default:
					_ = messages.AddMessage(&SyncStreamsResponse{
						SyncOp:   SyncOp_SYNC_DOWN,
						StreamId: cookie.GetStreamId(),
					})
				}
			}
		}
	)

	// instantiate background syncers for sync operation
	for nodeAddress, cookieSet := range cookies {
		if nodeAddress == localNodeAddress { // stream managed by this node
			syncer, err := newLocalSyncer(
				ctx, syncID, globalSyncOpCtxCancel, localNodeAddress,
				streamCache, cookieSet.AsSlice(), messages, ss.otelTracer)
			if err != nil {
				return nil, nil, err
			}
			syncers[nodeAddress] = syncer
		} else {
			syncer, err := newRemoteSyncer(
				ctx, globalSyncOpCtxCancel, syncID, nodeAddress, nodeRegistry, cookieSet.AsSlice(),
				ss.rmStream, messages, ss.otelTracer)
			if err != nil {
				log.Warnw("Unable to connect to remote stream when starting stream sync",
					"err", err, "remoteNode", nodeAddress)
				go unavailableRemote(cookieSet)
				continue
			}

			syncers[nodeAddress] = syncer
		}

		// associate syncer with streamId to remove stream from sync operation
		syncer := syncers[nodeAddress]
		for streamID := range cookieSet {
			streamID2Syncer[streamID] = syncer
		}
	}

	return ss, messages, nil
}

func (ss *SyncerSet) Run() {
	<-ss.ctx.Done() // sync cancelled by client, client conn dropped or client send buffer full

	ss.muSyncers.Lock()
	ss.stopped = true
	ss.muSyncers.Unlock()

	ss.syncerTasks.Wait() // background syncers finished -> safe to close messages channel
}

func (ss *SyncerSet) AddStream(
	ctx context.Context,
	nodeAddress common.Address,
	streamID StreamId,
	cookie *SyncCookie,
) error {
	if ss.otelTracer != nil {
		_, span := ss.otelTracer.Start(ctx, "AddStream",
			trace.WithAttributes(attribute.String("stream", streamID.String())),
			trace.WithAttributes(attribute.String("remoteSyncID", ss.syncID)))
		defer span.End()
	}

	ss.muSyncers.Lock()
	defer ss.muSyncers.Unlock()

	if ss.stopped {
		return RiverError(Err_CANCELED, "Sync operation stopped", "syncId", ss.syncID)
	}

	if _, found := ss.streamID2Syncer[streamID]; found {
		return nil // stream is already part of sync operation
	}

	// check if there is already a syncer that can sync the given stream -> add stream to the syncer
	if syncer, found := ss.syncers[nodeAddress]; found {
		if err := syncer.AddStream(ctx, cookie); err != nil {
			return err
		}
		ss.streamID2Syncer[streamID] = syncer
		return nil
	}

	// first stream to sync with remote -> create a new syncer instance
	var (
		syncer StreamsSyncer
		err    error
	)
	if nodeAddress == ss.localNodeAddress {
		var span trace.Span
		if ss.otelTracer != nil {
			_, span = ss.otelTracer.Start(ctx, "NewLocalSyncer",
				trace.WithAttributes(attribute.String("stream", streamID.String())))
		}
		if syncer, err = newLocalSyncer(
			ss.ctx, ss.syncID, ss.globalSyncOpCtxCancel, ss.localNodeAddress,
			ss.streamCache, []*SyncCookie{cookie}, ss.messages, ss.otelTracer); err != nil {
			if span != nil {
				span.End()
			}
			return err
		}
		if span != nil {
			span.End()
		}
	} else {
		var span trace.Span
		if ss.otelTracer != nil {
			_, span = ss.otelTracer.Start(ctx, "NewRemoteSyncer",
				trace.WithAttributes(attribute.String("stream", streamID.String()),
					attribute.String("remote", nodeAddress.String())))
		}
		if syncer, err = newRemoteSyncer(
			ss.ctx, ss.globalSyncOpCtxCancel, ss.syncID, nodeAddress, ss.nodeRegistry,
			[]*SyncCookie{cookie}, ss.rmStream, ss.messages, ss.otelTracer); err != nil {
			if span != nil {
				span.End()
			}
			return err
		}
		if span != nil {
			span.End()
		}
	}

	ss.syncers[nodeAddress] = syncer
	ss.streamID2Syncer[streamID] = syncer
	ss.startSyncer(syncer)

	return nil
}

// caller must have ss.muSyncers claimed
func (ss *SyncerSet) startSyncer(syncer StreamsSyncer) {
	ss.syncerTasks.Add(1)
	go func() {
		syncer.Run()
		ss.syncerTasks.Done()
		ss.muSyncers.Lock()
		delete(ss.syncers, syncer.Address())
		ss.muSyncers.Unlock()
	}()
}

func (ss *SyncerSet) RemoveStream(ctx context.Context, streamID StreamId) error {
	ss.muSyncers.Lock()
	defer ss.muSyncers.Unlock()

	// get the syncer that is responsible for the stream.
	// (if not it indicates state corruption between ss.streamID2Syncer and ss.syncers)
	syncer, found := ss.streamID2Syncer[streamID]
	if !found {
		return RiverError(Err_NOT_FOUND, "Stream not part of sync operation").
			Tags("syncId", ss.syncID, "streamId", streamID)
	}

	syncerStopped, err := syncer.RemoveStream(ctx, streamID)
	if err != nil {
		return err
	}

	delete(ss.streamID2Syncer, streamID)
	if syncerStopped {
		delete(ss.syncers, syncer.Address())
	}

	return nil
}

func (ss *SyncerSet) DebugDropStream(ctx context.Context, streamID StreamId) error {
	ss.muSyncers.Lock()
	defer ss.muSyncers.Unlock()

	syncer, found := ss.streamID2Syncer[streamID]
	if !found {
		return RiverError(Err_NOT_FOUND, "Stream not part of sync operation").
			Tags("syncId", ss.syncID, "streamId", streamID)
	}

	debugSyncer, ok := syncer.(DebugStreamsSyncer)
	if !ok {
		return RiverError(Err_UNAVAILABLE,
			"Syncer responsible for stream doesn't support debug drop stream").
			Tags("syncId", ss.syncID, "streamId", streamID)
	}

	syncerStopped, err := debugSyncer.DebugDropStream(ctx, streamID)
	if err != nil {
		return err
	}

	delete(ss.streamID2Syncer, streamID)
	if syncerStopped {
		delete(ss.syncers, syncer.Address())
	}

	return nil
}

// ValidateAndGroupSyncCookies validates the given syncCookies and groups them by node address/streamID.
func ValidateAndGroupSyncCookies(syncCookies []*SyncCookie) (StreamCookieSetGroupedByNodeAddress, error) {
	cookies := make(StreamCookieSetGroupedByNodeAddress)
	for _, cookie := range syncCookies {
		if err := SyncCookieValidate(cookie); err != nil {
			return nil, err
		}

		streamID, err := StreamIdFromBytes(cookie.GetStreamId())
		if err != nil {
			return nil, err
		}

		nodeAddr := common.BytesToAddress(cookie.NodeAddress)
		if cookies[nodeAddr] == nil {
			cookies[nodeAddr] = make(map[StreamId]*SyncCookie)
		}
		cookies[nodeAddr][streamID] = cookie
	}
	return cookies, nil
}

func (ss *SyncerSet) rmStream(streamID StreamId) {
	ss.muSyncers.Lock()
	delete(ss.streamID2Syncer, streamID)
	ss.muSyncers.Unlock()
}<|MERGE_RESOLUTION|>--- conflicted
+++ resolved
@@ -99,11 +99,7 @@
 		log             = logging.FromCtx(ctx)
 		syncers         = make(map[common.Address]StreamsSyncer)
 		streamID2Syncer = make(map[StreamId]StreamsSyncer)
-<<<<<<< HEAD
-		messages        = make(chan *SyncStreamsResponse, 512)
-=======
 		messages        = dynmsgbuf.NewDynamicBuffer[*SyncStreamsResponse]()
->>>>>>> 33d08a14
 		ss              = &SyncerSet{
 			ctx:                   ctx,
 			globalSyncOpCtxCancel: globalSyncOpCtxCancel,
