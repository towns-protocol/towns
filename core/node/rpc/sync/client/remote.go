--- conflicted
+++ resolved
@@ -35,15 +35,8 @@
 	otelTracer trace.Tracer
 }
 
-<<<<<<< HEAD
 func newRemoteSyncer(
 	globalCtx context.Context,
-=======
-func NewRemoteSyncer(
-	ctx context.Context,
-	cancelGlobalSyncOp context.CancelCauseFunc,
-	forwarderSyncID string,
->>>>>>> d96a7abc
 	remoteAddr common.Address,
 	client protocolconnect.StreamServiceClient,
 	unsubStream func(streamID StreamId),
@@ -128,12 +121,7 @@
 		if res.GetSyncOp() == SyncOp_SYNC_UPDATE {
 			if err := s.sendSyncStreamResponseToClient(res); err != nil {
 				if !errors.Is(err, context.Canceled) {
-<<<<<<< HEAD
-					log.Errorw("Cancel remote sync with client", "remote", s.remoteAddr, "err", err)
-=======
 					log.Errorw("Cancel remote sync with client", "remote", s.remoteAddr, "error", err)
-					s.cancelGlobalSyncOp(err)
->>>>>>> d96a7abc
 				}
 				return
 			}
@@ -142,12 +130,7 @@
 				s.unsubStream(streamID)
 				if err := s.sendSyncStreamResponseToClient(res); err != nil {
 					if !errors.Is(err, context.Canceled) {
-<<<<<<< HEAD
-						log.Errorw("Cancel remote sync with client", "remote", s.remoteAddr, "err", err)
-=======
 						log.Errorw("Cancel remote sync with client", "remote", s.remoteAddr, "error", err)
-						s.cancelGlobalSyncOp(err)
->>>>>>> d96a7abc
 					}
 					return
 				}
@@ -168,12 +151,7 @@
 
 			// TODO: slow down a bit to give client time to read stream down updates
 			if err := s.sendSyncStreamResponseToClient(msg); err != nil {
-<<<<<<< HEAD
-				log.Errorw("Cancel remote sync with client", "remote", s.remoteAddr, "err", err)
-=======
 				log.Errorw("Cancel remote sync with client", "remote", s.remoteAddr, "error", err)
-				s.cancelGlobalSyncOp(err)
->>>>>>> d96a7abc
 				return false
 			}
 
