--- conflicted
+++ resolved
@@ -12,19 +12,8 @@
 	. "github.com/river-build/river/core/node/events"
 	"github.com/river-build/river/core/node/logging"
 	. "github.com/river-build/river/core/node/protocol"
-<<<<<<< HEAD
 	"github.com/river-build/river/core/node/shared"
 	"github.com/river-build/river/core/node/storage"
-)
-
-type replicatedStream struct {
-	streamId    shared.StreamId
-	localStream AddableStream
-	nodes       StreamNodes
-	service     *Service
-=======
-
-	"connectrpc.com/connect"
 )
 
 func contextDeadlineLeft(ctx context.Context) time.Duration {
@@ -33,7 +22,6 @@
 		return -1
 	}
 	return time.Until(deadline)
->>>>>>> 68211381
 }
 
 func (s *Service) replicatedAddEvent(ctx context.Context, stream *Stream, event *ParsedEvent) error {
@@ -87,65 +75,6 @@
 		return stream.AddEvent(ctx, event)
 	})
 
-<<<<<<< HEAD
-	sender.GoRemotes(ctx, remotes, func(ctx context.Context, node common.Address) error {
-		stub, err := r.service.nodeRegistry.GetNodeToNodeClientForAddress(node)
-		if err != nil {
-			return err
-		}
-		_, err = stub.NewEventReceived(
-			ctx,
-			connect.NewRequest[NewEventReceivedRequest](
-				&NewEventReceivedRequest{
-					StreamId: r.streamId[:],
-					Event:    event.Envelope,
-				},
-			),
-		)
-		return err
-	})
-
-	return sender.Wait()
-}
-
-func (r *replicatedStream) AddMediaEvent(ctx context.Context, event *ParsedEvent, cc *CreationCookie, last bool) (*Miniblock, error) {
-	header, err := MakeEnvelopeWithPayload(r.service.wallet, Make_MiniblockHeader(&MiniblockHeader{
-		MiniblockNum:      cc.MiniblockNum,
-		PrevMiniblockHash: cc.PrevMiniblockHash,
-		Timestamp:         NextMiniblockTimestamp(nil),
-		EventHashes:       [][]byte{event.Hash[:]},
-	}), event.MiniblockRef)
-	if err != nil {
-		return nil, err
-	}
-
-	ephemeralMb := &Miniblock{
-		Events: []*Envelope{event.Envelope},
-		Header: header,
-	}
-
-	nodes := NewStreamNodesWithLock(cc.NodeAddresses(), r.service.wallet.Address)
-	remotes, _ := nodes.GetRemotesAndIsLocal()
-	sender := NewQuorumPool("method", "replicatedStream.AddMediaEvent", "streamId", r.streamId)
-
-	// These are needed to register the stream onchain if everything goes well.
-	var genesisMiniblockHash common.Hash
-
-	// Save the ephemeral miniblock locally
-	sender.GoLocal(ctx, func(ctx context.Context) error {
-		mbBytes, err := proto.Marshal(ephemeralMb)
-		if err != nil {
-			return err
-		}
-
-		if err = r.service.storage.WriteEphemeralMiniblock(ctx, r.streamId, &storage.WriteMiniblockData{
-			Number:   cc.MiniblockNum,
-			Hash:     common.BytesToHash(ephemeralMb.Header.Hash),
-			Snapshot: false,
-			Data:     mbBytes,
-		}); err != nil {
-=======
-	if len(remotes) > 0 {
 		sender.GoRemotes(ctx, remotes, func(ctx context.Context, node common.Address) error {
 			stub, err := s.nodeRegistry.GetNodeToNodeClientForAddress(node)
 			if err != nil {
@@ -160,7 +89,48 @@
 					},
 				),
 			)
->>>>>>> 68211381
+			return err
+		})
+
+	return sender.Wait()
+}
+
+func (r *replicatedStream) AddMediaEvent(ctx context.Context, event *ParsedEvent, cc *CreationCookie, last bool) (*Miniblock, error) {
+	header, err := MakeEnvelopeWithPayload(r.service.wallet, Make_MiniblockHeader(&MiniblockHeader{
+		MiniblockNum:      cc.MiniblockNum,
+		PrevMiniblockHash: cc.PrevMiniblockHash,
+		Timestamp:         NextMiniblockTimestamp(nil),
+		EventHashes:       [][]byte{event.Hash[:]},
+	}), event.MiniblockRef)
+	if err != nil {
+		return nil, err
+	}
+
+	ephemeralMb := &Miniblock{
+		Events: []*Envelope{event.Envelope},
+		Header: header,
+	}
+
+	nodes := NewStreamNodesWithLock(cc.NodeAddresses(), r.service.wallet.Address)
+	remotes, _ := nodes.GetRemotesAndIsLocal()
+	sender := NewQuorumPool("method", "replicatedStream.AddMediaEvent", "streamId", r.streamId)
+
+	// These are needed to register the stream onchain if everything goes well.
+	var genesisMiniblockHash common.Hash
+
+	// Save the ephemeral miniblock locally
+	sender.GoLocal(ctx, func(ctx context.Context) error {
+		mbBytes, err := proto.Marshal(ephemeralMb)
+		if err != nil {
+			return err
+		}
+
+		if err = r.service.storage.WriteEphemeralMiniblock(ctx, r.streamId, &storage.WriteMiniblockData{
+			Number:   cc.MiniblockNum,
+			Hash:     common.BytesToHash(ephemeralMb.Header.Hash),
+			Snapshot: false,
+			Data:     mbBytes,
+		}); err != nil {
 			return err
 		}
 
