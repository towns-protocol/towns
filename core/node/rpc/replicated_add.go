--- conflicted
+++ resolved
@@ -35,24 +35,22 @@
 		return r.localStream.AddEvent(ctx, event)
 	})
 
-	if len(remotes) > 0 {
-		sender.GoRemotes(ctx, remotes, func(ctx context.Context, node common.Address) error {
-			stub, err := r.service.nodeRegistry.GetNodeToNodeClientForAddress(node)
-			if err != nil {
-				return err
-			}
-			_, err = stub.NewEventReceived(
-				ctx,
-				connect.NewRequest[NewEventReceivedRequest](
-					&NewEventReceivedRequest{
-						StreamId: r.streamId[:],
-						Event:    event.Envelope,
-					},
-				),
-			)
+	sender.GoRemotes(ctx, remotes, func(ctx context.Context, node common.Address) error {
+		stub, err := r.service.nodeRegistry.GetNodeToNodeClientForAddress(node)
+		if err != nil {
 			return err
-		})
-	}
+		}
+		_, err = stub.NewEventReceived(
+			ctx,
+			connect.NewRequest[NewEventReceivedRequest](
+				&NewEventReceivedRequest{
+					StreamId: r.streamId[:],
+					Event:    event.Envelope,
+				},
+			),
+		)
+		return err
+	})
 
 	return sender.Wait()
 }
@@ -86,16 +84,12 @@
 			return err
 		}
 
-<<<<<<< HEAD
 		envelopeBytes, err := proto.Marshal(event.Envelope)
 		if err != nil {
 			return err
 		}
 
 		return r.service.storage.WriteEphemeralMiniblock(ctx, r.streamId, envelopeBytes, &storage.WriteMiniblockData{
-=======
-		return r.service.storage.WriteEphemeralMiniblock(ctx, r.streamId, &storage.WriteMiniblockData{
->>>>>>> 5fdc8a43
 			Number:   cc.MiniblockNum,
 			Hash:     common.BytesToHash(ephemeralMb.Header.Hash),
 			Snapshot: false,
@@ -126,7 +120,6 @@
 		return nil, err
 	}
 
-<<<<<<< HEAD
 	// Load all miniblocks from storage to check if all chunks were uploaded.
 	// TODO: Introduce cache here
 	miniblocks := make([]*MiniblockInfo, 0)
@@ -171,7 +164,5 @@
 		}
 	}
 
-=======
->>>>>>> 5fdc8a43
 	return ephemeralMb, nil
 }