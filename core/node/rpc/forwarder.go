package rpc

import (
	"context"
	"errors"
	"fmt"
	"net"
	"time"

	"github.com/river-build/river/core/node/utils"

	"connectrpc.com/connect"

	. "github.com/river-build/river/core/node/base"
	"github.com/river-build/river/core/node/dlog"
	. "github.com/river-build/river/core/node/nodes"
	. "github.com/river-build/river/core/node/protocol"
	. "github.com/river-build/river/core/node/protocol/protocolconnect"
	"github.com/river-build/river/core/node/shared"
)

// peerNodeRequestWithRetries makes a request to as many as each of the remote nodes, returning the first response
// that is not a network unavailability error.
func peerNodeRequestWithRetries[T any](
	ctx context.Context,
	nodes StreamNodes,
	s *Service,
	makeStubRequest func(ctx context.Context, stub StreamServiceClient) (*connect.Response[T], error),
	numRetries int,
) (*connect.Response[T], error) {
	remotes, _ := nodes.GetRemotesAndIsLocal()
	if len(remotes) <= 0 {
		return nil, RiverError(Err_INTERNAL, "Cannot make peer node requests: no nodes available").
			Func("peerNodeRequestWithRetries")
	}

	var stub StreamServiceClient
	var resp *connect.Response[T]
	var err error

	if numRetries <= 0 {
		numRetries = max(s.config.Network.NumRetries, 1)
	}

	// Do not make more than one request to a single node
	numRetries = min(numRetries, len(remotes))

	for retry := 0; retry < numRetries; retry++ {
		peer := nodes.GetStickyPeer()
		stub, err = s.nodeRegistry.GetStreamServiceClientForAddress(peer)
		if err != nil {
			return nil, AsRiverError(err).
				Func("peerNodeRequestWithRetries").
				Message("Could not get stream service client for address").
				Tag("address", peer)
		}

		resp, err = makeStubRequest(ctx, stub)

		if err == nil {
			return resp, nil
		}

		retry := false
		// TODO: move to a helper function.
		if connectErr := new(connect.Error); errors.As(err, &connectErr) {
			if connect.IsWireError(connectErr) {
				// Error is received from another node. TODO: classify into retryable and non-retryable.
				retry = true
			} else {
				// Error is produced locally.
				// Check if it's a network error and retry in this case.
				if networkError := new(net.OpError); errors.As(connectErr, &networkError) {
					retry = true
				}
			}
		}

		if retry {
			// Mark peer as unavailable.
			nodes.AdvanceStickyPeer(peer)
		} else {
			return nil, AsRiverError(err).
				Func("peerNodeRequestWithRetries").
				Message("makeStubRequest failed").
				Tag("retry", retry).
				Tag("numRetries", numRetries)
		}
	}
	// If all requests fail, return the last error.
	return nil, AsRiverError(err).
		Func("peerNodeRequestWithRetries").
		Message("All retries failed").
		Tag("numRetries", numRetries)
}

// peerNodeStreamingResponseWithRetries makes a request with a streaming server response to remote nodes, retrying
// in the event of unavailable nodes.
func peerNodeStreamingResponseWithRetries(
	ctx context.Context,
	nodes StreamNodes,
	s *Service,
	makeStubRequest func(ctx context.Context, stub StreamServiceClient) (hasStreamed bool, err error),
	numRetries int,
) error {
	remotes, _ := nodes.GetRemotesAndIsLocal()
	if len(remotes) <= 0 {
		return RiverError(Err_INTERNAL, "Cannot make peer node requests: no nodes available").
			Func("peerNodeStreamingResponseWithRetries")
	}

	var stub StreamServiceClient
	var err error
	var hasStreamed bool

	if numRetries <= 0 {
		numRetries = max(s.config.Network.NumRetries, 1)
	}

	// Do not make more than one request to a single node
	numRetries = min(numRetries, len(remotes))

	for retry := 0; retry < numRetries; retry++ {
		peer := nodes.GetStickyPeer()
		stub, err = s.nodeRegistry.GetStreamServiceClientForAddress(peer)
		if err != nil {
			return AsRiverError(err).
				Func("peerNodeStreamingResponseWithRetries").
				Message("Could not get stream service client for address").
				Tag("address", peer)
		}

		// The stub request handles streaming the entire response.
		hasStreamed, err = makeStubRequest(ctx, stub)

		if err == nil {
			return nil
		}

		// TODO: fix to same logic as peerNodeRequestWithRetries.
		if IsConnectNetworkError(err) && !hasStreamed {
			// Mark peer as unavailable.
			nodes.AdvanceStickyPeer(peer)
		} else {
			return AsRiverError(err).
				Message("makeStubRequest failed").
				Func("peerNodeStreamingResponseWithRetries").
				Tag("hasStreamed", hasStreamed).
				Tag("retry", retry).
				Tag("numRetries", numRetries)
		}
	}
	// If all requests fail, return the last error.
	if err != nil {
		return AsRiverError(err).
			Func("peerNodeStreamingResponseWithRetries").
			Message("All retries failed").
			Tag("numRetries", numRetries)
	}

	return nil
}

func (s *Service) asAnnotatedRiverError(err error) *RiverErrorImpl {
	return AsRiverError(err).
		Tag("nodeAddress", s.wallet.Address).
		Tag("nodeUrl", s.config.Address)
}

type connectHandler[Req, Res any] func(context.Context, *connect.Request[Req]) (*connect.Response[Res], error)

func executeConnectHandler[Req, Res any](
	ctx context.Context,
	req *connect.Request[Req],
	service *Service,
	handler connectHandler[Req, Res],
	methodName string,
) (*connect.Response[Res], error) {
	ctx, log := utils.CtxAndLogForRequest(ctx, req)
	log.Debug("Handler ENTER", "method", methodName)

	startTime := time.Now()
	resp, e := handler(ctx, req)
	elapsed := time.Since(startTime)
	if e != nil {
		err := AsRiverError(e).
			Tags(
				"nodeAddress", service.wallet.Address,
				"nodeUrl", service.config.Address,
				"elapsed", elapsed,
			).
			Func(methodName)
		if withStreamId, ok := req.Any().(streamIdProvider); ok {
			err = err.Tag("streamId", withStreamId.GetStreamId())
		}
<<<<<<< HEAD
		err.LogWarn(log)
=======
		_ = err.LogWarn(log)
>>>>>>> c7b309f1
		return nil, err.AsConnectError()
	}
	log.Debug("Handler LEAVE", "method", methodName, "response", resp.Msg, "elapsed", elapsed)
	return resp, nil
}

func (s *Service) CreateStream(
	ctx context.Context,
	req *connect.Request[CreateStreamRequest],
) (*connect.Response[CreateStreamResponse], error) {
	return executeConnectHandler(ctx, req, s, s.createStreamImpl, "CreateStream")
}

func (s *Service) GetStream(
	ctx context.Context,
	req *connect.Request[GetStreamRequest],
) (*connect.Response[GetStreamResponse], error) {
	return executeConnectHandler(ctx, req, s, s.getStreamImpl, "GetStream")
}

func (s *Service) GetStreamEx(
	ctx context.Context,
	req *connect.Request[GetStreamExRequest],
	resp *connect.ServerStream[GetStreamExResponse],
) error {
	ctx, log := utils.CtxAndLogForRequest(ctx, req)
	log.Debug("GetStreamEx ENTER")
	e := s.getStreamExImpl(ctx, req, resp)
	if e != nil {
		return s.asAnnotatedRiverError(e).
			Func("GetStreamEx").
			Tag("req.Msg.StreamId", req.Msg.StreamId).
			LogWarn(log).
			AsConnectError()
	}
	log.Debug("GetStreamEx LEAVE")
	return nil
}

func (s *Service) getStreamImpl(
	ctx context.Context,
	req *connect.Request[GetStreamRequest],
) (*connect.Response[GetStreamResponse], error) {
	streamId, err := shared.StreamIdFromBytes(req.Msg.StreamId)
	if err != nil {
		return nil, err
	}

	fmt.Println("GetStreamImpl", "streamId", streamId)

	stream, err := s.cache.GetStreamNoWait(ctx, streamId)
	if err != nil {
		if req.Msg.Optional && AsRiverError(err).Code == Err_NOT_FOUND {
			return connect.NewResponse(&GetStreamResponse{}), nil
		} else {
			return nil, err
		}
	}

	fmt.Println("GetStreamImpl before view", "stream", stream)

	// Check that stream is marked as accessed in this case (i.e. timestamp is set)
	view, err := stream.GetViewIfLocal(ctx)
	if err != nil {
		return nil, err
	}

	if view != nil {
		return s.localGetStream(ctx, stream, view)
	} else {
		return peerNodeRequestWithRetries(
			ctx,
			stream,
			s,
			func(ctx context.Context, stub StreamServiceClient) (*connect.Response[GetStreamResponse], error) {
				ret, err := stub.GetStream(ctx, req)
				if err != nil {
					return nil, err
				}
				return connect.NewResponse(ret.Msg), nil
			},
			-1,
		)
	}
}

func (s *Service) getStreamExImpl(
	ctx context.Context,
	req *connect.Request[GetStreamExRequest],
	resp *connect.ServerStream[GetStreamExResponse],
) (err error) {
	streamId, err := shared.StreamIdFromBytes(req.Msg.StreamId)
	if err != nil {
		return err
	}

	nodes, err := s.cache.GetStreamNoWait(ctx, streamId)
	if err != nil {
		return err
	}

	if nodes.IsLocal() {
		return s.localGetStreamEx(ctx, req, resp)
	}

	err = peerNodeStreamingResponseWithRetries(
		ctx,
		nodes,
		s,
		func(ctx context.Context, stub StreamServiceClient) (hasStreamed bool, err error) {
			// Get the raw stream from another client and forward packets.
			clientStream, err := stub.GetStreamEx(ctx, req)
			if err != nil {
				return hasStreamed, err
			}
			defer clientStream.Close()

			// Forward the stream
			sawLastPacket := false
			for clientStream.Receive() {
				packet := clientStream.Msg()
				hasStreamed = true

				// We expect the last packet in the stream to be empty.
				if packet.GetData() == nil {
					sawLastPacket = true
				}

				err = resp.Send(clientStream.Msg())
				if err != nil {
					return hasStreamed, err
				}
			}
			if err = clientStream.Err(); err != nil {
				return hasStreamed, err
			}

			// If we did not see the last packet, assume the node became unavailable.
			if !sawLastPacket {
				return hasStreamed, RiverError(
					Err_UNAVAILABLE,
					"Stream did not send all packets (expected empty packet)",
				).Func("service.getStreamExImpl").Tag("streamId", req.Msg.StreamId)
			}

			return hasStreamed, nil
		},
		-1,
	)
	return err
}

func (s *Service) GetMiniblocks(
	ctx context.Context,
	req *connect.Request[GetMiniblocksRequest],
) (*connect.Response[GetMiniblocksResponse], error) {
	return executeConnectHandler(ctx, req, s, s.getMiniblocksImpl, "GetMiniblocks")
}

func (s *Service) getMiniblocksImpl(
	ctx context.Context,
	req *connect.Request[GetMiniblocksRequest],
) (*connect.Response[GetMiniblocksResponse], error) {
	streamId, err := shared.StreamIdFromBytes(req.Msg.StreamId)
	if err != nil {
		return nil, err
	}

	stream, err := s.cache.GetStreamNoWait(ctx, streamId)
	if err != nil {
		return nil, err
	}

	if stream.IsLocal() {
		return s.localGetMiniblocks(ctx, req, stream)
	}

	return peerNodeRequestWithRetries(
		ctx,
		stream,
		s,
		func(ctx context.Context, stub StreamServiceClient) (*connect.Response[GetMiniblocksResponse], error) {
			ret, err := stub.GetMiniblocks(ctx, req)
			if err != nil {
				return nil, err
			}
			return connect.NewResponse(ret.Msg), nil
		},
		-1,
	)
}

func (s *Service) GetLastMiniblockHash(
	ctx context.Context,
	req *connect.Request[GetLastMiniblockHashRequest],
) (*connect.Response[GetLastMiniblockHashResponse], error) {
	return executeConnectHandler(ctx, req, s, s.getLastMiniblockHashImpl, "GetLastMiniblockHash")
}

func (s *Service) getLastMiniblockHashImpl(
	ctx context.Context,
	req *connect.Request[GetLastMiniblockHashRequest],
) (*connect.Response[GetLastMiniblockHashResponse], error) {
	streamId, err := shared.StreamIdFromBytes(req.Msg.StreamId)
	if err != nil {
		return nil, err
	}

	stream, err := s.cache.GetStreamNoWait(ctx, streamId)
	if err != nil {
		return nil, err
	}

	view, err := stream.GetViewIfLocal(ctx)
	if err != nil {
		return nil, err
	}

	if view != nil {
		return s.localGetLastMiniblockHash(ctx, view)
	}

	return peerNodeRequestWithRetries(
		ctx,
		stream,
		s,
		func(ctx context.Context, stub StreamServiceClient) (*connect.Response[GetLastMiniblockHashResponse], error) {
			ret, err := stub.GetLastMiniblockHash(ctx, req)
			if err != nil {
				return nil, err
			}
			return connect.NewResponse(ret.Msg), nil
		},
		-1,
	)
}

func (s *Service) AddEvent(
	ctx context.Context,
	req *connect.Request[AddEventRequest],
) (*connect.Response[AddEventResponse], error) {
	return executeConnectHandler(ctx, req, s, s.addEventImpl, "AddEvent")
}

func (s *Service) addEventImpl(
	ctx context.Context,
	req *connect.Request[AddEventRequest],
) (*connect.Response[AddEventResponse], error) {
	streamId, err := shared.StreamIdFromBytes(req.Msg.StreamId)
	if err != nil {
		return nil, err
	}

	stream, err := s.cache.GetStreamNoWait(ctx, streamId)
	if err != nil {
		return nil, err
	}

	view, err := stream.GetViewIfLocal(ctx)
	if err != nil {
		return nil, err
	}

	if view != nil {
		return s.localAddEvent(ctx, req, stream, view)
	}

	// TODO: smarter remote select? random?
	firstRemote := stream.GetStickyPeer()
	dlog.FromCtx(ctx).Debug("Forwarding request", "nodeAddress", firstRemote)
	stub, err := s.nodeRegistry.GetStreamServiceClientForAddress(firstRemote)
	if err != nil {
		return nil, err
	}

	ret, err := stub.AddEvent(ctx, req)
	if err != nil {
		return nil, err
	}
	return connect.NewResponse(ret.Msg), nil
}<|MERGE_RESOLUTION|>--- conflicted
+++ resolved
@@ -193,11 +193,7 @@
 		if withStreamId, ok := req.Any().(streamIdProvider); ok {
 			err = err.Tag("streamId", withStreamId.GetStreamId())
 		}
-<<<<<<< HEAD
-		err.LogWarn(log)
-=======
 		_ = err.LogWarn(log)
->>>>>>> c7b309f1
 		return nil, err.AsConnectError()
 	}
 	log.Debug("Handler LEAVE", "method", methodName, "response", resp.Msg, "elapsed", elapsed)
