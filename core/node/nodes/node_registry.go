--- conflicted
+++ resolved
@@ -384,15 +384,11 @@
 		clone.operatorsLocked[addr] = val
 	}
 
-<<<<<<< HEAD
-	return nil, RiverError(Err_INTERNAL, "ChooseStreamNodes: should not happen")
+	return clone
 }
 
 func (n *nodeRegistryImpl) IsOperator(address common.Address) bool {
 	n.mu.RLock()
 	defer n.mu.RUnlock()
 	return n.operatorsLocked[address]
-=======
-	return clone
->>>>>>> 24c8bb26
 }