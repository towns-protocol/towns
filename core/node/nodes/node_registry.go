package nodes

import (
	"context"
	"net/http"
	"slices"
	"sync"

	"connectrpc.com/connect"
	"connectrpc.com/otelconnect"
	"github.com/ethereum/go-ethereum/common"

	"github.com/towns-protocol/towns/core/config"
	"github.com/towns-protocol/towns/core/contracts/river"
	. "github.com/towns-protocol/towns/core/node/base"
	"github.com/towns-protocol/towns/core/node/crypto"
	"github.com/towns-protocol/towns/core/node/logging"
	"github.com/towns-protocol/towns/core/node/nodes/streamplacement"
	. "github.com/towns-protocol/towns/core/node/protocol"
	. "github.com/towns-protocol/towns/core/node/protocol/protocolconnect"
	"github.com/towns-protocol/towns/core/node/registries"
)

type NodeRegistry interface {
	GetNode(address common.Address) (*NodeRecord, error)
	GetAllNodes() []*NodeRecord

	// Returns error for local node.
	GetStreamServiceClientForAddress(address common.Address) (StreamServiceClient, error)
	GetNodeToNodeClientForAddress(address common.Address) (NodeToNodeClient, error)

	// TODO: refactor to provide IsValidNodeAddress(address common.Address) bool functions instead of copying the whole list
	GetValidNodeAddresses() []common.Address

	IsOperator(address common.Address) bool
}

type nodeRegistryImpl struct {
	contract           *registries.RiverRegistryContract
	onChainConfig      crypto.OnChainConfiguration
	localNodeAddress   common.Address
	httpClient         *http.Client
	httpClientWithCert *http.Client
	connectOpts        []connect.ClientOption

<<<<<<< HEAD
=======
	// streamPicker is used to choose nodes for a stream.
	streamPicker streamplacement.Distributor

>>>>>>> 5082d2b8
	mu                    sync.RWMutex
	nodesLocked           map[common.Address]*NodeRecord
	appliedBlockNumLocked crypto.BlockNumber

	// All fields below are recalculated from nodesLocked by resetLocked()
	// All fields are immutable, i.e. copy under RWLock can be returned to the caller
	allNodesLocked    []*NodeRecord
	activeNodesLocked []*NodeRecord
	validAddrsLocked  []common.Address
	operatorsLocked   map[common.Address]bool
}

var _ NodeRegistry = (*nodeRegistryImpl)(nil)

func LoadNodeRegistry(
	ctx context.Context,
	contract *registries.RiverRegistryContract,
	localNodeAddress common.Address,
	appliedBlockNum crypto.BlockNumber,
	chainMonitor crypto.ChainMonitor,
	onChainConfig crypto.OnChainConfiguration,
	httpClient *http.Client,
	httpClientWithCert *http.Client,
	connectOtelIterceptor *otelconnect.Interceptor,
) (*nodeRegistryImpl, error) {
	log := logging.FromCtx(ctx)

	nodes, err := contract.GetAllNodes(ctx, appliedBlockNum)
	if err != nil {
		return nil, err
	}

	connectOpts := []connect.ClientOption{connect.WithGRPC()}
	if connectOtelIterceptor != nil {
		connectOpts = append(connectOpts, connect.WithInterceptors(connectOtelIterceptor))
	}

<<<<<<< HEAD
=======
	streamPicker, err := streamplacement.NewDistributor(ctx, onChainConfig, appliedBlockNum, chainMonitor, contract)
	if err != nil {
		return nil, err
	}

>>>>>>> 5082d2b8
	ret := &nodeRegistryImpl{
		contract:              contract,
		onChainConfig:         onChainConfig,
		localNodeAddress:      localNodeAddress,
		httpClient:            httpClient,
		httpClientWithCert:    httpClientWithCert,
		nodesLocked:           make(map[common.Address]*NodeRecord, len(nodes)),
		appliedBlockNumLocked: appliedBlockNum,
		connectOpts:           connectOpts,
	}

	localFound := false
	for _, node := range nodes {
		nn, _ := ret.addNodeLocked(node.NodeAddress, node.Url, node.Status, node.Operator)
		localFound = localFound || nn.local
	}
	ret.resetLocked()

	if localNodeAddress != (common.Address{}) && !localFound {
		return nil, RiverError(
			Err_UNKNOWN_NODE,
			"Local node not found in registry",
			"blockNum",
			appliedBlockNum,
			"localAddress",
			localNodeAddress,
		).LogError(log)
	}

	if config.UseDetailedLog(ctx) {
		log.Infow(
			"Node Registry Loaded from contract",
			"blockNum",
			appliedBlockNum,
			"Nodes",
			ret.allNodesLocked,
			"localAddress",
			localNodeAddress,
		)
	}

	// register node registry callbacks
	nodeRegistryMonitor := crypto.NewNodeRegistryChainMonitor(chainMonitor, contract.Address)
	nodeRegistryMonitor.OnNodeAdded(appliedBlockNum+1, ret.OnNodeAdded)
	nodeRegistryMonitor.OnNodeRemoved(appliedBlockNum+1, ret.OnNodeRemoved)
	nodeRegistryMonitor.OnNodeStatusUpdated(appliedBlockNum+1, ret.OnNodeStatusUpdated)
	nodeRegistryMonitor.OnNodeUrlUpdated(appliedBlockNum+1, ret.OnNodeUrlUpdated)

	return ret, nil
}

func (n *nodeRegistryImpl) resetLocked() {
	n.allNodesLocked = make([]*NodeRecord, 0, len(n.nodesLocked))
	n.activeNodesLocked = make([]*NodeRecord, 0, len(n.nodesLocked))
	n.validAddrsLocked = make([]common.Address, 0, len(n.nodesLocked))
	n.operatorsLocked = make(map[common.Address]bool, len(n.nodesLocked))

	nodeBlocklist := n.onChainConfig.Get().NodeBlocklist
	for addr, nn := range n.nodesLocked {
		n.allNodesLocked = append(n.allNodesLocked, nn)
		n.validAddrsLocked = append(n.validAddrsLocked, addr)
		n.operatorsLocked[nn.operator] = true
		if nn.Status() == river.NodeStatus_Operational && !slices.Contains(nodeBlocklist, nn.Address()) {
			n.activeNodesLocked = append(n.activeNodesLocked, nn)
		}
	}
}

// addNodeLocked adds a node to the registry if it does not exist.
func (n *nodeRegistryImpl) addNodeLocked(
	addr common.Address,
	url string,
	status uint8,
	operator common.Address,
) (*NodeRecord, bool) {
	if existingNode, ok := n.nodesLocked[addr]; ok {
		return existingNode, false
	}

	// Lock should be taken by the caller
	nn := &NodeRecord{
		address:  addr,
		operator: operator,
		url:      url,
		status:   status,
	}
	if addr == n.localNodeAddress {
		nn.local = true
	} else {
		nn.streamServiceClient = NewStreamServiceClient(n.httpClient, url, n.connectOpts...)
		nn.nodeToNodeClient = NewNodeToNodeClient(n.httpClientWithCert, url, n.connectOpts...)
	}
	n.nodesLocked[addr] = nn
	return nn, true
}

// OnNodeAdded can apply INodeRegistry::NodeAdded event against the in-memory node registry.
func (n *nodeRegistryImpl) OnNodeAdded(ctx context.Context, e *river.NodeRegistryV1NodeAdded) {
	log := logging.FromCtx(ctx)

	n.mu.Lock()
	defer n.mu.Unlock()
	nodeRecord, added := n.addNodeLocked(e.NodeAddress, e.Url, e.Status, e.Operator)
	if added {
		n.resetLocked()
		// TODO: add operator to NodeAdded event
		log.Infow(
			"NodeRegistry: NodeAdded",
			"node",
			nodeRecord.address,
			"blockNum",
			e.Raw.BlockNumber,
			"operator",
			e.Operator,
		)
	} else {
		log.Errorw("NodeRegistry: Got NodeAdded for node that already exists in NodeRegistry",
			"blockNum", e.Raw.BlockNumber, "node", e.NodeAddress, "operator", e.Operator, "nodes", n.allNodesLocked)
	}
}

// OnNodeRemoved can apply INodeRegistry::NodeRemoved event against the in-memory node registry.
func (n *nodeRegistryImpl) OnNodeRemoved(ctx context.Context, e *river.NodeRegistryV1NodeRemoved) {
	log := logging.FromCtx(ctx)

	n.mu.Lock()
	defer n.mu.Unlock()
	if _, exists := n.nodesLocked[e.NodeAddress]; exists {
		delete(n.nodesLocked, e.NodeAddress)
		n.resetLocked()
		log.Infow("NodeRegistry: NodeRemoved", "blockNum", e.Raw.BlockNumber, "node", e.NodeAddress)
	} else {
		log.Errorw("NodeRegistry: Got NodeRemoved for node that does not exist in NodeRegistry",
			"blockNum", e.Raw.BlockNumber, "node", e.NodeAddress, "nodes", n.allNodesLocked)
	}
}

// OnNodeStatusUpdated can apply INodeRegistry::NodeStatusUpdated event against the in-memory node registry.
func (n *nodeRegistryImpl) OnNodeStatusUpdated(ctx context.Context, e *river.NodeRegistryV1NodeStatusUpdated) {
	log := logging.FromCtx(ctx)

	n.mu.Lock()
	defer n.mu.Unlock()
	nn := n.nodesLocked[e.NodeAddress]
	if nn != nil {
		newNode := *nn
		newNode.status = e.Status
		n.nodesLocked[e.NodeAddress] = &newNode
		n.resetLocked()
		log.Infow("NodeRegistry: NodeStatusUpdated", "blockNum", e.Raw.BlockNumber, "node", nn)
	} else {
		log.Errorw("NodeRegistry: Got NodeStatusUpdated for node that does not exist in NodeRegistry",
			"blockNum", e.Raw.BlockNumber, "node", e.NodeAddress, "nodes", n.allNodesLocked)
	}
}

// OnNodeUrlUpdated can apply INodeRegistry::NodeUrlUpdated events against the in-memory node registry.
func (n *nodeRegistryImpl) OnNodeUrlUpdated(ctx context.Context, e *river.NodeRegistryV1NodeUrlUpdated) {
	log := logging.FromCtx(ctx)

	n.mu.Lock()
	defer n.mu.Unlock()
	nn := n.nodesLocked[e.NodeAddress]
	if nn != nil {
		newNode := *nn
		newNode.url = e.Url
		if !nn.local {
			newNode.streamServiceClient = NewStreamServiceClient(n.httpClient, e.Url, n.connectOpts...)
			newNode.nodeToNodeClient = NewNodeToNodeClient(n.httpClientWithCert, e.Url, n.connectOpts...)
		}
		n.nodesLocked[e.NodeAddress] = &newNode
		n.resetLocked()
		log.Infow("NodeRegistry: NodeUrlUpdated", "blockNum", e.Raw.BlockNumber, "node", nn)
	} else {
		log.Errorw("NodeRegistry: Got NodeUrlUpdated for node that does not exist in NodeRegistry",
			"blockNum", e.Raw.BlockNumber, "node", e.NodeAddress, "nodes", n.allNodesLocked)
	}
}

func (n *nodeRegistryImpl) GetNode(address common.Address) (*NodeRecord, error) {
	n.mu.RLock()
	defer n.mu.RUnlock()
	nn := n.nodesLocked[address]
	if nn == nil {
		return nil, RiverError(Err_UNKNOWN_NODE, "No record for node", "address", address).Func("GetNode")
	}
	return nn, nil
}

func (n *nodeRegistryImpl) GetAllNodes() []*NodeRecord {
	n.mu.RLock()
	defer n.mu.RUnlock()
	return n.allNodesLocked
}

// Returns error for local node.
func (n *nodeRegistryImpl) GetStreamServiceClientForAddress(address common.Address) (StreamServiceClient, error) {
	node, err := n.GetNode(address)
	if err != nil {
		return nil, err
	}

	if node.local {
		return nil, RiverError(Err_INTERNAL, "can't get remote stub for local node")
	}

	return node.streamServiceClient, nil
}

// GetNodeToNodeClientForAddress returns error for local node.
func (n *nodeRegistryImpl) GetNodeToNodeClientForAddress(address common.Address) (NodeToNodeClient, error) {
	node, err := n.GetNode(address)
	if err != nil {
		return nil, err
	}

	if node.local {
		return nil, RiverError(Err_INTERNAL, "can't get remote stub for local node")
	}

	return node.nodeToNodeClient, nil
}

func (n *nodeRegistryImpl) GetValidNodeAddresses() []common.Address {
	n.mu.RLock()
	defer n.mu.RUnlock()
	return n.validAddrsLocked
}

// CloneWithClients returns a new node registry with cloned values from n and the given
// httpClient and httpClientWithCert.
func (n *nodeRegistryImpl) CloneWithClients(
	httpClient *http.Client,
	httpClientWithCert *http.Client,
) *nodeRegistryImpl {
	n.mu.RLock()
	defer n.mu.RUnlock()

	clone := &nodeRegistryImpl{
		contract:              n.contract,
		onChainConfig:         n.onChainConfig,
		localNodeAddress:      n.localNodeAddress,
		httpClient:            httpClient,
		httpClientWithCert:    httpClientWithCert,
		appliedBlockNumLocked: n.appliedBlockNumLocked,
	}

	clone.connectOpts = make([]connect.ClientOption, len(n.connectOpts))
	copy(clone.connectOpts, n.connectOpts)

	clone.nodesLocked = make(map[common.Address]*NodeRecord, len(n.nodesLocked))
	for addr, node := range n.nodesLocked {
		clonedNode := &NodeRecord{
			address:             node.address,
			operator:            node.operator,
			url:                 node.url,
			status:              node.status,
			local:               node.local,
			streamServiceClient: node.streamServiceClient,
			nodeToNodeClient:    node.nodeToNodeClient,
		}
		clone.nodesLocked[addr] = clonedNode
	}

	clone.allNodesLocked = make([]*NodeRecord, len(n.allNodesLocked))
	for i, node := range n.allNodesLocked {
		clone.allNodesLocked[i] = clone.nodesLocked[node.address]
	}

	clone.activeNodesLocked = make([]*NodeRecord, len(n.activeNodesLocked))
	for i, node := range n.activeNodesLocked {
		clone.activeNodesLocked[i] = clone.nodesLocked[node.address]
	}

	clone.validAddrsLocked = make([]common.Address, len(n.validAddrsLocked))
	copy(clone.validAddrsLocked, n.validAddrsLocked)

	clone.operatorsLocked = make(map[common.Address]bool, len(n.operatorsLocked))
	for addr, val := range n.operatorsLocked {
		clone.operatorsLocked[addr] = val
	}

	return clone
}

func (n *nodeRegistryImpl) IsOperator(address common.Address) bool {
	n.mu.RLock()
	defer n.mu.RUnlock()
	return n.operatorsLocked[address]
}<|MERGE_RESOLUTION|>--- conflicted
+++ resolved
@@ -43,12 +43,6 @@
 	httpClientWithCert *http.Client
 	connectOpts        []connect.ClientOption
 
-<<<<<<< HEAD
-=======
-	// streamPicker is used to choose nodes for a stream.
-	streamPicker streamplacement.Distributor
-
->>>>>>> 5082d2b8
 	mu                    sync.RWMutex
 	nodesLocked           map[common.Address]*NodeRecord
 	appliedBlockNumLocked crypto.BlockNumber
@@ -86,14 +80,6 @@
 		connectOpts = append(connectOpts, connect.WithInterceptors(connectOtelIterceptor))
 	}
 
-<<<<<<< HEAD
-=======
-	streamPicker, err := streamplacement.NewDistributor(ctx, onChainConfig, appliedBlockNum, chainMonitor, contract)
-	if err != nil {
-		return nil, err
-	}
-
->>>>>>> 5082d2b8
 	ret := &nodeRegistryImpl{
 		contract:              contract,
 		onChainConfig:         onChainConfig,
