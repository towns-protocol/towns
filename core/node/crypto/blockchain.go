package crypto

import (
	"context"
	"math/big"
	"time"

	"go.opentelemetry.io/otel/trace"

	"github.com/ethereum/go-ethereum"
	"github.com/ethereum/go-ethereum/accounts/abi/bind"
	"github.com/ethereum/go-ethereum/ethclient"

	"github.com/river-build/river/core/config"
	. "github.com/river-build/river/core/node/base"
	"github.com/river-build/river/core/node/infra"
	. "github.com/river-build/river/core/node/protocol"
)

// BlockchainClient is an interface that covers common functionality needed
// between ethclient.Client and simulated.Backend to satisfy the requirements
// of generated abi contract code and the chain monitor.
// go-ethereum splits functionality into multiple implicit interfaces,
// but there is no explicit interface for client.
// Note: the simulated client does not implement the BlockHashContractCaller
// interface, so we wrap it with NewWrappedSimulatedClient in tests to provide the
// full suite of methods.
type BlockchainClient interface {
	bind.BlockHashContractCaller
	ethereum.BlockNumberReader
	ethereum.ChainReader
	ethereum.ChainStateReader
	ethereum.ContractCaller
	ethereum.GasEstimator
	ethereum.GasPricer
	ethereum.GasPricer1559
	ethereum.FeeHistoryReader
	ethereum.LogFilterer
	ethereum.PendingStateReader
	ethereum.PendingContractCaller
	ethereum.TransactionReader
	ethereum.TransactionSender
	ethereum.ChainIDReader
}

type Closable interface {
	Close()
}

// Holds necessary information to interact with the blockchain.
// Use NewReadOnlyBlockchain to create a read-only Blockchain.
// Use NewReadWriteBlockchain to create a read-write Blockchain that tracks nonce used by the account.
type Blockchain struct {
	ChainId         *big.Int
	Wallet          *Wallet
	Client          BlockchainClient
	ClientCloser    Closable
	TxPool          TransactionPool
	Config          *config.ChainConfig
	InitialBlockNum BlockNumber
	ChainMonitor    ChainMonitor
	Metrics         infra.MetricsFactory
}

// NewBlockchain creates a new Blockchain instance that
// contains all necessary information to interact with the blockchain.
// If wallet is nil, the blockchain will be read-only.
// If wallet is not nil, the blockchain will be read-write:
// TxRunner will be created to track nonce used by the account.
func NewBlockchain(
	ctx context.Context,
	cfg *config.ChainConfig,
	wallet *Wallet,
	metrics infra.MetricsFactory,
	tracer trace.Tracer,
) (*Blockchain, error) {
	client, err := ethclient.DialContext(ctx, cfg.NetworkUrl)
	if err != nil {
		return nil, AsRiverError(err, Err_CANNOT_CONNECT).
			Message("Cannot connect to chain RPC node").
			Tag("chainId", cfg.ChainId).
			Func("NewBlockchain")
	}

	instrumentedClient := NewInstrumentedEthClient(client, cfg.ChainId, metrics, tracer)
	return NewBlockchainWithClient(ctx, cfg, wallet, instrumentedClient, instrumentedClient, metrics, tracer)
}

func NewBlockchainWithClient(
	ctx context.Context,
	cfg *config.ChainConfig,
	wallet *Wallet,
	client BlockchainClient,
	clientCloser Closable,
	metrics infra.MetricsFactory,
	tracer trace.Tracer,
) (*Blockchain, error) {
	if cfg.BlockTimeMs <= 0 {
		return nil, RiverError(Err_BAD_CONFIG, "BlockTimeMs must be set").
			Func("NewBlockchainWithClient")
	}
	chainId, err := client.ChainID(ctx)
	if err != nil {
		return nil, AsRiverError(err).
			Message("Cannot retrieve chain id").
			Func("NewBlockchainWithClient")
	}

	if chainId.Uint64() != cfg.ChainId {
		return nil, RiverError(Err_BAD_CONFIG, "Chain id mismatch",
			"configured", cfg.ChainId,
			"providerChainId", chainId.Uint64()).Func("NewBlockchainWithClient")
	}

	blockNum, err := client.BlockNumber(ctx)
	if err != nil {
		return nil, AsRiverError(
			err,
			Err_CANNOT_CONNECT,
		).Message("Cannot retrieve block number").
			Func("NewBlockchainWithClient")
	}
	initialBlockNum := BlockNumber(blockNum)

	monitor := NewChainMonitor()

	bc := &Blockchain{
		ChainId:         big.NewInt(int64(cfg.ChainId)),
		Client:          client,
		ClientCloser:    clientCloser,
		Config:          cfg,
		InitialBlockNum: initialBlockNum,
		ChainMonitor:    monitor,
		Metrics:         metrics,
	}

	if wallet != nil {
		bc.Wallet = wallet
		bc.TxPool, err = NewTransactionPoolWithPoliciesFromConfig(
			ctx, cfg, bc.Client, wallet, bc.ChainMonitor,
			cfg.DisableReplacePendingTransactionOnBoot, metrics, tracer)
		if err != nil {
			return nil, err
		}
	}

	monitor.Start(
		ctx,
		client,
		initialBlockNum,
		time.Duration(cfg.BlockTimeMs)*time.Millisecond,
		metrics,
	)

	return bc, nil
}

func (b *Blockchain) Close() {
	if b.ClientCloser != nil {
		b.ClientCloser.Close()
	}
}

func (b *Blockchain) GetBlockNumber(ctx context.Context) (BlockNumber, error) {
	n, err := b.Client.BlockNumber(ctx)
	if err != nil {
		return 0, AsRiverError(err, Err_CANNOT_CONNECT).Message("Cannot retrieve block number").Func("GetBlockNumber")
	}
	return BlockNumber(n), nil
<<<<<<< HEAD
}

// TODO: refactor to start chain monitor in NewBlockchainWithClient
func (b *Blockchain) StartChainMonitor(ctx context.Context) {
	b.ChainMonitor.Start(
		ctx,
		b.Client,
		b.InitialBlockNum,
		time.Duration(b.Config.BlockTimeMs)*time.Millisecond,
		b.Metrics,
	)
=======
>>>>>>> cef21829
}<|MERGE_RESOLUTION|>--- conflicted
+++ resolved
@@ -167,18 +167,4 @@
 		return 0, AsRiverError(err, Err_CANNOT_CONNECT).Message("Cannot retrieve block number").Func("GetBlockNumber")
 	}
 	return BlockNumber(n), nil
-<<<<<<< HEAD
-}
-
-// TODO: refactor to start chain monitor in NewBlockchainWithClient
-func (b *Blockchain) StartChainMonitor(ctx context.Context) {
-	b.ChainMonitor.Start(
-		ctx,
-		b.Client,
-		b.InitialBlockNum,
-		time.Duration(b.Config.BlockTimeMs)*time.Millisecond,
-		b.Metrics,
-	)
-=======
->>>>>>> cef21829
 }