package crypto

import (
	"context"
	"fmt"
	"math"
	"math/big"
	"reflect"
	"slices"
	"strings"
	"sync"
	"sync/atomic"
	"time"

	"github.com/ethereum/go-ethereum/accounts/abi"
	"github.com/ethereum/go-ethereum/accounts/abi/bind"
	"github.com/ethereum/go-ethereum/common"
	"github.com/ethereum/go-ethereum/core/types"
	"github.com/ethereum/go-ethereum/crypto"
	"github.com/mitchellh/mapstructure"

	"github.com/river-build/river/core/contracts/river"
	. "github.com/river-build/river/core/node/base"
	"github.com/river-build/river/core/node/dlog"
	. "github.com/river-build/river/core/node/protocol"
	"github.com/river-build/river/core/node/shared"
)

const (
	// StreamMediaMaxChunkCountConfigKey defines the maximum number chunks of data a media stream can contain.
	StreamMediaMaxChunkCountConfigKey = "stream.media.maxChunkCount"
	// StreamMediaMaxChunkSizeConfigKey defines the maximum size of a data chunk that is allowed to be added to a media
	// stream in a single event.
	StreamMediaMaxChunkSizeConfigKey             = "stream.media.maxChunkSize"
	StreamRecencyConstraintsAgeSecConfigKey      = "stream.recencyConstraints.ageSeconds"
	StreamRecencyConstraintsGenerationsConfigKey = "stream.recencyConstraints.generations"
	// StreamReplicationFactorConfigKey is the key for how often a stream is replicated over nodes
	StreamReplicationFactorConfigKey                = "stream.replicationFactor"
	StreamDefaultMinEventsPerSnapshotConfigKey      = "stream.defaultMinEventsPerSnapshot"
	StreamMinEventsPerSnapshotUserInboxConfigKey    = "stream.minEventsPerSnapshot.a1"
	StreamMinEventsPerSnapshotUserSettingsConfigKey = "stream.minEventsPerSnapshot.a5"
	StreamMinEventsPerSnapshotUserConfigKey         = "stream.minEventsPerSnapshot.a8"
	StreamMinEventsPerSnapshotUserDeviceConfigKey   = "stream.minEventsPerSnapshot.ad"
	StreamCacheExpirationMsConfigKey                = "stream.cacheExpirationMs"
	StreamCacheExpirationPollIntervalMsConfigKey    = "stream.cacheExpirationPollIntervalMs"
	MediaStreamMembershipLimitsGDMConfigKey         = "media.streamMembershipLimits.77"
	MediaStreamMembershipLimitsDMConfigKey          = "media.streamMembershipLimits.88"
	XChainBlockchainsConfigKey                      = "xchain.blockchains"
)

// OnChainSettings holds the configuration settings that are stored on-chain.
// This data structure is immutable, so it is safe to access it concurrently.
type OnChainSettings struct {
	FromBlockNumber BlockNumber `mapstructure:"-"`

	MediaMaxChunkCount uint64 `mapstructure:"stream.media.maxChunkCount"`
	MediaMaxChunkSize  uint64 `mapstructure:"stream.media.maxChunkSize"`

	RecencyConstraintsAge time.Duration `mapstructure:"stream.recencyConstraints.ageSeconds"`
	RecencyConstraintsGen uint64        `mapstructure:"stream.recencyConstraints.generations"`

	ReplicationFactor uint64 `mapstructure:"stream.replicationFactor"`

	MinSnapshotEvents MinSnapshotEventsSettings `mapstructure:",squash"`

	StreamCacheExpiration    time.Duration `mapstructure:"stream.cacheExpirationMs"`
	StreamCachePollIntterval time.Duration `mapstructure:"stream.cacheExpirationPollIntervalMs"`

	MembershipLimits MembershipLimitsSettings `mapstructure:",squash"`

	XChain XChainSettings `mapstructure:",squash"`
}

type XChainSettings struct {
	Blockchains []uint64 `mapstructure:"xchain.blockchains"`
}

type MinSnapshotEventsSettings struct {
	Default      uint64 `mapstructure:"stream.defaultMinEventsPerSnapshot"`
	UserInbox    uint64 `mapstructure:"stream.minEventsPerSnapshot.a1"`
	UserSettings uint64 `mapstructure:"stream.minEventsPerSnapshot.a5"`
	User         uint64 `mapstructure:"stream.minEventsPerSnapshot.a8"`
	UserDevice   uint64 `mapstructure:"stream.minEventsPerSnapshot.ad"`
}

func (m MinSnapshotEventsSettings) ForType(streamType byte) uint64 {
	switch streamType {
	case shared.STREAM_USER_INBOX_BIN:
		return m.UserInbox
	case shared.STREAM_USER_SETTINGS_BIN:
		return m.UserSettings
	case shared.STREAM_USER_BIN:
		return m.User
	case shared.STREAM_USER_METADATA_KEY_BIN:
		return m.UserDevice
	default:
		return m.Default
	}
}

type MembershipLimitsSettings struct {
	GDM uint64 `mapstructure:"media.streamMembershipLimits.77"`
	DM  uint64 `mapstructure:"media.streamMembershipLimits.88"`
}

func (m MembershipLimitsSettings) ForType(streamType byte) uint64 {
	switch streamType {
	case shared.STREAM_GDM_CHANNEL_BIN:
		return m.GDM
	case shared.STREAM_DM_CHANNEL_BIN:
		return m.DM
	default:
		return 0
	}
}

func DefaultOnChainSettings() *OnChainSettings {
	return &OnChainSettings{
		MediaMaxChunkCount: 50,
		MediaMaxChunkSize:  500000,

		RecencyConstraintsAge: 11 * time.Second,
		RecencyConstraintsGen: 5,

		ReplicationFactor: 1,

		MinSnapshotEvents: MinSnapshotEventsSettings{
			Default:      100,
			UserInbox:    10,
			UserSettings: 10,
			User:         10,
			UserDevice:   10,
		},

		StreamCacheExpiration:    5 * time.Minute,
		StreamCachePollIntterval: 30 * time.Second,

		MembershipLimits: MembershipLimitsSettings{
			GDM: 48,
			DM:  2,
		},
		XChain: XChainSettings{
			Blockchains: []uint64{},
		},
	}
}

type OnChainConfiguration interface {
	ActiveBlock() BlockNumber

	Get() *OnChainSettings
	GetOnBlock(block BlockNumber) *OnChainSettings

	All() []*OnChainSettings

	// LastAppliedEvent returns the last applied event.
	// This is a test helper for checking that the settings was set.
	LastAppliedEvent() *river.RiverConfigV1ConfigurationChanged
}

type configEntry struct {
	name  string
	value []byte
}

// This datastructure mimics the on-chain configuration storage so updates
// from events can be applied consistently.
type rawSettingsMap map[string]map[BlockNumber][]byte

func (r rawSettingsMap) init(
	ctx context.Context,
	keyHashToName map[common.Hash]string,
	retrievedSettings []river.Setting,
) {
	for _, setting := range retrievedSettings {
		if setting.BlockNumber == math.MaxUint64 {
			dlog.FromCtx(ctx).
				Warn("Invalid block number, ignoring", "key", setting.Key, "value", setting.Value)
			continue
		}
		name, ok := keyHashToName[setting.Key]
		if !ok {
			dlog.FromCtx(ctx).
				Info("Skipping unknown setting key", "key", setting.Key, "value", setting.Value, "block", setting.BlockNumber)
			continue
		}
		blockMap, ok := r[name]
		if !ok {
			blockMap = make(map[BlockNumber][]byte)
			r[name] = blockMap
		}
		blockNum := BlockNumber(setting.BlockNumber)
		oldVal, ok := blockMap[blockNum]
		if ok {
			dlog.FromCtx(ctx).
				Warn("Duplicate setting", "key", setting.Key, "block", blockNum, "oldValue",
					oldVal, "newValue", setting.Value)
		}
		blockMap[blockNum] = setting.Value
	}
}

func (r rawSettingsMap) apply(
	ctx context.Context,
	keyHashToName map[common.Hash]string,
	event *river.RiverConfigV1ConfigurationChanged,
) {
	name, ok := keyHashToName[event.Key]
	if !ok {
		dlog.FromCtx(ctx).
			Info("Skipping unknown setting key", "key", event.Key, "value", event.Value, "block", event.Block, "deleted", event.Deleted)
		return
	}
	if event.Deleted {
		if blockMap, ok := r[name]; ok {
			// block number == max uint64 means delete all settings for this key
			if event.Block == math.MaxUint64 {
				delete(r, name)
			} else {
				blockNum := BlockNumber(event.Block)
				if _, ok := blockMap[blockNum]; ok {
					delete(blockMap, blockNum)
					if len(blockMap) == 0 {
						delete(r, name)
					}
				} else {
					dlog.FromCtx(ctx).
						Warn("Got delete event for non-existing block", "key", event.Key, "block", event.Block)
				}
			}
		} else {
			dlog.FromCtx(ctx).
				Warn("Got delete event for non-existing setting", "key", event.Key, "block", event.Block)
		}
	} else {
		if _, ok := r[name]; !ok {
			r[name] = make(map[BlockNumber][]byte)
		}
		r[name][BlockNumber(event.Block)] = event.Value
	}
}

func (r rawSettingsMap) transform() (map[BlockNumber][]*configEntry, []BlockNumber) {
	result := make(map[BlockNumber][]*configEntry)
	for name, blockMap := range r {
		for block, value := range blockMap {
			result[block] = append(result[block], &configEntry{
				name:  name,
				value: value,
			})
		}
	}

	var blockNums []BlockNumber
	for key := range result {
		blockNums = append(blockNums, key)
	}
	slices.Sort(blockNums)

	return result, blockNums
}

type onChainConfiguration struct {
	// contract interacts with the on-chain contract and provide metadata for decoding events
	contract      *river.RiverConfigV1Caller
	defaultsMap   map[string]interface{}
	keyHashToName map[common.Hash]string

	// activeBlock holds the current block on which the node is active
	activeBlock      atomic.Uint64
	cfg              atomic.Pointer[[]*OnChainSettings]
	lastAppliedEvent atomic.Pointer[river.RiverConfigV1ConfigurationChanged]

	mu               sync.Mutex
	loadedSettingMap rawSettingsMap
}

var _ OnChainConfiguration = (*onChainConfiguration)(nil)

func (occ *onChainConfiguration) ActiveBlock() BlockNumber {
	return BlockNumber(occ.activeBlock.Load())
}

func (occ *onChainConfiguration) Get() *OnChainSettings {
	return occ.GetOnBlock(occ.ActiveBlock())
}

func (occ *onChainConfiguration) GetOnBlock(block BlockNumber) *OnChainSettings {
	settings := *occ.cfg.Load()
	// Go in reverse order to find the most recent settings
	for i := len(settings) - 1; i >= 0; i-- {
		if block >= settings[i].FromBlockNumber {
			return settings[i]
		}
	}
	// First element should always be the default settings with block number 0.
	panic("never")
}

func (occ *onChainConfiguration) All() []*OnChainSettings {
	return *occ.cfg.Load()
}

func (occ *onChainConfiguration) LastAppliedEvent() *river.RiverConfigV1ConfigurationChanged {
	return occ.lastAppliedEvent.Load()
}

func HashSettingName(name string) common.Hash {
	return crypto.Keccak256Hash([]byte(strings.ToLower(name)))
}

func (occ *onChainConfiguration) processRawSettings(
	ctx context.Context,
) {
	log := dlog.FromCtx(ctx)

	byBlockNum, blockNums := occ.loadedSettingMap.transform()

	// First settings are the default settings
	settings := []*OnChainSettings{DefaultOnChainSettings()}

	decodeHook := abiBytesToTypeDecoder(ctx)
	for _, blockNum := range blockNums {
		input := make(map[string]any)

		for _, v := range byBlockNum[blockNum] {
			input[v.name] = v.value
		}

		// Copy values from the previous block
		setting := *settings[len(settings)-1]
		setting.FromBlockNumber = blockNum

		decoder, err := mapstructure.NewDecoder(&mapstructure.DecoderConfig{
			Result:     &setting,
			DecodeHook: decodeHook,
		})
		if err != nil {
			log.Error("SHOULD NOT HAPPEN: failed to create decoder", "err", err)
			continue
		}
		err = decoder.Decode(input)
		if err != nil {
			log.Error("SHOULD NOT HAPPEN: failed to decode settings", "err", err)
			continue
		}

		settings = append(settings, &setting)
	}

	occ.cfg.Store(&settings)
}

func NewOnChainConfig(
	ctx context.Context,
	riverClient BlockchainClient,
	riverRegistry common.Address,
	appliedBlockNum BlockNumber,
	chainMonitor ChainMonitor,
) (*onChainConfiguration, error) {
	caller, err := river.NewRiverConfigV1Caller(riverRegistry, riverClient)
	if err != nil {
		return nil, err
	}

	retrievedSettings, err := caller.GetAllConfiguration(&bind.CallOpts{
		Context:     ctx,
		BlockNumber: appliedBlockNum.AsBigInt(),
	})
	if err != nil {
		return nil, AsRiverError(err, Err_CANNOT_CALL_CONTRACT).
			Message("Failed to retrieve on-chain configuration").
			Func("NewOnChainConfig")
	}

	cfg, err := makeOnChainConfig(ctx, retrievedSettings, caller, appliedBlockNum)
	if err != nil {
		return nil, err
	}

	// on block sets the current block number that is used to determine the active configuration setting.
	chainMonitor.OnBlock(cfg.onBlock)

	cfgABI, err := river.RiverConfigV1MetaData.GetAbi()
	if err != nil {
		panic(fmt.Sprintf("RiverConfigV1 ABI invalid: %v", err))
	}

	// each time configuration stored on chain changed the ConfigurationChanged event is raised.
	// Register a callback that updates the in-memory configuration when this happens.
	chainMonitor.OnContractWithTopicsEvent(
		appliedBlockNum+1,
		riverRegistry,
		[][]common.Hash{{cfgABI.Events["ConfigurationChanged"].ID}},
		cfg.onConfigChanged,
	)

	return cfg, nil
}

func makeOnChainConfig(
	ctx context.Context,
	retrievedSettings []river.Setting,
	contract *river.RiverConfigV1Caller,
	appliedBlockNum BlockNumber,
) (*onChainConfiguration, error) {
	log := dlog.FromCtx(ctx)

	// Get defaults to use if the setting is deleted
	defaultsMap := make(map[string]interface{})
	err := mapstructure.Decode(DefaultOnChainSettings(), &defaultsMap)
	if err != nil {
		return nil, err
	}

	keyHashToName := make(map[common.Hash]string)
	for key, value := range defaultsMap {
		hash := HashSettingName(key)
		log.Debug("OnChainConfig monitoring key", "key", key, "hash", hash, "default", value)
		keyHashToName[hash] = key
	}

	rawSettings := make(rawSettingsMap)
	rawSettings.init(ctx, keyHashToName, retrievedSettings)

	cfg := &onChainConfiguration{
		contract:         contract,
		keyHashToName:    keyHashToName,
		defaultsMap:      defaultsMap,
		loadedSettingMap: rawSettings,
	}
	cfg.processRawSettings(ctx)

	// set the current block number as the current active block. This is used to determine which settings are currently
	// active. Settings can be queued and become active after a future block.
	cfg.activeBlock.Store(appliedBlockNum.AsUint64())

	return cfg, nil
}

func (occ *onChainConfiguration) onBlock(_ context.Context, blockNumber BlockNumber) {
	occ.activeBlock.Store(blockNumber.AsUint64())
}

func (occ *onChainConfiguration) onConfigChanged(ctx context.Context, event types.Log) {
	var e river.RiverConfigV1ConfigurationChanged
	if err := occ.contract.BoundContract().UnpackLog(&e, "ConfigurationChanged", event); err != nil {
		dlog.FromCtx(ctx).Error("OnChainConfiguration: unable to decode ConfigurationChanged event")
		return
	}
	occ.applyEvent(ctx, &e)
	occ.lastAppliedEvent.Store(&e)
}

func (occ *onChainConfiguration) applyEvent(ctx context.Context, event *river.RiverConfigV1ConfigurationChanged) {
	occ.mu.Lock()
	defer occ.mu.Unlock()
	occ.loadedSettingMap.apply(ctx, occ.keyHashToName, event)
	occ.processRawSettings(ctx)
}

var (
<<<<<<< HEAD
	int64Type, _              = abi.NewType("int64", "", nil)
	uint64Type, _             = abi.NewType("uint64", "", nil)
	stringType, _             = abi.NewType("string", "string", nil)
	uint64DynamicArrayType, _ = abi.NewType("uint64[]", "", nil)
=======
	int64Type, _   = abi.NewType("int64", "", nil)
	uint64Type, _  = abi.NewType("uint64", "", nil)
	uint256Type, _ = abi.NewType("uint256", "", nil)
	stringType, _  = abi.NewType("string", "string", nil)
>>>>>>> e1283328
)

// ABIEncodeInt64 returns Solidity abi.encode(i)
func ABIEncodeInt64(i int64) []byte {
	value, _ := abi.Arguments{{Type: int64Type}}.Pack(i)
	return value
}

func ABIDecodeInt64(data []byte) (int64, error) {
	args, err := abi.Arguments{{Type: int64Type}}.Unpack(data)
	if err != nil {
		return 0, err
	}
	return args[0].(int64), nil
}

// ABIEncodeUint64 returns Solidity abi.encode(i)
func ABIEncodeUint64(i uint64) []byte {
	value, _ := abi.Arguments{{Type: uint64Type}}.Pack(i)
	return value
}

func ABIDecodeUint64(data []byte) (uint64, error) {
	args, err := abi.Arguments{{Type: uint64Type}}.Unpack(data)
	if err != nil {
		return 0, err
	}
	return args[0].(uint64), nil
}

<<<<<<< HEAD
func ABIEncodeUint64Array(values []uint64) []byte {
	value, _ := abi.Arguments{{Type: uint64DynamicArrayType}}.Pack(values)
	return value
}

func ABIDecodeUint64Array(data []byte) ([]uint64, error) {
	args, err := abi.Arguments{{Type: uint64DynamicArrayType}}.Unpack(data)
	if err != nil {
		return []uint64{}, err
	}
	return args[0].([]uint64), nil
=======
// ABIEncodeUint256 returns Solidity abi.encode(i)
func ABIEncodeUint256(i *big.Int) []byte {
	value, _ := abi.Arguments{{Type: uint256Type}}.Pack(i)
	return value
}

func ABIDecodeUint256(data []byte) (*big.Int, error) {
	args, err := abi.Arguments{{Type: uint256Type}}.Unpack(data)
	if err != nil {
		return nil, err
	}
	return args[0].(*big.Int), nil
>>>>>>> e1283328
}

// ABIEncodeString returns Solidity abi.encode(s)
func ABIEncodeString(s string) []byte {
	value, _ := abi.Arguments{{Type: stringType}}.Pack(s)
	return value
}

func ABIDecodeString(data []byte) (string, error) {
	args, err := abi.Arguments{{Type: stringType}}.Unpack(data)
	if err != nil {
		return "", err
	}
	return args[0].(string), nil
}

func abiBytesToTypeDecoder(ctx context.Context) mapstructure.DecodeHookFuncValue {
	log := dlog.FromCtx(ctx)
	return func(from reflect.Value, to reflect.Value) (interface{}, error) {
		// This function ignores decoding errors.
		// If there is bad setting value on chain, it will be ignored.
		if from.Kind() == reflect.Map {
			// Preprocess durations based on name suffix.
			mapValue, ok := from.Interface().(map[string]interface{})
			if ok {
				var badKeys []string
				for key, value := range mapValue {
					ms := strings.HasSuffix(key, "Ms")
					sec := strings.HasSuffix(key, "Seconds")
					bb, ok := value.([]byte)
					if (ms || sec) && ok {
						vv, err := ABIDecodeInt64(bb)
						if err != nil {
							log.Error("failed to decode int64", "key", key, "err", err, "bytes", bb)
							badKeys = append(badKeys, key)
							continue
						}
						var result time.Duration
						if ms {
							result = time.Duration(vv) * time.Millisecond
						} else {
							result = time.Duration(vv) * time.Second
						}
						mapValue[key] = result
					}
				}
				for _, key := range badKeys {
					delete(mapValue, key)
				}
			}
		} else if from.Kind() == reflect.Slice && from.Type().Elem().Kind() == reflect.Uint8 {
			if to.Kind() == reflect.Int64 || to.Kind() == reflect.Int {
				v, err := ABIDecodeInt64(from.Bytes())
				if err == nil {
					return v, nil
				}
				log.Error("failed to decode int64", "err", err, "bytes", from.Bytes())
			} else if to.Kind() == reflect.Uint64 || to.Kind() == reflect.Uint {
				v, err := ABIDecodeUint64(from.Bytes())
				if err == nil {
					return v, nil
				}
				log.Error("failed to decode uint64", "err", err, "bytes", from.Bytes())
			} else if to.Kind() == reflect.String {
				v, err := ABIDecodeString(from.Bytes())
				if err == nil {
					return v, nil
				}
				log.Error("failed to decode string", "err", err, "bytes", from.Bytes())
			} else if to.Kind() == reflect.Slice && to.Type().Elem().Kind() == reflect.Uint64 {
				v, err := ABIDecodeUint64Array(from.Bytes())
				if err == nil {
					return v, nil
				}
				log.Error("failed to decode []uint64", "err", err, "bytes", from.Bytes())
			} else {
				log.Error("unsupported type for setting decoding", "type", to.Kind(), "bytes", from.Bytes())
			}
			// Failed to decode, return unchanged value.
			return to.Interface(), nil
		}
		return from.Interface(), nil
	}
}<|MERGE_RESOLUTION|>--- conflicted
+++ resolved
@@ -460,17 +460,11 @@
 }
 
 var (
-<<<<<<< HEAD
 	int64Type, _              = abi.NewType("int64", "", nil)
 	uint64Type, _             = abi.NewType("uint64", "", nil)
+	uint64DynamicArrayType, _ = abi.NewType("uint64[]", "", nil)
+	uint256Type, _            = abi.NewType("uint256", "", nil)
 	stringType, _             = abi.NewType("string", "string", nil)
-	uint64DynamicArrayType, _ = abi.NewType("uint64[]", "", nil)
-=======
-	int64Type, _   = abi.NewType("int64", "", nil)
-	uint64Type, _  = abi.NewType("uint64", "", nil)
-	uint256Type, _ = abi.NewType("uint256", "", nil)
-	stringType, _  = abi.NewType("string", "string", nil)
->>>>>>> e1283328
 )
 
 // ABIEncodeInt64 returns Solidity abi.encode(i)
@@ -501,7 +495,6 @@
 	return args[0].(uint64), nil
 }
 
-<<<<<<< HEAD
 func ABIEncodeUint64Array(values []uint64) []byte {
 	value, _ := abi.Arguments{{Type: uint64DynamicArrayType}}.Pack(values)
 	return value
@@ -513,7 +506,8 @@
 		return []uint64{}, err
 	}
 	return args[0].([]uint64), nil
-=======
+}
+
 // ABIEncodeUint256 returns Solidity abi.encode(i)
 func ABIEncodeUint256(i *big.Int) []byte {
 	value, _ := abi.Arguments{{Type: uint256Type}}.Pack(i)
@@ -526,7 +520,6 @@
 		return nil, err
 	}
 	return args[0].(*big.Int), nil
->>>>>>> e1283328
 }
 
 // ABIEncodeString returns Solidity abi.encode(s)
