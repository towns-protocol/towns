package crypto

import (
	"context"
	"fmt"
	"math"
	"math/big"
	"reflect"
	"slices"
	"strings"
	"sync"
	"sync/atomic"
	"time"

	"github.com/ethereum/go-ethereum/accounts/abi"
	"github.com/ethereum/go-ethereum/accounts/abi/bind"
	"github.com/ethereum/go-ethereum/common"
	"github.com/ethereum/go-ethereum/core/types"
	"github.com/ethereum/go-ethereum/crypto"
	"github.com/mitchellh/mapstructure"

	"github.com/towns-protocol/towns/core/contracts/river"
	. "github.com/towns-protocol/towns/core/node/base"
	"github.com/towns-protocol/towns/core/node/logging"
	. "github.com/towns-protocol/towns/core/node/protocol"
	"github.com/towns-protocol/towns/core/node/shared"
)

const (
	// StreamMediaMaxChunkCountConfigKey defines the maximum number chunks of data a media stream can contain.
	StreamMediaMaxChunkCountConfigKey = "stream.media.maxChunkCount"
	// StreamMediaMaxChunkSizeConfigKey defines the maximum size of a data chunk that is allowed to be added to a media
	// stream in a single event.
	StreamMediaMaxChunkSizeConfigKey             = "stream.media.maxChunkSize"
	StreamRecencyConstraintsAgeSecConfigKey      = "stream.recencyConstraints.ageSeconds"
	StreamRecencyConstraintsGenerationsConfigKey = "stream.recencyConstraints.generations"
	// StreamReplicationFactorConfigKey is the key for how often a stream is replicated over nodes
	StreamReplicationFactorConfigKey                = "stream.replicationFactor"
	StreamDefaultMinEventsPerSnapshotConfigKey      = "stream.defaultMinEventsPerSnapshot"
	StreamMinEventsPerSnapshotUserInboxConfigKey    = "stream.minEventsPerSnapshot.a1"
	StreamMinEventsPerSnapshotUserSettingsConfigKey = "stream.minEventsPerSnapshot.a5"
	StreamMinEventsPerSnapshotUserConfigKey         = "stream.minEventsPerSnapshot.a8"
	StreamMinEventsPerSnapshotUserDeviceConfigKey   = "stream.minEventsPerSnapshot.ad"
	StreamCacheExpirationMsConfigKey                = "stream.cacheExpirationMs"
	StreamCacheExpirationPollIntervalMsConfigKey    = "stream.cacheExpirationPollIntervalMs"
	StreamGetMiniblocksMaxPageSizeConfigKey         = "stream.getMiniblocksMaxPageSize"
	MediaStreamMembershipLimitsGDMConfigKey         = "media.streamMembershipLimits.77"
	MediaStreamMembershipLimitsDMConfigKey          = "media.streamMembershipLimits.88"
	XChainBlockchainsConfigKey                      = "xchain.blockchains"
	StreamMiniblockRegistrationFrequencyKey         = "stream.miniblockRegistrationFrequency"
	StreamEphemeralStreamTTLMsKey                   = "stream.ephemeralStreamTTLMs"
	NodeBlocklistConfigKey                          = "node.blocklist"
	StreamSnapshotIntervalInMiniblocksConfigKey     = "stream.snapshotIntervalInMiniblocks"
	// StreamDefaultStreamTrimmingMiniblocksToKeepConfigKey is the key for how many miniblocks to keep before the last
	// snapshot for streams.
	StreamDefaultStreamTrimmingMiniblocksToKeepConfigKey     = "stream.defaultStreamTrimmingMiniblocksToKeep"
	StreamSpaceStreamTrimmingMiniblocksToKeepConfigKey       = "stream.streamTrimmingMiniblocksToKeep.10"
	StreamUserSettingStreamTrimmingMiniblocksToKeepConfigKey = "stream.streamTrimmingMiniblocksToKeep.a5"
	StreamEnableNewSnapshotFormatConfigKey                   = "stream.enableNewSnapshotFormat"
<<<<<<< HEAD
	ServerEnableNode2NodeAuthConfigKey                       = "server.enablenode2nodeauth"
=======

	// StreamDistributionExtraCandidatesCountCountKey is the key for many extra nodes on top of
	// replication factor must be picked as candidates to place a stream on. From these candidates
	// the best replication factor nodes are picked.
	StreamDistributionExtraCandidatesCountCountKey = "stream.distribution.extracandidatescount"
>>>>>>> 5bfe63fe
)

var (
	knownOnChainSettingKeys map[string]string
	onceInitKeys            sync.Once
)

// AllKnownOnChainSettingKeys returns a map of all known on-chain setting keys and their Ethereum ABI types.
func AllKnownOnChainSettingKeys() map[string]string {
	onceInitKeys.Do(func() {
		result := map[string]any{}
		err := mapstructure.Decode(OnChainSettings{}, &result)
		if err != nil {
			panic(err)
		}
		knownOnChainSettingKeys = map[string]string{}
		for k, v := range result {
			if strings.HasSuffix(k, "Ms") || strings.HasSuffix(k, "Seconds") {
				knownOnChainSettingKeys[k] = "int64"
				continue
			}
			t := reflect.TypeOf(v).String()
			array := false
			if strings.HasPrefix(t, "[]") {
				t = t[2:]
				array = true
			}
			if t == "common.Address" {
				t = "address"
			}
			if array {
				t = t + "[]"
			}
			knownOnChainSettingKeys[k] = t
		}
	})
	return knownOnChainSettingKeys
}

// OnChainSettings holds the configuration settings that are stored on-chain.
// This data structure is immutable, so it is safe to access it concurrently.
type OnChainSettings struct {
	FromBlockNumber BlockNumber `mapstructure:"-"`

	MediaMaxChunkCount uint64 `mapstructure:"stream.media.maxChunkCount"`
	MediaMaxChunkSize  uint64 `mapstructure:"stream.media.maxChunkSize"`

	RecencyConstraintsAge time.Duration `mapstructure:"stream.recencyConstraints.ageSeconds"`
	RecencyConstraintsGen uint64        `mapstructure:"stream.recencyConstraints.generations"`

	ReplicationFactor uint64 `mapstructure:"stream.replicationFactor"`

	MinSnapshotEvents MinSnapshotEventsSettings `mapstructure:",squash"`
	// StreamEnableNewSnapshotFormat indicates whether the new snapshot format is enabled.
	// 0 means the old snapshot format is used, 1 means the new snapshot format is used.
	StreamEnableNewSnapshotFormat uint64 `mapstructure:"stream.enableNewSnapshotFormat"`

	// StreamMiniblockRegistrationFrequency indicates how often miniblocks are registered.
	// E.g. StreamMiniblockRegistrationFrequency=5 means that only 1 out of 5 miniblocks for a stream are registered.
	StreamMiniblockRegistrationFrequency uint64 `mapstructure:"stream.miniblockRegistrationFrequency"`

	StreamCacheExpiration    time.Duration `mapstructure:"stream.cacheExpirationMs"`
	StreamCachePollIntterval time.Duration `mapstructure:"stream.cacheExpirationPollIntervalMs"`

	StreamEphemeralStreamTTL time.Duration `mapstructure:"stream.ephemeralStreamTTLMs"`

	GetMiniblocksMaxPageSize uint64 `mapstructure:"stream.getMiniblocksMaxPageSize"`

	MembershipLimits MembershipLimitsSettings `mapstructure:",squash"`

	XChain XChainSettings `mapstructure:",squash"`

	NodeBlocklist []common.Address `mapstructure:"node.blocklist"`

	// StreamSnapshotIntervalInMiniblocks is the interval in miniblocks between snapshots.
	StreamSnapshotIntervalInMiniblocks uint64 `mapstructure:"stream.snapshotIntervalInMiniblocks"`
	// StreamTrimmingMiniblocksToKeep is the number of miniblocks to keep before the last snapshot.
	// Defined with the default value and per stream type.
	StreamTrimmingMiniblocksToKeep StreamTrimmingMiniblocksToKeepSettings `mapstructure:",squash"`
<<<<<<< HEAD

	// ServerEnableNode2NodeAuth indicates whether node-to-node authentication is enabled.
	// Options: 1 means enabled, 0 means disabled.
	ServerEnableNode2NodeAuth uint64 `mapstructure:"server.enablenode2nodeauth"`
=======
	// StreamDistribution holds settings for the stream distribution algorithm.
	StreamDistribution StreamDistribution `mapstructure:",squash"`
>>>>>>> 5bfe63fe
}

type XChainSettings struct {
	Blockchains []uint64 `mapstructure:"xchain.blockchains"`
}

type MinSnapshotEventsSettings struct {
	Default      uint64 `mapstructure:"stream.defaultMinEventsPerSnapshot"`
	UserInbox    uint64 `mapstructure:"stream.minEventsPerSnapshot.a1"`
	UserSettings uint64 `mapstructure:"stream.minEventsPerSnapshot.a5"`
	User         uint64 `mapstructure:"stream.minEventsPerSnapshot.a8"`
	UserDevice   uint64 `mapstructure:"stream.minEventsPerSnapshot.ad"`
}

func (m MinSnapshotEventsSettings) ForType(streamType byte) uint64 {
	switch streamType {
	case shared.STREAM_USER_INBOX_BIN:
		return m.UserInbox
	case shared.STREAM_USER_SETTINGS_BIN:
		return m.UserSettings
	case shared.STREAM_USER_BIN:
		return m.User
	case shared.STREAM_USER_METADATA_KEY_BIN:
		return m.UserDevice
	default:
		return m.Default
	}
}

type MembershipLimitsSettings struct {
	GDM uint64 `mapstructure:"media.streamMembershipLimits.77"`
	DM  uint64 `mapstructure:"media.streamMembershipLimits.88"`
}

func (m MembershipLimitsSettings) ForType(streamType byte) uint64 {
	switch streamType {
	case shared.STREAM_GDM_CHANNEL_BIN:
		return m.GDM
	case shared.STREAM_DM_CHANNEL_BIN:
		return m.DM
	default:
		return 0
	}
}

type StreamTrimmingMiniblocksToKeepSettings struct {
	Default     uint64 `mapstructure:"stream.defaultStreamTrimmingMiniblocksToKeep"`
	Space       uint64 `mapstructure:"stream.streamTrimmingMiniblocksToKeep.10"`
	UserSetting uint64 `mapstructure:"stream.streamTrimmingMiniblocksToKeep.a5"`
}

func (m StreamTrimmingMiniblocksToKeepSettings) ForType(streamType byte) uint64 {
	switch streamType {
	case shared.STREAM_SPACE_BIN:
		return m.Space
	case shared.STREAM_USER_SETTINGS_BIN:
		return m.UserSetting
	default:
		return m.Default
	}
}

// StreamDistribution holds settings for the stream distribution algorithm.
type StreamDistribution struct {
	// ExtraCandidatesCount is the number of extra candidate nodes to select when determining the
	// nodes to place a stream on. From these candidates the best replication factor nodes are picked.
	ExtraCandidatesCount uint64 `mapstructure:"stream.distribution.extracandidatescount"`
}

func DefaultOnChainSettings() *OnChainSettings {
	return &OnChainSettings{
		MediaMaxChunkCount: 50,
		MediaMaxChunkSize:  1200000,

		RecencyConstraintsAge: 11 * time.Second,
		RecencyConstraintsGen: 5,

		ReplicationFactor: 1,

		MinSnapshotEvents: MinSnapshotEventsSettings{
			Default:      100,
			UserInbox:    10,
			UserSettings: 10,
			User:         10,
			UserDevice:   10,
		},
		StreamEnableNewSnapshotFormat: 0,

		// 0 means space stream trimming is disabled
		StreamTrimmingMiniblocksToKeep: StreamTrimmingMiniblocksToKeepSettings{
			Default:     0,
			Space:       0,
			UserSetting: 0,
		},

		StreamCacheExpiration:    5 * time.Minute,
		StreamCachePollIntterval: 30 * time.Second,

		StreamEphemeralStreamTTL:           time.Minute * 10,
		StreamSnapshotIntervalInMiniblocks: 0, // 0 means snapshots trimming is disabled

		// TODO: Set it to the default value when the client side is updated.
		GetMiniblocksMaxPageSize: 0,

		StreamMiniblockRegistrationFrequency: 1,

		MembershipLimits: MembershipLimitsSettings{
			GDM: 48,
			DM:  2,
		},
		XChain: XChainSettings{
			Blockchains: []uint64{},
		},

		ServerEnableNode2NodeAuth: 0,
	}
}

type OnChainConfiguration interface {
	ActiveBlock() BlockNumber

	Get() *OnChainSettings
	GetOnBlock(block BlockNumber) *OnChainSettings

	All() []*OnChainSettings

	// LastAppliedEvent returns the last applied event.
	// This is a test helper for checking that the settings was set.
	LastAppliedEvent() *river.RiverConfigV1ConfigurationChanged
}

type configEntry struct {
	name  string
	value []byte
}

// This datastructure mimics the on-chain configuration storage so updates
// from events can be applied consistently.
type rawSettingsMap map[string]map[BlockNumber][]byte

func (r rawSettingsMap) init(
	ctx context.Context,
	keyHashToName map[common.Hash]string,
	retrievedSettings []river.Setting,
) {
	for _, setting := range retrievedSettings {
		if setting.BlockNumber == math.MaxUint64 {
			logging.FromCtx(ctx).
				Warnw("Invalid block number, ignoring", "key", setting.Key, "value", setting.Value)
			continue
		}
		name, ok := keyHashToName[setting.Key]
		if !ok {
			logging.FromCtx(ctx).
				Infow("Skipping unknown setting key", "key", setting.Key, "value", setting.Value, "block", setting.BlockNumber)
			continue
		}
		blockMap, ok := r[name]
		if !ok {
			blockMap = make(map[BlockNumber][]byte)
			r[name] = blockMap
		}
		blockNum := BlockNumber(setting.BlockNumber)
		oldVal, ok := blockMap[blockNum]
		if ok {
			logging.FromCtx(ctx).
				Warnw("Duplicate setting", "key", setting.Key, "block", blockNum, "oldValue",
					oldVal, "newValue", setting.Value)
		}
		blockMap[blockNum] = setting.Value
	}
}

func (r rawSettingsMap) apply(
	ctx context.Context,
	keyHashToName map[common.Hash]string,
	event *river.RiverConfigV1ConfigurationChanged,
) {
	name, ok := keyHashToName[event.Key]
	if !ok {
		logging.FromCtx(ctx).
			Infow("Skipping unknown setting key", "key", event.Key, "value", event.Value, "block", event.Block, "deleted", event.Deleted)
		return
	}
	if event.Deleted {
		if blockMap, ok := r[name]; ok {
			// block number == max uint64 means delete all settings for this key
			if event.Block == math.MaxUint64 {
				delete(r, name)
			} else {
				blockNum := BlockNumber(event.Block)
				if _, ok := blockMap[blockNum]; ok {
					delete(blockMap, blockNum)
					if len(blockMap) == 0 {
						delete(r, name)
					}
				} else {
					logging.FromCtx(ctx).
						Warnw("Got delete event for non-existing block", "key", event.Key, "block", event.Block)
				}
			}
		} else {
			logging.FromCtx(ctx).
				Warnw("Got delete event for non-existing setting", "key", event.Key, "block", event.Block)
		}
	} else {
		if _, ok := r[name]; !ok {
			r[name] = make(map[BlockNumber][]byte)
		}
		r[name][BlockNumber(event.Block)] = event.Value
	}
}

func (r rawSettingsMap) transform() (map[BlockNumber][]*configEntry, []BlockNumber) {
	result := make(map[BlockNumber][]*configEntry)
	for name, blockMap := range r {
		for block, value := range blockMap {
			result[block] = append(result[block], &configEntry{
				name:  name,
				value: value,
			})
		}
	}

	var blockNums []BlockNumber
	for key := range result {
		blockNums = append(blockNums, key)
	}
	slices.Sort(blockNums)

	return result, blockNums
}

type onChainConfiguration struct {
	// contract interacts with the on-chain contract and provide metadata for decoding events
	contract      *river.RiverConfigV1Caller
	defaultsMap   map[string]interface{}
	keyHashToName map[common.Hash]string

	// activeBlock holds the current block on which the node is active
	activeBlock      atomic.Uint64
	cfg              atomic.Pointer[[]*OnChainSettings]
	lastAppliedEvent atomic.Pointer[river.RiverConfigV1ConfigurationChanged]

	mu               sync.Mutex
	loadedSettingMap rawSettingsMap
}

var _ OnChainConfiguration = (*onChainConfiguration)(nil)

func (occ *onChainConfiguration) ActiveBlock() BlockNumber {
	return BlockNumber(occ.activeBlock.Load())
}

func (occ *onChainConfiguration) Get() *OnChainSettings {
	return occ.GetOnBlock(occ.ActiveBlock())
}

func (occ *onChainConfiguration) GetOnBlock(block BlockNumber) *OnChainSettings {
	settings := *occ.cfg.Load()
	// Go in reverse order to find the most recent settings
	for i := len(settings) - 1; i >= 0; i-- {
		if block >= settings[i].FromBlockNumber {
			return settings[i]
		}
	}
	// First element should always be the default settings with block number 0.
	panic("never")
}

func (occ *onChainConfiguration) All() []*OnChainSettings {
	return *occ.cfg.Load()
}

func (occ *onChainConfiguration) LastAppliedEvent() *river.RiverConfigV1ConfigurationChanged {
	return occ.lastAppliedEvent.Load()
}

func HashSettingName(name string) common.Hash {
	return crypto.Keccak256Hash([]byte(strings.ToLower(name)))
}

func (occ *onChainConfiguration) processRawSettings(
	ctx context.Context,
	blockNum BlockNumber,
) {
	log := logging.FromCtx(ctx)

	byBlockNum, blockNums := occ.loadedSettingMap.transform()

	// First settings are the default settings
	settings := []*OnChainSettings{DefaultOnChainSettings()}

	decodeHook := abiBytesToTypeDecoder(ctx)
	for _, blockNum := range blockNums {
		input := make(map[string]any)

		for _, v := range byBlockNum[blockNum] {
			input[v.name] = v.value
		}

		// Copy values from the previous block
		setting := *settings[len(settings)-1]
		setting.FromBlockNumber = blockNum

		decoder, err := mapstructure.NewDecoder(&mapstructure.DecoderConfig{
			Result:     &setting,
			DecodeHook: decodeHook,
		})
		if err != nil {
			log.Errorw("SHOULD NOT HAPPEN: failed to create decoder", "error", err)
			continue
		}
		err = decoder.Decode(input)
		if err != nil {
			log.Errorw("SHOULD NOT HAPPEN: failed to decode settings", "error", err)
			continue
		}

		settings = append(settings, &setting)
	}

	occ.cfg.Store(&settings)

	log.Infow("OnChainConfig: applied", "settings", settings[len(settings)-1], "currentBlock", blockNum)
}

func NewOnChainConfig(
	ctx context.Context,
	riverClient BlockchainClient,
	riverRegistry common.Address,
	appliedBlockNum BlockNumber,
	chainMonitor ChainMonitor,
) (*onChainConfiguration, error) {
	caller, err := river.NewRiverConfigV1Caller(riverRegistry, riverClient)
	if err != nil {
		return nil, err
	}

	retrievedSettings, err := caller.GetAllConfiguration(&bind.CallOpts{
		Context:     ctx,
		BlockNumber: appliedBlockNum.AsBigInt(),
	})
	if err != nil {
		return nil, AsRiverError(err, Err_CANNOT_CALL_CONTRACT).
			Message("Failed to retrieve on-chain configuration").
			Func("NewOnChainConfig")
	}

	cfg, err := makeOnChainConfig(ctx, retrievedSettings, caller, appliedBlockNum)
	if err != nil {
		return nil, err
	}

	// on block sets the current block number that is used to determine the active configuration setting.
	chainMonitor.OnBlock(cfg.onBlock)

	cfgABI, err := river.RiverConfigV1MetaData.GetAbi()
	if err != nil {
		panic(fmt.Sprintf("RiverConfigV1 ABI invalid: %v", err))
	}

	// each time configuration stored on chain changed the ConfigurationChanged event is raised.
	// Register a callback that updates the in-memory configuration when this happens.
	chainMonitor.OnContractWithTopicsEvent(
		appliedBlockNum+1,
		riverRegistry,
		[][]common.Hash{{cfgABI.Events["ConfigurationChanged"].ID}},
		cfg.onConfigChanged,
	)

	return cfg, nil
}

func makeOnChainConfig(
	ctx context.Context,
	retrievedSettings []river.Setting,
	contract *river.RiverConfigV1Caller,
	appliedBlockNum BlockNumber,
) (*onChainConfiguration, error) {
	log := logging.FromCtx(ctx)

	// Get defaults to use if the setting is deleted
	defaultsMap := make(map[string]interface{})
	err := mapstructure.Decode(DefaultOnChainSettings(), &defaultsMap)
	if err != nil {
		return nil, err
	}

	keyHashToName := make(map[common.Hash]string)
	for key, value := range defaultsMap {
		hash := HashSettingName(key)
		log.Debugw("OnChainConfig monitoring key", "key", key, "hash", hash, "default", value)
		keyHashToName[hash] = key
	}

	rawSettings := make(rawSettingsMap)
	rawSettings.init(ctx, keyHashToName, retrievedSettings)

	cfg := &onChainConfiguration{
		contract:         contract,
		keyHashToName:    keyHashToName,
		defaultsMap:      defaultsMap,
		loadedSettingMap: rawSettings,
	}
	cfg.processRawSettings(ctx, appliedBlockNum)

	// set the current block number as the current active block. This is used to determine which settings are currently
	// active. Settings can be queued and become active after a future block.
	cfg.activeBlock.Store(appliedBlockNum.AsUint64())

	return cfg, nil
}

func (occ *onChainConfiguration) onBlock(_ context.Context, blockNumber BlockNumber) {
	occ.activeBlock.Store(blockNumber.AsUint64())
}

func (occ *onChainConfiguration) onConfigChanged(ctx context.Context, event types.Log) {
	var e river.RiverConfigV1ConfigurationChanged
	if err := occ.contract.BoundContract().UnpackLog(&e, "ConfigurationChanged", event); err != nil {
		logging.FromCtx(ctx).Errorw("OnChainConfiguration: unable to decode ConfigurationChanged event")
		return
	}
	occ.applyEvent(ctx, &e)
	occ.lastAppliedEvent.Store(&e)
}

func (occ *onChainConfiguration) applyEvent(ctx context.Context, event *river.RiverConfigV1ConfigurationChanged) {
	occ.mu.Lock()
	defer occ.mu.Unlock()
	occ.loadedSettingMap.apply(ctx, occ.keyHashToName, event)
	occ.processRawSettings(ctx, BlockNumber(event.Block))
}

var (
	AbiTypeName_Int64        = "int64"
	AbiTypeName_Uint64       = "uint64"
	AbiTypeName_Uint64Array  = "uint64[]"
	AbiTypeName_Uint256      = "uint256"
	AbiTypeName_String       = "string"
	AbiTypeName_Address      = "address"
	AbiTypeName_AddressArray = "address[]"

	AbiTypeName_All = []string{
		AbiTypeName_Int64,
		AbiTypeName_Uint64,
		AbiTypeName_Uint64Array,
		AbiTypeName_Uint256,
		AbiTypeName_String,
		AbiTypeName_Address,
		AbiTypeName_AddressArray,
	}

	int64Type, _               = abi.NewType(AbiTypeName_Int64, "", nil)
	uint64Type, _              = abi.NewType(AbiTypeName_Uint64, "", nil)
	uint64DynamicArrayType, _  = abi.NewType(AbiTypeName_Uint64Array, "", nil)
	uint256Type, _             = abi.NewType(AbiTypeName_Uint256, "", nil)
	stringType, _              = abi.NewType(AbiTypeName_String, "", nil)
	addressType, _             = abi.NewType(AbiTypeName_Address, "", nil)
	addressDynamicArrayType, _ = abi.NewType(AbiTypeName_AddressArray, "", nil)
)

// ABIEncodeInt64 returns Solidity abi.encode(i)
func ABIEncodeInt64(i int64) []byte {
	value, _ := abi.Arguments{{Type: int64Type}}.Pack(i)
	return value
}

func ABIDecodeInt64(data []byte) (int64, error) {
	args, err := abi.Arguments{{Type: int64Type}}.Unpack(data)
	if err != nil {
		return 0, err
	}
	return args[0].(int64), nil
}

// ABIEncodeUint64 returns Solidity abi.encode(i)
func ABIEncodeUint64(i uint64) []byte {
	value, _ := abi.Arguments{{Type: uint64Type}}.Pack(i)
	return value
}

func ABIDecodeUint64(data []byte) (uint64, error) {
	args, err := abi.Arguments{{Type: uint64Type}}.Unpack(data)
	if err != nil {
		return 0, err
	}
	return args[0].(uint64), nil
}

func ABIEncodeUint64Array(values []uint64) []byte {
	value, _ := abi.Arguments{{Type: uint64DynamicArrayType}}.Pack(values)
	return value
}

func ABIDecodeUint64Array(data []byte) ([]uint64, error) {
	args, err := abi.Arguments{{Type: uint64DynamicArrayType}}.Unpack(data)
	if err != nil {
		return []uint64{}, err
	}
	return args[0].([]uint64), nil
}

// ABIEncodeUint256 returns Solidity abi.encode(i)
func ABIEncodeUint256(i *big.Int) []byte {
	value, _ := abi.Arguments{{Type: uint256Type}}.Pack(i)
	return value
}

func ABIDecodeUint256(data []byte) (*big.Int, error) {
	args, err := abi.Arguments{{Type: uint256Type}}.Unpack(data)
	if err != nil {
		return nil, err
	}
	return args[0].(*big.Int), nil
}

// ABIEncodeString returns Solidity abi.encode(s)
func ABIEncodeString(s string) []byte {
	value, _ := abi.Arguments{{Type: stringType}}.Pack(s)
	return value
}

func ABIDecodeString(data []byte) (string, error) {
	args, err := abi.Arguments{{Type: stringType}}.Unpack(data)
	if err != nil {
		return "", err
	}
	return args[0].(string), nil
}

func ABIEncodeAddress(address common.Address) []byte {
	value, _ := abi.Arguments{{Type: addressType}}.Pack(address)
	return value
}

func ABIDecodeAddress(data []byte) (common.Address, error) {
	args, err := abi.Arguments{{Type: addressType}}.Unpack(data)
	if err != nil {
		return common.Address{}, err
	}
	return args[0].(common.Address), nil
}

func ABIEncodeAddressArray(addresses []common.Address) []byte {
	value, _ := abi.Arguments{{Type: addressDynamicArrayType}}.Pack(addresses)
	return value
}

func ABIDecodeAddressArray(data []byte) ([]common.Address, error) {
	args, err := abi.Arguments{{Type: addressDynamicArrayType}}.Unpack(data)
	if err != nil {
		return []common.Address{}, err
	}
	return args[0].([]common.Address), nil
}

var (
	commonAddressType      = reflect.TypeOf(common.Address{})
	commonAddressArrayType = reflect.TypeOf([]common.Address{})
)

func abiBytesToTypeDecoder(ctx context.Context) mapstructure.DecodeHookFuncValue {
	log := logging.FromCtx(ctx)
	return func(from reflect.Value, to reflect.Value) (interface{}, error) {
		// This function ignores decoding errors.
		// If there is bad setting value on chain, it will be ignored.
		if from.Kind() == reflect.Map {
			// Preprocess durations based on name suffix.
			mapValue, ok := from.Interface().(map[string]interface{})
			if ok {
				var badKeys []string
				for key, value := range mapValue {
					ms := strings.HasSuffix(key, "Ms")
					sec := strings.HasSuffix(key, "Seconds")
					bb, ok := value.([]byte)
					if (ms || sec) && ok {
						vv, err := ABIDecodeInt64(bb)
						if err != nil {
							log.Errorw("failed to decode int64", "key", key, "error", err, "bytes", bb)
							badKeys = append(badKeys, key)
							continue
						}
						var result time.Duration
						if ms {
							result = time.Duration(vv) * time.Millisecond
						} else {
							result = time.Duration(vv) * time.Second
						}
						mapValue[key] = result
					}
				}
				for _, key := range badKeys {
					delete(mapValue, key)
				}
			}
		} else if from.Kind() == reflect.Slice && from.Type().Elem().Kind() == reflect.Uint8 {
			if to.Kind() == reflect.Int64 || to.Kind() == reflect.Int {
				v, err := ABIDecodeInt64(from.Bytes())
				if err == nil {
					return v, nil
				}
				log.Errorw("failed to decode int64", "error", err, "bytes", from.Bytes())
			} else if to.Kind() == reflect.Uint64 || to.Kind() == reflect.Uint {
				v, err := ABIDecodeUint64(from.Bytes())
				if err == nil {
					return v, nil
				}
				log.Errorw("failed to decode uint64", "error", err, "bytes", from.Bytes())
			} else if to.Kind() == reflect.String {
				v, err := ABIDecodeString(from.Bytes())
				if err == nil {
					return v, nil
				}
				log.Errorw("failed to decode string", "error", err, "bytes", from.Bytes())
			} else if to.Kind() == reflect.Slice && to.Type().Elem().Kind() == reflect.Uint64 {
				v, err := ABIDecodeUint64Array(from.Bytes())
				if err == nil {
					return v, nil
				}
				log.Errorw("failed to decode []uint64", "error", err, "bytes", from.Bytes())
			} else if to.Type() == commonAddressType {
				v, err := ABIDecodeAddress(from.Bytes())
				if err == nil {
					return v, nil
				}
				log.Errorw("failed to decode []address", "error", err, "bytes", from.Bytes())
			} else if to.Type() == commonAddressArrayType {
				v, err := ABIDecodeAddressArray(from.Bytes())
				if err == nil {
					return v, nil
				}
				log.Errorw("failed to decode []address", "error", err, "bytes", from.Bytes())
			} else {
				log.Errorw("unsupported type for setting decoding", "type", to.Kind(), "bytes", from.Bytes())
			}
			// Failed to decode, return unchanged value.
			return to.Interface(), nil
		}
		return from.Interface(), nil
	}
}<|MERGE_RESOLUTION|>--- conflicted
+++ resolved
@@ -57,15 +57,12 @@
 	StreamSpaceStreamTrimmingMiniblocksToKeepConfigKey       = "stream.streamTrimmingMiniblocksToKeep.10"
 	StreamUserSettingStreamTrimmingMiniblocksToKeepConfigKey = "stream.streamTrimmingMiniblocksToKeep.a5"
 	StreamEnableNewSnapshotFormatConfigKey                   = "stream.enableNewSnapshotFormat"
-<<<<<<< HEAD
 	ServerEnableNode2NodeAuthConfigKey                       = "server.enablenode2nodeauth"
-=======
 
 	// StreamDistributionExtraCandidatesCountCountKey is the key for many extra nodes on top of
 	// replication factor must be picked as candidates to place a stream on. From these candidates
 	// the best replication factor nodes are picked.
 	StreamDistributionExtraCandidatesCountCountKey = "stream.distribution.extracandidatescount"
->>>>>>> 5bfe63fe
 )
 
 var (
@@ -145,15 +142,11 @@
 	// StreamTrimmingMiniblocksToKeep is the number of miniblocks to keep before the last snapshot.
 	// Defined with the default value and per stream type.
 	StreamTrimmingMiniblocksToKeep StreamTrimmingMiniblocksToKeepSettings `mapstructure:",squash"`
-<<<<<<< HEAD
-
+	// StreamDistribution holds settings for the stream distribution algorithm.
+	StreamDistribution StreamDistribution `mapstructure:",squash"`
 	// ServerEnableNode2NodeAuth indicates whether node-to-node authentication is enabled.
 	// Options: 1 means enabled, 0 means disabled.
 	ServerEnableNode2NodeAuth uint64 `mapstructure:"server.enablenode2nodeauth"`
-=======
-	// StreamDistribution holds settings for the stream distribution algorithm.
-	StreamDistribution StreamDistribution `mapstructure:",squash"`
->>>>>>> 5bfe63fe
 }
 
 type XChainSettings struct {
