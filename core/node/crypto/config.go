--- conflicted
+++ resolved
@@ -310,18 +310,13 @@
 		StreamSnapshotIntervalInMiniblocks: 0, // 0 means snapshots trimming is disabled
 		StreamTrimActivationFactor:         0, // 0 means snapshots trimming is disabled
 
-<<<<<<< HEAD
 		GetMiniblocksMaxPageSize: 200,
-=======
+
 		StreamHistoryMiniblocks: StreamHistoryMiniblocks{
 			UserInbox:    5000,
 			UserSettings: 40,
 			Space:        400,
 		},
-
-		// TODO: Set it to the default value when the client side is updated.
-		GetMiniblocksMaxPageSize: 0,
->>>>>>> 5cd6892d
 
 		StreamMiniblockRegistrationFrequency: 1,
 
