package crypto_test

import (
	"context"
	"fmt"
	"slices"
	"strings"
	"sync"
	"sync/atomic"
	"testing"
	"time"

	"github.com/ethereum/go-ethereum/accounts/abi"
	"github.com/ethereum/go-ethereum/accounts/abi/bind"
	"github.com/ethereum/go-ethereum/common"
	"github.com/ethereum/go-ethereum/core/types"
	"github.com/stretchr/testify/require"

	"github.com/river-build/river/core/contracts/river"
	"github.com/river-build/river/core/node/base/test"
	"github.com/river-build/river/core/node/crypto"
)

func TestChainMonitorBlocks(t *testing.T) {
	require := require.New(t)
	ctx, cancel := test.NewTestContext()
	defer cancel()

	tc, err := crypto.NewBlockchainTestContext(ctx, crypto.TestParams{NumKeys: 1})
	require.NoError(err)
	defer tc.Close()

	var (
		collectedBlocks = make(chan uint64, 10)
		onBlockCallback = func(ctx context.Context, bn crypto.BlockNumber) {
			collectedBlocks <- bn.AsUint64()
		}
	)

	tc.DeployerBlockchain.ChainMonitor.OnBlock(onBlockCallback)

	var prev uint64
	for i := 0; i < 5; i++ {
		tc.Commit(ctx)
		got := <-collectedBlocks
		if prev != 0 {
			require.Equal(prev+1, got, "unexpected block number")
		}
		prev = got
	}
}

func TestNextPollInterval(t *testing.T) {
	var (
		require           = require.New(t)
		blockPeriod       = 2 * time.Second
		closeDownDuration = max(25*time.Millisecond, blockPeriod/50)
		errSlowdownLimit  = 10 * time.Second
		tests             = []struct {
			calc           crypto.ChainMonitorPollInterval
			took           time.Duration
			gotErr         bool
			gotBlock       bool
			multipleBlocks bool
			exp            time.Duration
		}{
			{
				calc:           crypto.NewChainMonitorPollIntervalCalculator(blockPeriod, errSlowdownLimit),
				took:           50 * time.Millisecond,
				gotErr:         false,
				gotBlock:       true,
				multipleBlocks: false,
				exp:            blockPeriod - 50*time.Millisecond - closeDownDuration,
			},
			{
				calc:           crypto.NewChainMonitorPollIntervalCalculator(blockPeriod, errSlowdownLimit),
				took:           50 * time.Millisecond,
				gotErr:         true,
				gotBlock:       false,
				multipleBlocks: false,
				exp:            blockPeriod,
			},
			{
				calc:           crypto.NewChainMonitorPollIntervalCalculator(blockPeriod, errSlowdownLimit),
				took:           50 * time.Millisecond,
				gotErr:         false,
				gotBlock:       true,
				multipleBlocks: true,
				exp:            time.Duration(0),
			},
			{
				calc:           crypto.NewChainMonitorPollIntervalCalculator(blockPeriod, errSlowdownLimit),
				took:           50 * time.Millisecond,
				gotErr:         true,
				gotBlock:       true,
				multipleBlocks: true,
				exp:            blockPeriod,
			},
		}
	)

	for i, tc := range tests {
		got := tc.calc.Interval(tc.took, tc.gotBlock, tc.multipleBlocks, tc.gotErr)
		require.Equal(tc.exp, got, fmt.Sprintf("test# %d", i))
	}

	// test scenarios that require multiple times to request
	var (
		slowdownLim = 5 * time.Second
		poll        = crypto.NewChainMonitorPollIntervalCalculator(blockPeriod, slowdownLim)
		took        = 50 * time.Millisecond
	)

	// multiple errors followed by a successful call that yielded no new blocks
	pollInterval := poll.Interval(took, false, false, true)
	require.Equal(blockPeriod, pollInterval)
	pollInterval = poll.Interval(took, false, false, true)
	require.Equal(2*blockPeriod, pollInterval)
	pollInterval = poll.Interval(took, false, false, true)
	require.Equal(slowdownLim, pollInterval)
	pollInterval = poll.Interval(took, true, false, false)
	require.Equal(blockPeriod-took-closeDownDuration, pollInterval)

	// multiple errors followed by a successful call that yielded one of just a couple of blocks
	pollInterval = poll.Interval(took, false, false, true)
	require.Equal(blockPeriod, pollInterval)
	pollInterval = poll.Interval(took, false, false, true)
	require.Equal(2*blockPeriod, pollInterval)
	pollInterval = poll.Interval(took, false, false, true)
	require.Equal(slowdownLim, pollInterval)
	pollInterval = poll.Interval(took, true, false, false)
	require.Equal(blockPeriod-took-closeDownDuration, pollInterval)

	// multiple errors followed by a successful call that yielded multiple blocks
	pollInterval = poll.Interval(took, true, false, true)
	require.Equal(blockPeriod, pollInterval)
	pollInterval = poll.Interval(took, true, false, true)
	require.Equal(2*blockPeriod, pollInterval)
	pollInterval = poll.Interval(took, true, false, true)
	require.Equal(slowdownLim, pollInterval)
	pollInterval = poll.Interval(took, true, true, false)
	require.Equal(time.Duration(0), pollInterval)
}

func TestChainMonitorEvents(t *testing.T) {
	require := require.New(t)
	ctx, cancel := test.NewTestContext()

	tc, err := crypto.NewBlockchainTestContext(ctx, crypto.TestParams{NumKeys: 1})
	require.NoError(err)
	defer tc.Close()

	var (
		owner = tc.DeployerBlockchain

		collectedBlocksCount atomic.Int64
		collectedBlocks      []crypto.BlockNumber
		onBlockCallback      = func(ctx context.Context, blockNumber crypto.BlockNumber) {
			collectedBlocks = append(collectedBlocks, blockNumber)
			collectedBlocksCount.Store(int64(len(collectedBlocks)))
		}

		allEventCallbackCapturedEvents = make(chan types.Log, 1024)
		allEventCallback               = func(ctx context.Context, event types.Log) {
			allEventCallbackCapturedEvents <- event
		}
		contractEventCallbackCapturedEvents = make(chan types.Log, 1024)
		contractEventCallback               = func(ctx context.Context, event types.Log) {
			contractEventCallbackCapturedEvents <- event
		}
		contractWithTopicsEventCallbackCapturedEvents = make(chan types.Log, 1024)
		contractWithTopicsEventCallback               = func(ctx context.Context, event types.Log) {
			contractWithTopicsEventCallbackCapturedEvents <- event
		}

		onMonitorStoppedCount = make(chan struct{})
		onMonitorStopped      = func(context.Context) {
			close(onMonitorStoppedCount)
		}

		nodeRegistryABI, _ = abi.JSON(strings.NewReader(river.NodeRegistryV1ABI))

		urls  = []string{"https://river0.test"}
		addrs = []common.Address{tc.Wallets[0].Address}
	)

	tc.DeployerBlockchain.ChainMonitor.OnBlock(onBlockCallback)
	tc.DeployerBlockchain.ChainMonitor.OnAllEvents(owner.InitialBlockNum+1, allEventCallback)
	tc.DeployerBlockchain.ChainMonitor.OnContractEvent(
		owner.InitialBlockNum+1,
		tc.RiverRegistryAddress,
		contractEventCallback,
	)
	tc.DeployerBlockchain.ChainMonitor.OnContractWithTopicsEvent(
		owner.InitialBlockNum+1,
		tc.RiverRegistryAddress,
		[][]common.Hash{{nodeRegistryABI.Events["NodeAdded"].ID}},
		contractWithTopicsEventCallback,
	)
	tc.DeployerBlockchain.ChainMonitor.OnStopped(onMonitorStopped)

	collectedBlocksCount.Store(0)

	pendingTx, err := owner.TxPool.Submit(
		ctx,
		"RegisterNode",
		func(opts *bind.TransactOpts) (*types.Transaction, error) {
			return tc.NodeRegistry.RegisterNode(opts, addrs[0], urls[0], river.NodeStatus_NotInitialized)
		},
	)
	require.NoError(err)

	// generate some blocks
	N := 5
	for i := 0; i < N; i++ {
		tc.Commit(ctx)
	}

	receipt, err := pendingTx.Wait(ctx)
	require.NoError(err)
	require.Equal(uint64(1), receipt.Status)

	// wait a bit for the monitor to catch up and has called the callbacks
	for collectedBlocksCount.Load() < int64(N) {
		time.Sleep(10 * time.Millisecond)
	}

	firstBlock := collectedBlocks[0]
	for i := range collectedBlocks {
		require.Exactly(firstBlock+crypto.BlockNumber(i), collectedBlocks[i])
	}

	require.GreaterOrEqual(len(allEventCallbackCapturedEvents), 1)
	require.GreaterOrEqual(len(contractEventCallbackCapturedEvents), 1)
	event := <-contractWithTopicsEventCallbackCapturedEvents
	require.Equal(nodeRegistryABI.Events["NodeAdded"].ID, event.Topics[0])

	cancel()
	<-onMonitorStoppedCount // if the on stop callback isn't called this will time out
}

func TestContractAllEventsFromFuture(t *testing.T) {
	require := require.New(t)
	ctx, cancel := test.NewTestContext()
	defer cancel()

	tc, err := crypto.NewBlockchainTestContext(ctx, crypto.TestParams{})
	require.NoError(err)
	defer tc.Close()

	var (
		owner                                         = tc.DeployerBlockchain
		chainMonitor                                  = tc.DeployerBlockchain.ChainMonitor
		nodeCount                                     = 5
		contractWithTopicsEventCallbackCapturedEvents = make(chan types.Log, nodeCount)
		contractWithTopicsEventCallback               = func(ctx context.Context, event types.Log) {
			contractWithTopicsEventCallbackCapturedEvents <- event
		}
		futureContractEventsCallbackCapturedEvents = make(chan types.Log, nodeCount)
		futureContractEventsCallback               = func(ctx context.Context, event types.Log) {
			futureContractEventsCallbackCapturedEvents <- event
		}
		nodeRegistryABI, _ = abi.JSON(strings.NewReader(river.NodeRegistryV1MetaData.ABI))
		readCapturedEvents = func(captured <-chan types.Log) []types.Log {
			var logs []types.Log
			for i := 0; i < nodeCount; i++ {
				logs = append(logs, <-captured)
			}
			return logs
		}
	)

	chainMonitor.OnContractWithTopicsEvent(
		0,
		tc.RiverRegistryAddress,
		[][]common.Hash{{nodeRegistryABI.Events["NodeAdded"].ID}},
		contractWithTopicsEventCallback,
	)

	// register several nodes
	var (
		pendingTx     crypto.TransactionPoolPendingTransaction
		nodeAddresses = make([]common.Address, nodeCount)
	)
	for i := range nodeCount {
		wallet, err := crypto.NewWallet(ctx)
		require.NoError(err, "new wallet")
		nodeAddresses[i] = wallet.Address
		pendingTx, err = owner.TxPool.Submit(
			ctx,
			"RegisterNode",
			func(opts *bind.TransactOpts) (*types.Transaction, error) {
				return tc.NodeRegistry.RegisterNode(
					opts,
					wallet.Address,
					fmt.Sprintf("https://node%d.river.test", i),
					river.NodeStatus_NotInitialized,
				)
			},
		)
		require.NoError(err, "register node")
	}

	require.NoError(err)

	// generate some blocks
	N := 5
	for i := 0; i < N; i++ {
		tc.Commit(ctx)
	}

	receipt, err := pendingTx.Wait(ctx)
	require.NoError(err)
	require.Equal(crypto.TransactionResultSuccess, receipt.Status)

	var (
		events                  = readCapturedEvents(contractWithTopicsEventCallbackCapturedEvents)
		lastRegisteredNodeEvent = events[nodeCount-1]
	)

	require.Equal(nodeCount, len(events), "unexpected NodeAdded logs count")

	// generate extra blocks to ensure that the chain monitor is past the existing set of blocks and needs to look at
	// historical blocks to find the NodeAdded events.
	for i := 0; i < N; i++ {
		tc.Commit(ctx)
	}

	for {
		blockNum := tc.BlockNum(ctx)
		if blockNum.AsUint64() > lastRegisteredNodeEvent.BlockNumber {
			break
		}
		time.Sleep(10 * time.Millisecond)
	}

	futureBlockNum := 2 + tc.BlockNum(ctx)
	chainMonitor.OnAllEvents(futureBlockNum, futureContractEventsCallback)

	// mine some blocks to get past the future block
	for {
		time.Sleep(10 * time.Millisecond)
		tc.Commit(ctx)
		if tc.BlockNum(ctx).AsUint64() > futureBlockNum.AsUint64() {
			break
		}
	}

	// ensure that futureContractEventsCallback receives new node added events
	for i := range nodeCount {
		wallet, err := crypto.NewWallet(ctx)
		require.NoError(err, "new wallet")
		nodeAddresses[i] = wallet.Address
		pendingTx, err = owner.TxPool.Submit(
			ctx,
			"RegisterNode",
			func(opts *bind.TransactOpts) (*types.Transaction, error) {
				return tc.NodeRegistry.RegisterNode(
					opts,
					wallet.Address,
					fmt.Sprintf("https://node%d.river.test", i),
					river.NodeStatus_NotInitialized,
				)
			},
		)
		require.NoError(err, "register node")
	}

	for i := 0; i < N; i++ {
		tc.Commit(ctx)
	}

	receipt, err = pendingTx.Wait(ctx)
	require.NoError(err)
	require.Equal(crypto.TransactionResultSuccess, receipt.Status)

	// ensure that futureContractEventsCallbackCapturedEvents received old NodeAdded events
	futureEvents := readCapturedEvents(futureContractEventsCallbackCapturedEvents)

	// make sure we received the node added events after the future block
	require.Equal(nodeCount, len(futureEvents), "unexpected NodeAdded logs count")
}

func TestContractAllEventsFromPast(t *testing.T) {
	require := require.New(t)
	ctx, cancel := test.NewTestContext()
	defer cancel()

	tc, err := crypto.NewBlockchainTestContext(ctx, crypto.TestParams{})
	require.NoError(err)
	defer tc.Close()

	var (
		owner                                         = tc.DeployerBlockchain
		chainMonitor                                  = tc.DeployerBlockchain.ChainMonitor
		nodeCount                                     = 5
		contractWithTopicsEventCallbackCapturedEvents = make(chan types.Log, nodeCount)
		contractWithTopicsEventCallback               = func(ctx context.Context, event types.Log) {
			contractWithTopicsEventCallbackCapturedEvents <- event
		}
		historicalContractAllEventsCallbackCapturedEvents = make(chan types.Log, nodeCount)
		historicalContractAllEventsCallback               = func(ctx context.Context, event types.Log) {
			historicalContractAllEventsCallbackCapturedEvents <- event
		}
		historicalContractEventsCallbackCapturedEvents = make(chan types.Log, nodeCount)
		historicalContractEventsCallback               = func(ctx context.Context, event types.Log) {
			historicalContractEventsCallbackCapturedEvents <- event
		}
		nodeRegistryABI, _ = abi.JSON(strings.NewReader(river.NodeRegistryV1MetaData.ABI))
		readCapturedEvents = func(captured <-chan types.Log) []types.Log {
			var logs []types.Log
			for i := 0; i < nodeCount; i++ {
				logs = append(logs, <-captured)
			}
			return logs
		}
	)

	chainMonitor.OnContractWithTopicsEvent(
		0,
		tc.RiverRegistryAddress,
		[][]common.Hash{{nodeRegistryABI.Events["NodeAdded"].ID}},
		contractWithTopicsEventCallback,
	)

	// register several nodes
	var (
		pendingTx     crypto.TransactionPoolPendingTransaction
		nodeAddresses = make([]common.Address, nodeCount)
	)
	for i := range nodeCount {
		wallet, err := crypto.NewWallet(ctx)
		require.NoError(err, "new wallet")
		nodeAddresses[i] = wallet.Address
		pendingTx, err = owner.TxPool.Submit(
			ctx,
			"RegisterNode",
			func(opts *bind.TransactOpts) (*types.Transaction, error) {
				return tc.NodeRegistry.RegisterNode(
					opts,
					wallet.Address,
					fmt.Sprintf("https://node%d.river.test", i),
					river.NodeStatus_NotInitialized,
				)
			},
		)
		require.NoError(err, "register node")
	}

	require.NoError(err)

	// generate some blocks
	N := 5
	for i := 0; i < N; i++ {
		tc.Commit(ctx)
	}

	receipt, err := pendingTx.Wait(ctx)
	require.NoError(err)
	require.Equal(crypto.TransactionResultSuccess, receipt.Status)

	var (
		events                   = readCapturedEvents(contractWithTopicsEventCallbackCapturedEvents)
		firstRegisteredNodeEvent = events[0]
		lastRegisteredNodeEvent  = events[nodeCount-1]
	)

	require.Equal(nodeCount, len(events), "unexpected NodeAdded logs count")

	// generate extra blocks to ensure that the chain monitor is past the existing set of blocks and needs to look at
	// historical blocks to find the NodeAdded events.
	for i := 0; i < N; i++ {
		tc.Commit(ctx)
	}

	for {
		blockNum := tc.BlockNum(ctx)
		if blockNum.AsUint64() > lastRegisteredNodeEvent.BlockNumber {
			break
		}
		time.Sleep(10 * time.Millisecond)
	}

	// register a callback for the NodeAdded event on an old block.
	// Ensure that historicalContractAllEventsCallback and historicalContractEventsCallback receive all node added
	// events from the past.
	chainMonitor.OnAllEvents(
		crypto.BlockNumber(firstRegisteredNodeEvent.BlockNumber),
		historicalContractAllEventsCallback,
	)

	chainMonitor.OnContractEvent(
		crypto.BlockNumber(firstRegisteredNodeEvent.BlockNumber),
		tc.RiverRegistryAddress,
		historicalContractEventsCallback,
	)

	// ensure that historicalContractWithTopicsEventCallback received old NodeAdded events
	historicalAllEvents := readCapturedEvents(historicalContractAllEventsCallbackCapturedEvents)
	historicalContractEvents := readCapturedEvents(historicalContractEventsCallbackCapturedEvents)

	// make sure all logs match and that contractWithTopicsEventCallback didn't receive the same logs again
	require.Equal(nodeCount, len(historicalAllEvents), "unexpected NodeAdded logs count")
	require.EqualValues(events, historicalContractEvents, "unexpected logs")
	require.Equal(nodeCount, len(historicalAllEvents), "unexpected NodeAdded logs count")
	require.EqualValues(events, historicalContractEvents, "unexpected logs")
}

type onBlockCollector struct {
	lastBlockNumber crypto.BlockNumber
	allLogs         []*types.Log
	mu              sync.Mutex
}

func (c *onBlockCollector) onBlock(ctx context.Context, blockNumber crypto.BlockNumber, logs []*types.Log) {
	c.mu.Lock()
	defer c.mu.Unlock()
	c.lastBlockNumber = blockNumber
	c.allLogs = append(c.allLogs, logs...)
}

func (c *onBlockCollector) lastBlock() crypto.BlockNumber {
	c.mu.Lock()
	defer c.mu.Unlock()
	return c.lastBlockNumber
}

func (c *onBlockCollector) logs() []*types.Log {
	c.mu.Lock()
	defer c.mu.Unlock()
	return slices.Clone(c.allLogs)
}

func registerNodes(
	t *testing.T,
	ctx context.Context,
	tc *crypto.BlockchainTestContext,
	owner *crypto.Blockchain,
	nodeCount int,
) {
	require := require.New(t)
	// register several nodes
	var pendingTx crypto.TransactionPoolPendingTransaction
	for i := range nodeCount {
		wallet, err := crypto.NewWallet(ctx)
		require.NoError(err, "new wallet")
		pendingTx, err = owner.TxPool.Submit(
			ctx,
			"RegisterNode",
			func(opts *bind.TransactOpts) (*types.Transaction, error) {
				return tc.NodeRegistry.RegisterNode(
					opts,
					wallet.Address,
					fmt.Sprintf("https://node%d.river.test", i),
					river.NodeStatus_NotInitialized,
				)
			},
		)
		require.NoError(err, "register node")
	}

	// generate some blocks
	N := 5
	for i := 0; i < N; i++ {
		tc.Commit(ctx)
	}

	receipt, err := pendingTx.Wait(ctx)
	require.NoError(err)
	require.Equal(crypto.TransactionResultSuccess, receipt.Status)
}

func TestOnBlockWithLogs(t *testing.T) {
	require := require.New(t)
	ctx, cancel := test.NewTestContext()
	defer cancel()

	tc, err := crypto.NewBlockchainTestContext(ctx, crypto.TestParams{})
	require.NoError(err)
	defer tc.Close()

	owner := tc.DeployerBlockchain
	chainMonitor := tc.DeployerBlockchain.ChainMonitor
	nodeCount := 5

	var collector onBlockCollector
	fromBlock := tc.BlockNum(ctx) + 1
	chainMonitor.OnBlockWithLogs(fromBlock, collector.onBlock)

	registerNodes(t, ctx, tc, owner, nodeCount)

	currentBlock := tc.BlockNum(ctx)
	// wait for the collector to receive the current block
	require.Eventually(func() bool {
		return collector.lastBlock() >= currentBlock
	}, 10*time.Second, 10*time.Millisecond)

	require.Len(collector.logs(), nodeCount, "unexpected NodeAdded logs count")

	var futureCollector onBlockCollector
	chainMonitor.OnBlockWithLogs(tc.BlockNum(ctx)+3, futureCollector.onBlock)

	// get past futureCollector block
	N := 5
	for i := 0; i < N; i++ {
		tc.Commit(ctx)
	}

	registerNodes(t, ctx, tc, owner, nodeCount)

	currentBlock = tc.BlockNum(ctx)
	// wait for the collectors to receive the current block
	require.Eventually(func() bool {
		return futureCollector.lastBlock() >= currentBlock && collector.lastBlock() >= currentBlock
	}, 10*time.Second, 10*time.Millisecond)

	require.Len(futureCollector.logs(), nodeCount, "unexpected NodeAdded logs count")
	require.Len(collector.logs(), nodeCount*2, "unexpected NodeAdded logs count")

	var pastCollector onBlockCollector
	chainMonitor.OnBlockWithLogs(fromBlock, pastCollector.onBlock)
	for i := 0; i < N; i++ {
		tc.Commit(ctx)
	}
	require.Eventually(func() bool {
		return pastCollector.lastBlock() >= currentBlock
	}, 10*time.Second, 10*time.Millisecond)

<<<<<<< HEAD
	// TODO: this should work, but returns 0 instead.
	// require.Len(pastCollector.logs(), nodeCount*2, "unexpected NodeAdded logs count")
=======
	require.Len(pastCollector.logs(), nodeCount*2, "unexpected NodeAdded logs count")

	registerNodes(t, ctx, tc, owner, nodeCount)

	currentBlock = tc.BlockNum(ctx)
	require.Eventually(func() bool {
		return pastCollector.lastBlock() >= currentBlock && futureCollector.lastBlock() >= currentBlock &&
			collector.lastBlock() >= currentBlock
	}, 10*time.Second, 10*time.Millisecond)

	require.Len(pastCollector.logs(), nodeCount*3, "unexpected NodeAdded logs count")
	require.Len(futureCollector.logs(), nodeCount*2, "unexpected NodeAdded logs count")
	require.Len(collector.logs(), nodeCount*3, "unexpected NodeAdded logs count")
>>>>>>> 3937b6a7
}

func TestContractEventsWithTopicsFromPast(t *testing.T) {
	require := require.New(t)
	ctx, cancel := test.NewTestContext()
	defer cancel()

	tc, err := crypto.NewBlockchainTestContext(ctx, crypto.TestParams{})
	require.NoError(err)
	defer tc.Close()

	var (
		owner                                         = tc.DeployerBlockchain
		chainMonitor                                  = tc.DeployerBlockchain.ChainMonitor
		nodeCount                                     = 5
		contractWithTopicsEventCallbackCapturedEvents = make(chan types.Log, nodeCount)
		contractWithTopicsEventCallback               = func(ctx context.Context, event types.Log) {
			contractWithTopicsEventCallbackCapturedEvents <- event
		}
		historicalContractWithTopicsEventCallbackCapturedEvents = make(chan types.Log, nodeCount)
		historicalContractWithTopicsEventCallback               = func(ctx context.Context, event types.Log) {
			historicalContractWithTopicsEventCallbackCapturedEvents <- event
		}
		nodeRegistryABI, _ = abi.JSON(strings.NewReader(river.NodeRegistryV1MetaData.ABI))
		readCapturedEvents = func(captured <-chan types.Log) []types.Log {
			var logs []types.Log
			for i := 0; i < nodeCount; i++ {
				logs = append(logs, <-captured)
			}
			return logs
		}
	)

	chainMonitor.OnContractWithTopicsEvent(
		0,
		tc.RiverRegistryAddress,
		[][]common.Hash{{nodeRegistryABI.Events["NodeAdded"].ID}},
		contractWithTopicsEventCallback,
	)

	// register several nodes
	var (
		pendingTx     crypto.TransactionPoolPendingTransaction
		nodeAddresses = make([]common.Address, nodeCount)
	)
	for i := range nodeCount {
		wallet, err := crypto.NewWallet(ctx)
		require.NoError(err, "new wallet")
		nodeAddresses[i] = wallet.Address
		pendingTx, err = owner.TxPool.Submit(
			ctx,
			"RegisterNode",
			func(opts *bind.TransactOpts) (*types.Transaction, error) {
				return tc.NodeRegistry.RegisterNode(
					opts,
					wallet.Address,
					fmt.Sprintf("https://node%d.river.test", i),
					river.NodeStatus_NotInitialized,
				)
			},
		)
		require.NoError(err, "register node")
	}

	require.NoError(err)

	// generate some blocks
	N := 5
	for i := 0; i < N; i++ {
		tc.Commit(ctx)
	}

	receipt, err := pendingTx.Wait(ctx)
	require.NoError(err)
	require.Equal(crypto.TransactionResultSuccess, receipt.Status)

	var (
		events                   = readCapturedEvents(contractWithTopicsEventCallbackCapturedEvents)
		firstRegisteredNodeEvent = events[0]
		lastRegisteredNodeEvent  = events[nodeCount-1]
	)

	require.Equal(nodeCount, len(events), "unexpected NodeAdded logs count")

	// generate extra blocks to ensure that the chain monitor is past the existing set of blocks and needs to look at
	// historical blocks to find the NodeAdded events.
	for i := 0; i < N; i++ {
		tc.Commit(ctx)
	}

	for {
		blockNum := tc.BlockNum(ctx)
		if blockNum.AsUint64() > lastRegisteredNodeEvent.BlockNumber {
			break
		}
		time.Sleep(10 * time.Millisecond)
	}

	// register a callback for the NodeAdded event on an old block.
	// Ensure that historicalContractWithTopicsEventCallback receives all node added events from the past.
	chainMonitor.OnContractWithTopicsEvent(
		crypto.BlockNumber(firstRegisteredNodeEvent.BlockNumber),
		tc.RiverRegistryAddress,
		[][]common.Hash{{nodeRegistryABI.Events["NodeAdded"].ID}},
		historicalContractWithTopicsEventCallback,
	)

	// ensure that historicalContractWithTopicsEventCallback received old NodeAdded events
	historicalEvents := readCapturedEvents(historicalContractWithTopicsEventCallbackCapturedEvents)

	// make sure all logs match and that contractWithTopicsEventCallback didn't receive the same logs again
	require.Equal(nodeCount, len(historicalEvents), "unexpected NodeAdded logs count")
	require.EqualValues(events, historicalEvents, "unexpected logs")
}

func TestEventsOrder(t *testing.T) {
	require := require.New(t)
	ctx, cancel := test.NewTestContext()
	defer cancel()

	tc, err := crypto.NewBlockchainTestContext(ctx, crypto.TestParams{})
	require.NoError(err)
	defer tc.Close()

	var (
		owner                           = tc.DeployerBlockchain
		chainMonitor                    = tc.DeployerBlockchain.ChainMonitor
		nodeCount                       = 100
		capturedEvents                  = make(chan types.Log, nodeCount)
		contractWithTopicsEventCallback = func(ctx context.Context, event types.Log) {
			capturedEvents <- event
		}

		nodeRegistryABI, _ = abi.JSON(strings.NewReader(river.NodeRegistryV1MetaData.ABI))
		readCapturedEvents = func(captured <-chan types.Log) []types.Log {
			var logs []types.Log
			for i := 0; i < nodeCount; i++ {
				logs = append(logs, <-captured)
			}
			return logs
		}
	)

	chainMonitor.OnContractWithTopicsEvent(
		0,
		tc.RiverRegistryAddress,
		[][]common.Hash{{nodeRegistryABI.Events["NodeAdded"].ID}},
		contractWithTopicsEventCallback,
	)

	// register several nodes
	var (
		pendingTx     crypto.TransactionPoolPendingTransaction
		nodeAddresses = make([]common.Address, nodeCount)
	)
	for i := range nodeCount {
		wallet, err := crypto.NewWallet(ctx)
		require.NoError(err, "new wallet")
		nodeAddresses[i] = wallet.Address
		pendingTx, err = owner.TxPool.Submit(
			ctx,
			"RegisterNode",
			func(opts *bind.TransactOpts) (*types.Transaction, error) {
				return tc.NodeRegistry.RegisterNode(
					opts,
					wallet.Address,
					fmt.Sprintf("https://node%d.river.test", i),
					river.NodeStatus_NotInitialized,
				)
			},
		)
		require.NoError(err, "register node")
	}

	require.NoError(err)

	// generate blocks until last tx is processed
	done := make(chan struct{})
	go func() {
		for {
			select {
			case <-time.After(10 * time.Millisecond):
				tc.Commit(ctx)
			case <-done:
				return
			}
		}
	}()

	receipt, err := pendingTx.Wait(ctx)
	close(done)

	require.NoError(err)
	require.Equal(crypto.TransactionResultSuccess, receipt.Status)

	// make sure that the event callback is called in the correct order
	for i, event := range readCapturedEvents(capturedEvents) {
		if nodeRegistryABI.Events["NodeAdded"].ID != event.Topics[0] {
			continue
		}
		var e river.NodeRegistryV1NodeAdded
		if err := tc.NodeRegistry.BoundContract().UnpackLog(&e, "NodeAdded", event); err != nil {
			require.NoError(err, "OnNodeAdded: unable to decode NodeAdded event")
		}
		require.Equal(nodeAddresses[i], e.NodeAddress, "unexpected node added order")
	}
}<|MERGE_RESOLUTION|>--- conflicted
+++ resolved
@@ -626,10 +626,6 @@
 		return pastCollector.lastBlock() >= currentBlock
 	}, 10*time.Second, 10*time.Millisecond)
 
-<<<<<<< HEAD
-	// TODO: this should work, but returns 0 instead.
-	// require.Len(pastCollector.logs(), nodeCount*2, "unexpected NodeAdded logs count")
-=======
 	require.Len(pastCollector.logs(), nodeCount*2, "unexpected NodeAdded logs count")
 
 	registerNodes(t, ctx, tc, owner, nodeCount)
@@ -643,7 +639,6 @@
 	require.Len(pastCollector.logs(), nodeCount*3, "unexpected NodeAdded logs count")
 	require.Len(futureCollector.logs(), nodeCount*2, "unexpected NodeAdded logs count")
 	require.Len(collector.logs(), nodeCount*3, "unexpected NodeAdded logs count")
->>>>>>> 3937b6a7
 }
 
 func TestContractEventsWithTopicsFromPast(t *testing.T) {
