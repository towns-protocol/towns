--- conflicted
+++ resolved
@@ -283,13 +283,8 @@
 	return nil
 }
 
-<<<<<<< HEAD
-func (w *Wallet) SignHash(hash []byte) ([]byte, error) {
+func (w *Wallet) SignHash(hash common.Hash) ([]byte, error) {
 	return crypto.Sign(hash[:], w.PrivateKeyStruct)
-=======
-func (w *Wallet) SignHash(hash common.Hash) ([]byte, error) {
-	return secp256k1.Sign(hash[:], w.PrivateKey)
->>>>>>> d7c4a365
 }
 
 func RecoverSignerPublicKey(hash []byte, signature []byte) ([]byte, error) {
