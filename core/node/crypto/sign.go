package crypto

import (
	"bytes"
	"context"
	"crypto/ecdsa"
	"encoding/binary"
	"encoding/hex"
	"fmt"
	"io"
	"math/big"
	"os"
	"strings"

	"github.com/ethereum/go-ethereum/accounts/abi"
	"github.com/ethereum/go-ethereum/common"
	"github.com/ethereum/go-ethereum/crypto"
	"golang.org/x/crypto/sha3"

	. "github.com/towns-protocol/towns/core/node/base"
	"github.com/towns-protocol/towns/core/node/logging"
	. "github.com/towns-protocol/towns/core/node/protocol"
)

const (
	WALLET_PATH              = "./wallet"
	WALLET_PATH_PRIVATE_KEY  = "./wallet/private_key"
	WALLET_PATH_PUBLIC_KEY   = "./wallet/public_key"
	WALLET_PATH_NODE_ADDRESS = "./wallet/node_address"
	KEY_FILE_PERMISSIONS     = 0o600
)

// String 'ABCDEFG>' as bytes.
var HASH_SEPARATOR = []byte{65, 66, 67, 68, 69, 70, 71, 62}

// String '<GFEDCBA' as bytes.
var HASH_FOOTER = []byte{60, 71, 70, 69, 68, 67, 66, 65}

// String 'RIVERSIG' as bytes.
var DELEGATE_HASH_HEADER = []byte{82, 73, 86, 69, 82, 83, 73, 71}

func writeOrPanic(w io.Writer, buf []byte) {
	_, err := w.Write(buf)
	if err != nil {
		panic(err)
	}
}

// TownsHash is a hasher with a given header. Use different headers for different types of hashes to avoid replay attacks.
type TownsHash [8]byte

// TownsHashForEvents is a TownsHash with the prefix 'CSBLANCA' as bytes for hashing Towns events.
var TownsHashForEvents = TownsHash{67, 83, 66, 76, 65, 78, 67, 65} // Prefix 'CSBLANCA' as bytes.

<<<<<<< HEAD
// TownsHashForCert is a TownsHash with the prefix 'INTRCERT' as bytes for hashing node-2-node mTLS certificate hash.
var TownsHashForCert = TownsHash{73, 78, 84, 82, 67, 69, 82, 84} // Prefix 'INTRCERT' as bytes.
=======
// TownsHashForSnapshots is a TownsHash with the prefix 'SNAPSHOT' as bytes for hashing Towns snapshots.
var TownsHashForSnapshots = TownsHash{83, 78, 65, 80, 83, 72, 79, 84} // Prefix 'SNAPSHOT' as bytes.
>>>>>>> 6a25c080

// Hash computes the hash of the given buffer using the Towns hashing algorithm.
// It uses Keccak256 to ensure compatability with the EVM and uses a header, separator,
// and footer to ensure that the hash is unique to Towns.
func (h TownsHash) Hash(buffer []byte) common.Hash {
	hash := sha3.NewLegacyKeccak256()
	_, _ = hash.Write(h[:])
	// Write length of the buffer as 64-bit little endian uint.
	l := uint64(len(buffer))
	_, _ = hash.Write(
		[]byte{
			byte(l),
			byte(l >> 8),
			byte(l >> 16),
			byte(l >> 24),
			byte(l >> 32),
			byte(l >> 40),
			byte(l >> 48),
			byte(l >> 56),
		},
	)
	_, _ = hash.Write(HASH_SEPARATOR)
	_, _ = hash.Write(buffer)
	_, _ = hash.Write(HASH_FOOTER)
	return common.BytesToHash(hash.Sum(nil))
}

// RiverDelegateHashSrc computes the hash of the given buffer using the River delegate hashing algorithm.
func RiverDelegateHashSrc(delegatePublicKey []byte, expiryEpochMs int64) ([]byte, error) {
	if expiryEpochMs < 0 {
		return nil, RiverError(Err_INVALID_ARGUMENT, "expiryEpochMs must be non-negative")
	}
	if len(delegatePublicKey) != 64 && len(delegatePublicKey) != 65 {
		return nil, RiverError(Err_INVALID_ARGUMENT, "delegatePublicKey must be 64 or 65 bytes")
	}
	writer := bytes.Buffer{}
	writeOrPanic(&writer, DELEGATE_HASH_HEADER)
	writeOrPanic(&writer, delegatePublicKey)
	// Write expiry as 64-bit little endian uint.
	err := binary.Write(&writer, binary.LittleEndian, expiryEpochMs)
	if err != nil {
		panic(err)
	}
	return writer.Bytes(), nil
}

type Wallet struct {
	PrivateKeyStruct *ecdsa.PrivateKey
	PrivateKey       []byte
	Address          common.Address
}

func NewWallet(ctx context.Context) (*Wallet, error) {
	log := logging.FromCtx(ctx)

	key, err := crypto.GenerateKey()
	if err != nil {
		return nil, AsRiverError(err, Err_INTERNAL).
			Message("Failed to generate wallet private key").
			Func("NewWallet")
	}
	address := crypto.PubkeyToAddress(key.PublicKey)

	log.Infow(
		"New wallet generated.",
		"address",
		address.Hex(),
		"publicKey",
		FormatFullHashFromBytes(crypto.FromECDSAPub(&key.PublicKey)),
	)
	return &Wallet{
			PrivateKeyStruct: key,
			PrivateKey:       crypto.FromECDSA(key),
			Address:          address,
		},
		nil
}

func NewWalletFromPrivKey(ctx context.Context, privKey string) (*Wallet, error) {
	log := logging.FromCtx(ctx)

	privKey = strings.TrimPrefix(privKey, "0x")

	// create key pair from private key bytes
	k, err := crypto.HexToECDSA(privKey)
	if err != nil {
		return nil, AsRiverError(err, Err_INVALID_ARGUMENT).
			Message("Failed to decode private key from hex").
			Func("NewWalletFromPrivKey")
	}
	address := crypto.PubkeyToAddress(k.PublicKey)

	log.Infow(
		"Wallet loaded from configured private key.",
		"address",
		address.Hex(),
		"publicKey",
		crypto.FromECDSAPub(&k.PublicKey),
	)
	return &Wallet{
			PrivateKeyStruct: k,
			PrivateKey:       crypto.FromECDSA(k),
			Address:          address,
		},
		nil
}

func NewWalletFromEnv(ctx context.Context, envVar string) (*Wallet, error) {
	privKey, ok := os.LookupEnv(envVar)
	if !ok {
		return nil, AsRiverError(nil, Err_BAD_CONFIG).
			Message("Environment variable not set").
			Tag("variable", envVar).
			Func("NewWalletFromEnv")
	}
	return NewWalletFromPrivKey(ctx, privKey)
}

func LoadWallet(ctx context.Context, filename string) (*Wallet, error) {
	log := logging.FromCtx(ctx)

	key, err := crypto.LoadECDSA(filename)
	if err != nil {
		log.Errorw("Failed to load wallet.", "error", err)
		return nil, AsRiverError(err, Err_BAD_CONFIG).
			Message("Failed to load wallet from file").
			Tag("filename", filename).
			Func("LoadWallet")
	}
	address := crypto.PubkeyToAddress(key.PublicKey)

	log.Infow("Wallet loaded.", "address", address.Hex(), "publicKey", crypto.FromECDSAPub(&key.PublicKey))
	return &Wallet{
			PrivateKeyStruct: key,
			PrivateKey:       crypto.FromECDSA(key),
			Address:          address,
		},
		nil
}

func (w *Wallet) SaveWallet(
	ctx context.Context,
	privateKeyFilename string,
	publicKeyFilename string,
	addressFilename string,
	overwrite bool,
) error {
	log := logging.FromCtx(ctx)

	openFlags := os.O_WRONLY | os.O_CREATE | os.O_EXCL
	if overwrite {
		openFlags = os.O_WRONLY | os.O_CREATE | os.O_TRUNC
	}

	fPriv, err := os.OpenFile(privateKeyFilename, openFlags, KEY_FILE_PERMISSIONS)
	if err != nil {
		return AsRiverError(err, Err_BAD_CONFIG).
			Message("Failed to open private key file").
			Tag("filename", privateKeyFilename).
			Func("SaveWallet")
	}
	defer fPriv.Close()

	fPub, err := os.OpenFile(publicKeyFilename, openFlags, KEY_FILE_PERMISSIONS)
	if err != nil {
		return AsRiverError(err, Err_BAD_CONFIG).
			Message("Failed to open public key file").
			Tag("filename", publicKeyFilename).
			Func("SaveWallet")
	}
	defer fPub.Close()

	fAddr, err := os.OpenFile(addressFilename, openFlags, KEY_FILE_PERMISSIONS)
	if err != nil {
		return AsRiverError(err, Err_BAD_CONFIG).
			Message("Failed to open address file").
			Tag("filename", addressFilename).
			Func("SaveWallet")
	}
	defer fAddr.Close()

	k := hex.EncodeToString(w.PrivateKey)
	_, err = fPriv.WriteString(k)
	if err != nil {
		return AsRiverError(err, Err_INTERNAL).
			Message("Failed to write private key to file").
			Tag("filename", privateKeyFilename).
			Func("SaveWallet")
	}

	err = fPriv.Close()
	if err != nil {
		return AsRiverError(err, Err_INTERNAL).
			Message("Failed to close private key file").
			Tag("filename", privateKeyFilename).
			Func("SaveWallet")
	}

	k = hex.EncodeToString(crypto.FromECDSAPub(&w.PrivateKeyStruct.PublicKey))
	_, err = fPub.WriteString(k)
	if err != nil {
		return AsRiverError(err, Err_INTERNAL).
			Message("Failed to write public key to file").
			Tag("filename", publicKeyFilename).
			Func("SaveWallet")
	}

	err = fPub.Close()
	if err != nil {
		return AsRiverError(err, Err_INTERNAL).
			Message("Failed to close public key file").
			Tag("filename", publicKeyFilename).
			Func("SaveWallet")
	}

	_, err = fAddr.WriteString(w.String())
	if err != nil {
		return AsRiverError(err, Err_INTERNAL).
			Message("Failed to write address to file").
			Tag("filename", addressFilename).
			Func("SaveWallet")
	}

	err = fAddr.Close()
	if err != nil {
		return AsRiverError(err, Err_INTERNAL).
			Message("Failed to close address file").
			Tag("filename", addressFilename).
			Func("SaveWallet")
	}

	log.Infow(
		"Wallet saved.",
		"address",
		w.Address.Hex(),
		"publicKey",
		crypto.FromECDSAPub(&w.PrivateKeyStruct.PublicKey),
		"filename",
		privateKeyFilename,
	)
	return nil
}

func (w *Wallet) SignHash(hash common.Hash) ([]byte, error) {
	return crypto.Sign(hash[:], w.PrivateKeyStruct)
}

func RecoverSignerPublicKey(hash []byte, signature []byte) ([]byte, error) {
	pubKey, err := crypto.Ecrecover(hash, signature)
	if err == nil {
		return pubKey, nil
	}
	return nil, AsRiverError(err, Err_INVALID_ARGUMENT).
		Message("Could not recover public key from signature").
		Func("RecoverSignerPublicKey")
}

func PublicKeyToAddress(publicKey []byte) common.Address {
	return common.BytesToAddress(crypto.Keccak256(publicKey[1:])[12:])
}

func PackWithNonce(address common.Address, nonce uint64) (common.Hash, error) {
	addressTy, err := abi.NewType("address", "address", nil)
	if err != nil {
		return common.Hash{}, AsRiverError(err, Err_INTERNAL).
			Message("Invalid abi type definition").
			Tag("type", "address").
			Func("PackWithNonce")
	}

	uint256Ty, err := abi.NewType("uint256", "uint256", nil)
	if err != nil {
		return common.Hash{}, AsRiverError(err, Err_INTERNAL).
			Message("Invalid abi type definition").
			Tag("type", "uint256").
			Func("PackWithNonce")
	}
	arguments := abi.Arguments{
		{
			Type: addressTy,
		},
		{
			Type: uint256Ty,
		},
	}
	bytes, err := arguments.Pack(address, new(big.Int).SetUint64(nonce))
	if err != nil {
		return common.Hash{}, AsRiverError(err, Err_INTERNAL).
			Message("Failed to pack arguments").
			Func("PackWithNonce")
	}

	hasher := sha3.NewLegacyKeccak256()
	hasher.Write(bytes)
	bytes = hasher.Sum(nil)

	return common.BytesToHash(bytes), nil
}

func ToEthMessageHash(messageHash common.Hash) common.Hash {
	bytes := append(
		[]byte("\x19Ethereum Signed Message:\n"),
		[]byte(fmt.Sprintf("%d", len(messageHash)))...,
	)
	bytes = append(bytes, messageHash.Bytes()...)
	return crypto.Keccak256Hash(bytes)
}

func (w Wallet) String() string {
	return w.Address.Hex()
}

func (w Wallet) GoString() string {
	return w.Address.Hex()
}<|MERGE_RESOLUTION|>--- conflicted
+++ resolved
@@ -52,13 +52,11 @@
 // TownsHashForEvents is a TownsHash with the prefix 'CSBLANCA' as bytes for hashing Towns events.
 var TownsHashForEvents = TownsHash{67, 83, 66, 76, 65, 78, 67, 65} // Prefix 'CSBLANCA' as bytes.
 
-<<<<<<< HEAD
+// TownsHashForSnapshots is a TownsHash with the prefix 'SNAPSHOT' as bytes for hashing Towns snapshots.
+var TownsHashForSnapshots = TownsHash{83, 78, 65, 80, 83, 72, 79, 84} // Prefix 'SNAPSHOT' as bytes.
+
 // TownsHashForCert is a TownsHash with the prefix 'INTRCERT' as bytes for hashing node-2-node mTLS certificate hash.
 var TownsHashForCert = TownsHash{73, 78, 84, 82, 67, 69, 82, 84} // Prefix 'INTRCERT' as bytes.
-=======
-// TownsHashForSnapshots is a TownsHash with the prefix 'SNAPSHOT' as bytes for hashing Towns snapshots.
-var TownsHashForSnapshots = TownsHash{83, 78, 65, 80, 83, 72, 79, 84} // Prefix 'SNAPSHOT' as bytes.
->>>>>>> 6a25c080
 
 // Hash computes the hash of the given buffer using the Towns hashing algorithm.
 // It uses Keccak256 to ensure compatability with the EVM and uses a header, separator,
