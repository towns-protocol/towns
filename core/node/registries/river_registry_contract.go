package registries

import (
	"context"
	"math/big"
	"slices"
	"time"

	"github.com/cenkalti/backoff/v4"
	"github.com/ethereum/go-ethereum"
	"github.com/ethereum/go-ethereum/accounts/abi"
	"github.com/ethereum/go-ethereum/accounts/abi/bind"
	"github.com/ethereum/go-ethereum/common"
	"github.com/ethereum/go-ethereum/core/types"
	"github.com/gammazero/workerpool"

	"github.com/towns-protocol/towns/core/config"
	"github.com/towns-protocol/towns/core/contracts/river"
	. "github.com/towns-protocol/towns/core/node/base"
	"github.com/towns-protocol/towns/core/node/crypto"
	"github.com/towns-protocol/towns/core/node/logging"
	. "github.com/towns-protocol/towns/core/node/protocol"
	. "github.com/towns-protocol/towns/core/node/shared"
)

// RiverRegistryContract is the convinience wrapper for the IRiverRegistryV1 interface (abigen exports it as RiverRegistryV1)
type RiverRegistryContract struct {
	OperatorRegistry *river.OperatorRegistryV1

	NodeRegistry    *river.NodeRegistryV1
	NodeRegistryAbi *abi.ABI
	NodeEventTopics [][]common.Hash
	NodeEventInfo   map[common.Hash]*EventInfo

	StreamRegistry    *river.StreamRegistryV1
	StreamRegistryAbi *abi.ABI
	StreamEventTopics [][]common.Hash
	StreamEventInfo   map[common.Hash]*EventInfo

	Blockchain *crypto.Blockchain

	Address   common.Address
	Addresses []common.Address

	Settings *config.RiverRegistryConfig

	errDecoder *crypto.EvmErrorDecoder
}

type EventInfo struct {
	Name  string
	Maker func(*types.Log) any
}

func initContract[T any](
	ctx context.Context,
	maker func(address common.Address, backend bind.ContractBackend) (*T, error),
	address common.Address,
	backend bind.ContractBackend,
	metadata *bind.MetaData,
	events []*EventInfo,
) (
	*T,
	*abi.ABI,
	[][]common.Hash,
	map[common.Hash]*EventInfo,
	error,
) {
	log := logging.FromCtx(ctx)

	contract, err := maker(address, backend)
	if err != nil {
		return nil, nil, nil, nil, AsRiverError(err, Err_BAD_CONFIG).
			Message("Failed to initialize registry contract").
			Tags("address", address).
			Func("NewRiverRegistryContract").
			LogError(log)
	}

	abi, err := metadata.GetAbi()
	if err != nil {
		return nil, nil, nil, nil, AsRiverError(err, Err_INTERNAL).
			Message("Failed to parse ABI").
			Func("NewRiverRegistryContract").
			LogError(log)
	}

	if len(events) <= 0 {
		return contract, abi, nil, nil, nil
	}

	var eventSigs []common.Hash
	eventInfo := make(map[common.Hash]*EventInfo)
	for _, e := range events {
		ev, ok := abi.Events[e.Name]
		if !ok {
			return nil, nil, nil, nil, RiverError(
				Err_INTERNAL,
				"Event not found in ABI",
				"event",
				e,
			).Func("NewRiverRegistryContract").
				LogError(log)
		}
		eventSigs = append(eventSigs, ev.ID)
		eventInfo[ev.ID] = e
	}
	return contract, abi, [][]common.Hash{eventSigs}, eventInfo, nil
}

func NewRiverRegistryContract(
	ctx context.Context,
	blockchain *crypto.Blockchain,
	cfg *config.ContractConfig,
	settings *config.RiverRegistryConfig,
) (*RiverRegistryContract, error) {
	c := &RiverRegistryContract{
		Blockchain: blockchain,
		Address:    cfg.Address,
		Addresses:  []common.Address{cfg.Address},
		Settings:   settings,
	}

	var err error
	c.OperatorRegistry, _, _, _, err = initContract(
		ctx,
		river.NewOperatorRegistryV1,
		cfg.Address,
		blockchain.Client,
		river.OperatorRegistryV1MetaData,
		nil,
	)
	if err != nil {
		return nil, err
	}

	c.NodeRegistry, c.NodeRegistryAbi, c.NodeEventTopics, c.NodeEventInfo, err = initContract(
		ctx,
		river.NewNodeRegistryV1,
		cfg.Address,
		blockchain.Client,
		river.NodeRegistryV1MetaData,
		[]*EventInfo{
			{"NodeAdded", func(log *types.Log) any { return &river.NodeRegistryV1NodeAdded{Raw: *log} }},
			{"NodeRemoved", func(log *types.Log) any { return &river.NodeRegistryV1NodeRemoved{Raw: *log} }},
			{
				"NodeStatusUpdated",
				func(log *types.Log) any { return &river.NodeRegistryV1NodeStatusUpdated{Raw: *log} },
			},
			{"NodeUrlUpdated", func(log *types.Log) any { return &river.NodeRegistryV1NodeUrlUpdated{Raw: *log} }},
		},
	)
	if err != nil {
		return nil, err
	}

	c.StreamRegistry, c.StreamRegistryAbi, c.StreamEventTopics, c.StreamEventInfo, err = initContract(
		ctx,
		river.NewStreamRegistryV1,
		cfg.Address,
		blockchain.Client,
		river.StreamRegistryV1MetaData,
		[]*EventInfo{
			{
				river.Event_StreamUpdated,
				func(log *types.Log) any { return &river.StreamRegistryV1StreamUpdated{Raw: *log} },
			},
			{
				river.Event_StreamLastMiniblockUpdateFailed,
				func(log *types.Log) any { return &river.StreamRegistryV1StreamLastMiniblockUpdateFailed{Raw: *log} },
			},
		},
	)
	if err != nil {
		return nil, err
	}

	c.errDecoder, err = crypto.NewEVMErrorDecoder(river.StreamRegistryV1MetaData)
	if err != nil {
		return nil, err
	}

	return c, nil
}

func (c *RiverRegistryContract) AllocateStream(
	ctx context.Context,
	streamId StreamId,
	addresses []common.Address,
	genesisMiniblockHash common.Hash,
	genesisMiniblock []byte,
) error {
	log := logging.FromCtx(ctx)

	pendingTx, err := c.Blockchain.TxPool.Submit(
		ctx,
		"AllocateStream",
		func(opts *bind.TransactOpts) (*types.Transaction, error) {
			tx, err := c.StreamRegistry.AllocateStream(
				opts, streamId, addresses, genesisMiniblockHash, genesisMiniblock)
			if err == nil {
				log.Debugw(
					"RiverRegistryContract: prepared transaction",
					"name", "AllocateStream",
					"streamId", streamId,
					"addresses", addresses,
					"genesisMiniblockHash", genesisMiniblockHash,
					"txHash", tx.Hash(),
				)
			}
			return tx, err
		},
	)
	if err != nil {
		return AsRiverError(err, Err_CANNOT_CALL_CONTRACT).
			Func("AllocateStream").
			Message("Smart contract call failed")
	}

	receipt, err := pendingTx.Wait(ctx)
	if err != nil {
		return err
	}

	if receipt != nil && receipt.Status == crypto.TransactionResultSuccess {
		return nil
	}
	if receipt != nil && receipt.Status != crypto.TransactionResultSuccess {
		return RiverError(Err_ERR_UNSPECIFIED, "Allocate stream transaction failed").
			Tag("tx", receipt.TxHash.Hex()).
			Func("AllocateStream")
	}

	return RiverError(Err_ERR_UNSPECIFIED, "AllocateStream transaction result unknown")
}

func (c *RiverRegistryContract) AddStream(
	ctx context.Context,
	streamId StreamId,
	addresses []common.Address,
	genesisMiniblockHash common.Hash,
	lastMiniblockHash common.Hash,
	lastMiniblockNum int64,
	isSealed bool,
) error {
	log := logging.FromCtx(ctx)

	var flags StreamFlag
	if isSealed {
		flags |= StreamFlagSealed
	}

	pendingTx, err := c.Blockchain.TxPool.Submit(
		ctx,
		"AddStream",
		func(opts *bind.TransactOpts) (*types.Transaction, error) {
			tx, err := c.StreamRegistry.AddStream(
				opts, streamId, genesisMiniblockHash, river.Stream{
					LastMiniblockHash: lastMiniblockHash,
					LastMiniblockNum:  uint64(lastMiniblockNum),
					Reserved0:         uint64(len(addresses)),
					Flags:             uint64(flags),
					Nodes:             addresses,
				})
			if err == nil {
				log.Debugw(
					"RiverRegistryContract: prepared transaction",
					"name", "AddStream",
					"streamId", streamId,
					"addresses", addresses,
					"genesisMiniblockHash", genesisMiniblockHash,
					"lastMiniblockHash", lastMiniblockHash,
					"lastMiniblockNum", lastMiniblockNum,
					"isSealed", isSealed,
					"txHash", tx.Hash(),
				)
			}
			return tx, err
		},
	)
	if err != nil {
		return AsRiverError(err, Err_CANNOT_CALL_CONTRACT).
			Func("AddStream").
			Message("Smart contract call failed")
	}

	receipt, err := pendingTx.Wait(ctx)
	if err != nil {
		return err
	}

	if receipt != nil && receipt.Status == crypto.TransactionResultSuccess {
		return nil
	}
	if receipt != nil && receipt.Status != crypto.TransactionResultSuccess {
		return RiverError(Err_ERR_UNSPECIFIED, "Add stream transaction failed").
			Tag("tx", receipt.TxHash.Hex()).
			Func("AddStream")
	}

	return RiverError(Err_ERR_UNSPECIFIED, "AddStream transaction result unknown")
}

func (c *RiverRegistryContract) GetStream(
	ctx context.Context,
	streamId StreamId,
	blockNum crypto.BlockNumber,
) (*river.StreamWithId, error) {
	stream, err := c.StreamRegistry.GetStream(c.callOptsWithBlockNum(ctx, blockNum), streamId)
	if err != nil {
		return nil, WrapRiverError(Err_CANNOT_CALL_CONTRACT, err).Func("GetStream").Message("Call failed")
	}
	return river.NewStreamWithId(streamId, &stream), nil
}

func (c *RiverRegistryContract) GetStreamOnLatestBlock(
	ctx context.Context,
	streamId StreamId,
) (*river.StreamWithId, error) {
	stream, err := c.StreamRegistry.GetStream(c.callOpts(ctx), streamId)
	if err != nil {
		return nil, WrapRiverError(Err_CANNOT_CALL_CONTRACT, err).Func("GetStreamOnLatestBlock").Message("Call failed")
	}
	return river.NewStreamWithId(streamId, &stream), nil
}

// GetStreamWithGenesis returns stream, genesis miniblock hash, genesis miniblock, error
func (c *RiverRegistryContract) GetStreamWithGenesis(
	ctx context.Context,
	streamId StreamId,
	blockNum crypto.BlockNumber,
) (*river.StreamWithId, common.Hash, []byte, error) {
	stream, mbHash, mb, err := c.StreamRegistry.GetStreamWithGenesis(c.callOptsWithBlockNum(ctx, blockNum), streamId)
	if err != nil {
		return nil, common.Hash{}, nil, WrapRiverError(
			Err_CANNOT_CALL_CONTRACT,
			err,
		).Func("GetStream").
			Message("Call failed").
			Tag("blockNum", blockNum)
	}
	return river.NewStreamWithId(streamId, &stream), mbHash, mb, nil
}

func (c *RiverRegistryContract) GetStreamCount(ctx context.Context, blockNum crypto.BlockNumber) (int64, error) {
	num, err := c.StreamRegistry.GetStreamCount(c.callOptsWithBlockNum(ctx, blockNum))
	if err != nil {
		return 0, WrapRiverError(Err_CANNOT_CALL_CONTRACT, err).Func("GetStreamNum").Message("Call failed")
	}
	if !num.IsInt64() {
		return 0, RiverError(Err_INTERNAL, "Stream number is too big", "num", num).Func("GetStreamNum")
	}
	return num.Int64(), nil
}

func (c *RiverRegistryContract) GetStreamCountOnNode(ctx context.Context, blockNum crypto.BlockNumber, node common.Address) (int64, error) {
	num, err := c.StreamRegistry.GetStreamCountOnNode(c.callOptsWithBlockNum(ctx, blockNum), node)
	if err != nil {
		return 0, WrapRiverError(Err_CANNOT_CALL_CONTRACT, err).Func("GetStreamCountOnNode").Message("Call failed")
	}
	if !num.IsInt64() {
		return 0, RiverError(Err_INTERNAL, "Stream number is too big", "num", num).Func("GetStreamCountOnNode")
	}
	return num.Int64(), nil
}

var ZeroBytes32 = [32]byte{}

func (c *RiverRegistryContract) callGetPaginatedStreams(
	ctx context.Context,
	blockNum crypto.BlockNumber,
	node *common.Address,
	start int64,
	end int64,
) ([]river.StreamWithId, error) {
	if c.Settings.SingleCallTimeout > 0 {
		var cancel context.CancelFunc
		ctx, cancel = context.WithTimeout(ctx, c.Settings.SingleCallTimeout)
		defer cancel()
	}

	var (
		callOpts = c.callOptsWithBlockNum(ctx, blockNum)
		streams  []river.StreamWithId
		err      error
	)

	if node != nil {
		streams, err = c.StreamRegistry.GetPaginatedStreamsOnNode(callOpts, *node, big.NewInt(start), big.NewInt(end))
	} else {
		streams, _, err = c.StreamRegistry.GetPaginatedStreams(callOpts, big.NewInt(start), big.NewInt(end))
	}

	if err != nil {
		return nil, WrapRiverError(Err_CANNOT_CALL_CONTRACT, err).Func("ForAllStreams")
	}
	return streams, nil
}

func (c *RiverRegistryContract) callGetPaginatedStreamsWithBackoff(
	ctx context.Context,
	blockNum crypto.BlockNumber,
	node *common.Address,
	start int64,
	end int64,
) ([]river.StreamWithId, error) {
	bo := c.createBackoff()
	bo.Reset()
	for {
		streams, err := c.callGetPaginatedStreams(ctx, blockNum, node, start, end)
		if err == nil {
			return streams, nil
		}
		if !waitForBackoff(ctx, bo) {
			return nil, err
		}
	}
}

func (c *RiverRegistryContract) callGetPaginatedStreamsOnNodeWithBackoff(
	ctx context.Context,
	blockNum crypto.BlockNumber,
	node common.Address,
	start int64,
	end int64,
) ([]river.StreamWithId, error) {
	bo := c.createBackoff()
	bo.Reset()
	for {
		streams, err := c.callGetPaginatedStreamsOnNode(ctx, blockNum, node, start, end)
		if err == nil {
			return streams, nil
		}
		if !waitForBackoff(ctx, bo) {
			return nil, err
		}
	}
}

func (c *RiverRegistryContract) callGetPaginatedStreamsOnNode(
	ctx context.Context,
	blockNum crypto.BlockNumber,
	node common.Address,
	start int64,
	end int64,
) ([]river.StreamWithId, error) {
	if c.Settings.SingleCallTimeout > 0 {
		var cancel context.CancelFunc
		ctx, cancel = context.WithTimeout(ctx, c.Settings.SingleCallTimeout)
		defer cancel()
	}

	callOpts := c.callOptsWithBlockNum(ctx, blockNum)
	streams, err := c.StreamRegistry.GetPaginatedStreamsOnNode(callOpts, node, big.NewInt(start), big.NewInt(end))
	if err != nil {
		return nil, WrapRiverError(Err_CANNOT_CALL_CONTRACT, err).Func("ForAllStreamsOnNode")
	}

	return streams, nil
}

func (c *RiverRegistryContract) createBackoff() backoff.BackOff {
	var bo backoff.BackOff
	bo = backoff.NewExponentialBackOff(
		backoff.WithInitialInterval(100*time.Millisecond),
		backoff.WithRandomizationFactor(0.2),
		backoff.WithMaxElapsedTime(c.Settings.MaxRetryElapsedTime),
		backoff.WithMaxInterval(5*time.Second),
	)
	if c.Settings.MaxRetries > 0 {
		bo = backoff.WithMaxRetries(bo, uint64(c.Settings.MaxRetries))
	}
	return bo
}

func waitForBackoff(ctx context.Context, bo backoff.BackOff) bool {
	b := bo.NextBackOff()
	if b == backoff.Stop {
		return false
	}
	select {
	case <-ctx.Done():
		return false
	case <-time.After(b):
		return true
	}
}

// ForAllStreamsOnNode calls the given cb for all streams that are registered in the river registry at the given block
// num and on the given node. If cb returns false ForAllStreamsOnNode returns.
func (c *RiverRegistryContract) ForAllStreamsOnNode(
	ctx context.Context,
	blockNum crypto.BlockNumber,
	node common.Address,
	cb func(*river.StreamWithId) bool,
) error {
	if c.Settings.ParallelReaders > 1 {
<<<<<<< HEAD
		return c.forAllStreamsOnNodeParallel(ctx, blockNum, node, cb)
	} else {
		return c.forAllStreamsOnNodeSingle(ctx, blockNum, node, cb)
=======
		return c.forAllStreamsParallel(ctx, blockNum, &node, cb)
	} else {
		return c.forAllStreamsSingle(ctx, blockNum, &node, cb)
>>>>>>> a519d6d3
	}
}

// ForAllStreams calls the given cb for all streams that are registered in the river registry at the given block num.
// If cb returns false ForAllStreams returns.
func (c *RiverRegistryContract) ForAllStreams(
	ctx context.Context,
	blockNum crypto.BlockNumber,
	cb func(*river.StreamWithId) bool,
) error {
	if c.Settings.ParallelReaders > 1 {
		return c.forAllStreamsParallel(ctx, blockNum, nil, cb)
	} else {
		return c.forAllStreamsSingle(ctx, blockNum, nil, cb)
	}
}

func (c *RiverRegistryContract) forAllStreamsSingle(
	ctx context.Context,
	blockNum crypto.BlockNumber,
	node *common.Address,
	cb func(*river.StreamWithId) bool,
) error {
	log := logging.FromCtx(ctx)
	if node != nil {
		log = log.With("node", *node)
	}

	pageSize := int64(c.Settings.PageSize)
	if pageSize <= 0 {
		pageSize = 5000
	}

	progressReportInterval := c.Settings.ProgressReportInterval
	if progressReportInterval <= 0 {
		progressReportInterval = 10 * time.Second
	}

	bo := c.createBackoff()

	var (
		streams                    []river.StreamWithId
		startTime                  = time.Now()
		lastReport                 = time.Now()
		totalStreams               = int64(0)
		streamsWithZeroStreamID    = int64(0)
		nodeStreamsCountInRegistry *big.Int
		err                        error
	)

	if node != nil {
		nodeStreamsCountInRegistry, err = c.StreamRegistry.GetStreamCountOnNode(c.callOptsWithBlockNum(ctx, blockNum), *node)
	} else {
		nodeStreamsCountInRegistry, err = c.StreamRegistry.GetStreamCount(c.callOptsWithBlockNum(ctx, blockNum))
	}

	if err != nil {
		return WrapRiverError(Err_CANNOT_CALL_CONTRACT, err).Func("ForAllStreams")
	}

	for i := int64(0); totalStreams+streamsWithZeroStreamID < nodeStreamsCountInRegistry.Int64(); i += pageSize {
		bo.Reset()
		for {
			now := time.Now()
			if now.Sub(lastReport) > progressReportInterval {
				elapsed := time.Since(startTime)
				log.Infow(
					"RiverRegistryContract: GetPaginatedStreams in progress",
					"pagesCompleted",
					i,
					"pageSize",
					pageSize,
					"elapsed",
					elapsed,
					"streamPerSecond",
					float64(i)/elapsed.Seconds(),
				)
				lastReport = now
			}

			streams, err = c.callGetPaginatedStreams(ctx, blockNum, node, i, i+pageSize)
			if err == nil {
				break
			}
			if !waitForBackoff(ctx, bo) {
				return err
			}
		}
		for _, stream := range streams {
			if stream.Id == ZeroBytes32 {
				streamsWithZeroStreamID++
				continue
			}

			totalStreams++
			if !cb(&stream) {
				return nil
			}
		}
	}

	elapsed := time.Since(startTime)
	log.Infow(
		"RiverRegistryContract: GetPaginatedStreams completed",
		"elapsed",
		elapsed,
		"streamsPerSecond",
		float64(totalStreams)/elapsed.Seconds(),
	)

	return nil
}

func (c *RiverRegistryContract) forAllStreamsParallel(
	ctx context.Context,
	blockNum crypto.BlockNumber,
	node *common.Address,
	cb func(*river.StreamWithId) bool,
) error {
	log := logging.FromCtx(ctx)
	if node != nil {
		log = log.With("node", *node)
	}
	ctx, cancelCtx := context.WithCancel(ctx)
	defer cancelCtx()

	numWorkers := c.Settings.ParallelReaders
	if numWorkers <= 1 {
		numWorkers = 8
	}

	pageSize := int64(c.Settings.PageSize)
	if pageSize <= 0 {
		pageSize = 5000
	}

	progressReportInterval := c.Settings.ProgressReportInterval
	if progressReportInterval <= 0 {
		progressReportInterval = 10 * time.Second
	}

	var (
		numStreamsBigInt *big.Int
		err              error
	)

	if node != nil {
		numStreamsBigInt, err = c.StreamRegistry.GetStreamCountOnNode(c.callOptsWithBlockNum(ctx, blockNum), *node)
	} else {
		numStreamsBigInt, err = c.StreamRegistry.GetStreamCount(c.callOptsWithBlockNum(ctx, blockNum))
	}

	if err != nil {
		return WrapRiverError(Err_CANNOT_CALL_CONTRACT, err).Func("ForAllStreams")
	}

	numStreams := numStreamsBigInt.Int64()

	if numStreams <= 0 {
		log.Infow("RiverRegistryContract: GetPaginatedStreams no streams found", "blockNum", blockNum)
		return nil
	}

	log.Infow(
		"RiverRegistryContract: GetPaginatedStreams starting parallel read",
		"numStreams",
		numStreams,
		"RiverRegistry.PageSize",
		pageSize,
		"RiverRegistry.ParallelReaders",
		numWorkers,
		"blockNum",
		blockNum,
	)

	chResults := make(chan []river.StreamWithId, numWorkers)
	chErrors := make(chan error, numWorkers)

	pool := workerpool.New(numWorkers)

	startTime := time.Now()
	lastReport := time.Now()
	taskCounter := 0
	for i := int64(0); i < numStreams; i += pageSize {
		taskCounter++
		pool.Submit(func() {
			streams, err := c.callGetPaginatedStreamsWithBackoff(ctx, blockNum, node, i, i+pageSize)
			if err == nil {
				select {
				case chResults <- streams:
				case <-ctx.Done():
				}
			} else {
				select {
				case chErrors <- err:
				case <-ctx.Done():
				}
			}
		})
	}

	totalStreams := int64(0)
OuterLoop:
	for {
		now := time.Now()
		if now.Sub(lastReport) > progressReportInterval {
			elapsed := time.Since(startTime)
			log.Infow(
				"RiverRegistryContract: GetPaginatedStreams in progress",
				"streamsRead",
				totalStreams,
				"elapsed",
				elapsed,
				"streamPerSecond",
				float64(totalStreams)/elapsed.Seconds(),
			)
			lastReport = now
		}
		select {
		case streams := <-chResults:
			for _, stream := range streams {
				if stream.Id == ZeroBytes32 {
					continue
				}
				totalStreams++
				if !cb(&stream) {
					break OuterLoop
				}
			}
			taskCounter--
			if taskCounter == 0 {
				break OuterLoop
			}
		case receivedErr := <-chErrors:
			err = receivedErr
			break OuterLoop
		case <-ctx.Done():
			err = ctx.Err()
			break OuterLoop
		case <-time.After(10 * time.Second):
			continue
		}
	}

	cancelCtx()
	go pool.Stop()

	if err != nil {
		return err
	}

	elapsed := time.Since(startTime)
	log.Infow(
		"RiverRegistryContract: GetPaginatedStreams completed",
		"node",
		node,
		"elapsed",
		elapsed,
		"streamsPerSecond",
		float64(totalStreams)/elapsed.Seconds(),
	)

	return nil
}

func (c *RiverRegistryContract) forAllStreamsOnNodeParallel(
	ctx context.Context,
	blockNum crypto.BlockNumber,
	node common.Address,
	cb func(*river.StreamWithId) bool,
) error {
	log := logging.FromCtx(ctx)
	ctx, cancelCtx := context.WithCancel(ctx)
	defer cancelCtx()

	numWorkers := c.Settings.ParallelReaders
	if numWorkers <= 1 {
		numWorkers = 8
	}

	pageSize := int64(c.Settings.PageSize)
	if pageSize <= 0 {
		pageSize = 5000
	}

	progressReportInterval := c.Settings.ProgressReportInterval
	if progressReportInterval <= 0 {
		progressReportInterval = 10 * time.Second
	}

	numStreamsBigInt, err := c.StreamRegistry.GetStreamCountOnNode(c.callOptsWithBlockNum(ctx, blockNum), node)
	if err != nil {
		return WrapRiverError(Err_CANNOT_CALL_CONTRACT, err).Func("ForAllStreamsOnNode")
	}
	numStreams := numStreamsBigInt.Int64()

	if numStreams <= 0 {
		log.Infow("RiverRegistryContract: GetPaginatedStreamsOnNode no streams found", "blockNum", blockNum)
		return nil
	}

	log.Infow(
		"RiverRegistryContract: GetPaginatedStreamsOnNode starting parallel read",
		"numStreams",
		numStreams,
		"RiverRegistry.PageSize",
		pageSize,
		"RiverRegistry.ParallelReaders",
		numWorkers,
		"blockNum",
		blockNum,
	)

	chResults := make(chan []river.StreamWithId, numWorkers)
	chErrors := make(chan error, numWorkers)

	pool := workerpool.New(numWorkers)

	startTime := time.Now()
	lastReport := time.Now()
	taskCounter := 0
	for i := int64(0); i < numStreams; i += pageSize {
		taskCounter++
		pool.Submit(func() {
			streams, err := c.callGetPaginatedStreamsOnNodeWithBackoff(ctx, blockNum, node, i, i+pageSize)
			if err == nil {
				select {
				case chResults <- streams:
				case <-ctx.Done():
				}
			} else {
				select {
				case chErrors <- err:
				case <-ctx.Done():
				}
			}
		})
	}

	totalStreams := int64(0)
OuterLoop:
	for {
		now := time.Now()
		if now.Sub(lastReport) > progressReportInterval {
			elapsed := time.Since(startTime)
			log.Infow(
				"RiverRegistryContract: GetPaginatedStreamsOnNode in progress",
				"streamsRead",
				totalStreams,
				"elapsed",
				elapsed,
				"streamPerSecond",
				float64(totalStreams)/elapsed.Seconds(),
			)
			lastReport = now
		}
		select {
		case streams := <-chResults:
			for _, stream := range streams {
				if stream.Id == ZeroBytes32 {
					continue
				}
				totalStreams++
				if !cb(&stream) {
					break OuterLoop
				}
			}
			taskCounter--
			if taskCounter == 0 {
				break OuterLoop
			}
		case receivedErr := <-chErrors:
			err = receivedErr
			break OuterLoop
		case <-ctx.Done():
			err = ctx.Err()
			break OuterLoop
		case <-time.After(10 * time.Second):
			continue
		}
	}

	cancelCtx()
	go pool.Stop()

	if err != nil {
		return err
	}

	elapsed := time.Since(startTime)
	log.Infow(
		"RiverRegistryContract: GetPaginatedStreamsOnNode completed",
		"elapsed",
		elapsed,
		"streamsPerSecond",
		float64(totalStreams)/elapsed.Seconds(),
	)

	return nil
}

func (c *RiverRegistryContract) forAllStreamsOnNodeSingle(
	ctx context.Context,
	blockNum crypto.BlockNumber,
	node common.Address,
	cb func(*river.StreamWithId) bool,
) error {
	log := logging.FromCtx(ctx)
	pageSize := int64(c.Settings.PageSize)
	if pageSize <= 0 {
		pageSize = 5000
	}

	progressReportInterval := c.Settings.ProgressReportInterval
	if progressReportInterval <= 0 {
		progressReportInterval = 10 * time.Second
	}

	bo := c.createBackoff()

	var err error
	var streams []river.StreamWithId
	startTime := time.Now()
	lastReport := time.Now()
	totalStreams := int64(0)
	streamsWithZeroStreamID := int64(0)

	nodeStreamsCountInRegistry, err := c.StreamRegistry.GetStreamCountOnNode(
		c.callOptsWithBlockNum(ctx, blockNum),
		node,
	)
	if err != nil {
		return WrapRiverError(Err_CANNOT_CALL_CONTRACT, err).Func("ForAllStreamsOnNode")
	}

	for i := int64(0); totalStreams+streamsWithZeroStreamID <= nodeStreamsCountInRegistry.Int64(); i += pageSize {
		bo.Reset()
		for {
			now := time.Now()
			if now.Sub(lastReport) > progressReportInterval {
				elapsed := time.Since(startTime)
				log.Infow(
					"RiverRegistryContract: GetPaginatedStreamsOnNode in progress",
					"pagesCompleted",
					i,
					"pageSize",
					pageSize,
					"elapsed",
					elapsed,
					"streamPerSecond",
					float64(i)/elapsed.Seconds(),
				)
				lastReport = now
			}

			streams, err = c.callGetPaginatedStreamsOnNode(ctx, blockNum, node, i, i+pageSize)
			if err == nil {
				break
			}
			if !waitForBackoff(ctx, bo) {
				return err
			}
		}
		for _, stream := range streams {
			if stream.Id == ZeroBytes32 {
				streamsWithZeroStreamID++
				continue
			}
			totalStreams++
			if !cb(&stream) {
				return nil
			}
		}
	}

	elapsed := time.Since(startTime)
	log.Infow(
		"RiverRegistryContract: GetPaginatedStreamsOnNode completed",
		"elapsed",
		elapsed,
		"streamsPerSecond",
		float64(totalStreams)/elapsed.Seconds(),
	)

	return nil
}

// SetStreamLastMiniblockBatch sets the given block proposal in the RiverRegistry#StreamRegistry facet as the new
// latest block. It returns the streamId's for which the proposed block was set successful as the latest block, failed
// or an error in case the transaction could not be submitted or failed.
func (c *RiverRegistryContract) SetStreamLastMiniblockBatch(
	ctx context.Context, mbs []river.SetMiniblock,
) (success []StreamId, invalidMiniblock []StreamId, failed []StreamId, err error) {
	log := logging.FromCtx(ctx)

	tx, err := c.Blockchain.TxPool.Submit(ctx, "SetStreamLastMiniblockBatch",
		func(opts *bind.TransactOpts) (*types.Transaction, error) {
			return c.StreamRegistry.SetStreamLastMiniblockBatch(opts, mbs)
		})
	if err != nil {
		ce, se, err := c.errDecoder.DecodeEVMError(err)
		switch {
		case ce != nil:
			return nil, nil, nil, AsRiverError(ce, Err_CANNOT_CALL_CONTRACT).Func("SetStreamLastMiniblockBatch")
		case se != nil:
			return nil, nil, nil, AsRiverError(se, Err_CANNOT_CALL_CONTRACT).Func("SetStreamLastMiniblockBatch")
		default:
			return nil, nil, nil, AsRiverError(err, Err_CANNOT_CALL_CONTRACT).Func("SetStreamLastMiniblockBatch")
		}
	}

	receipt, err := tx.Wait(ctx)
	if err != nil {
		return nil, nil, nil, err
	}

	if receipt != nil && receipt.Status == crypto.TransactionResultSuccess {
		// during migration to the new eventing model the contract emits both the old and the new events.
		// only parse the new events (StreamUpdated + StreamLastMiniblockUpdateFailed) and ignore the old events.
		// this allows the contract to be upgraded without breaking event parsing.
		// TODO: remove wanted1/wanted2 check after smart contract has been upgraded and won't emit old event types.
		wanted1 := common.HexToHash("0x378ece20ebca29c2f887798617154658265a73d80c84fad8c9c49639ffdb29bb") // StreamUpdated
		wanted2 := common.HexToHash("0x75460fe319331413a18a82d99b07735cec53fa0c4061ada38c2141e331082afa") // StreamLastMiniblockUpdateFailed

		for _, l := range receipt.Logs {
			if l.Topics[0] != wanted1 && l.Topics[0] != wanted2 {
				continue
			}

			parsed, err := c.ParseEvent(ctx, c.StreamRegistry.BoundContract(), c.StreamEventInfo, l)
			if err != nil {
				return nil, nil, nil, err
			}

			switch p := parsed.(type) {
			case *river.StreamRegistryV1StreamUpdated:
				if river.StreamUpdatedEventType(p.EventType) == river.StreamUpdatedEventTypeLastMiniblockBatchUpdated {
					events, err := river.ParseStreamUpdatedEvent(p)
					if err != nil {
						return nil, nil, nil, err
					}
					for _, event := range events {
						success = append(success, event.GetStreamId())
					}
				}
			case *river.StreamRegistryV1StreamLastMiniblockUpdateFailed:
				var (
					streamID, _       = StreamIdFromBytes(p.StreamId[:])
					lastMiniBlockHash = p.LastMiniblockHash
					lastMiniBlockNum  = p.LastMiniblockNum
					reason            = p.Reason
				)

				// this can happen when 2 nodes try to register a miniblock with the same number for a stream.
				// only the first one will succeed. This isn't optimal but the result of nodes witnessing the
				// river chain block at different moments causing multiple nodes to decide that its their turn
				// to propose/register a miniblock.
				log.Infow(
					"RiverRegistryContract: set stream last miniblock failed",
					"name", "SetStreamLastMiniblockBatch",
					"streamId", streamID,
					"lastMiniBlockHash", lastMiniBlockHash,
					"lastMiniBlockNum", lastMiniBlockNum,
					"txHash", receipt.TxHash,
					"reason", reason,
				)

				switch reason {
				case "BAD_ARG":
					// BAD_ARG indicates that the candidate mini-block failed to register. This is likely
					// because it was either already registered or it wasn't build on top the expected
					// mini-block. Collect and try to find the corresponding local candidate in storage
					// and promote it.
					invalidMiniblock = append(invalidMiniblock, streamID)
				default:
					failed = append(failed, streamID)
				}
			default:
				log.Errorw("Unexpected event on RiverRegistry::SetStreamLastMiniblockBatch", "tx", l.TxHash)
			}
		}

		return success, invalidMiniblock, failed, nil
	}

	if receipt != nil && receipt.Status != crypto.TransactionResultSuccess {
		return nil, nil, nil, RiverError(Err_ERR_UNSPECIFIED, "Set stream last mini block transaction failed").
			Tag("tx", receipt.TxHash.Hex()).
			Func("SetStreamLastMiniblockBatch")
	}
	return nil, nil, nil, RiverError(Err_ERR_UNSPECIFIED, "SetStreamLastMiniblockBatch transaction result unknown")
}

type NodeRecord = river.Node

func (c *RiverRegistryContract) GetAllNodes(ctx context.Context, blockNum crypto.BlockNumber) ([]NodeRecord, error) {
	nodes, err := c.NodeRegistry.GetAllNodes(c.callOptsWithBlockNum(ctx, blockNum))
	if err != nil {
		return nil, WrapRiverError(Err_CANNOT_CALL_CONTRACT, err).Func("GetAllNodes").Message("Call failed")
	}
	return nodes, nil
}

func (c *RiverRegistryContract) callOpts(ctx context.Context) *bind.CallOpts {
	return &bind.CallOpts{
		Context: ctx,
	}
}

func (c *RiverRegistryContract) callOptsWithBlockNum(ctx context.Context, blockNum crypto.BlockNumber) *bind.CallOpts {
	if blockNum == 0 {
		return c.callOpts(ctx)
	} else {
		return &bind.CallOpts{
			Context:     ctx,
			BlockNumber: blockNum.AsBigInt(),
		}
	}
}

type NodeEvents interface {
	river.NodeRegistryV1NodeAdded |
		river.NodeRegistryV1NodeRemoved |
		river.NodeRegistryV1NodeStatusUpdated |
		river.NodeRegistryV1NodeUrlUpdated
}

func (c *RiverRegistryContract) GetNodeEventsForBlock(ctx context.Context, blockNum crypto.BlockNumber) ([]any, error) {
	num := blockNum.AsBigInt()
	logs, err := c.Blockchain.Client.FilterLogs(ctx, ethereum.FilterQuery{
		FromBlock: num,
		ToBlock:   num,
		Addresses: c.Addresses,
		Topics:    c.NodeEventTopics,
	})
	if err != nil {
		return nil, WrapRiverError(
			Err_CANNOT_CALL_CONTRACT,
			err,
		).Func("GetNodeEventsForBlock").
			Message("FilterLogs failed")
	}
	var ret []any
	for _, log := range logs {
		ee, err := c.ParseEvent(ctx, c.NodeRegistry.BoundContract(), c.NodeEventInfo, &log)
		if err != nil {
			return nil, err
		}
		ret = append(ret, ee)
	}
	return ret, nil
}

func (c *RiverRegistryContract) ParseEvent(
	ctx context.Context,
	boundContract *bind.BoundContract,
	info map[common.Hash]*EventInfo,
	log *types.Log,
) (any, error) {
	if len(log.Topics) == 0 {
		return nil, RiverError(Err_INTERNAL, "Empty topics in log", "log", log).Func("ParseEvent")
	}
	eventInfo, ok := info[log.Topics[0]]
	if !ok {
		return nil, RiverError(Err_INTERNAL, "Event not found", "id", log.Topics[0]).Func("ParseEvent")
	}
	ee := eventInfo.Maker(log)
	err := boundContract.UnpackLog(ee, eventInfo.Name, *log)
	if err != nil {
		return nil, WrapRiverError(
			Err_CANNOT_CALL_CONTRACT,
			err,
		).Func("ParseEvent").
			Message("UnpackLog failed")
	}
	return ee, nil
}

func (c *RiverRegistryContract) OnStreamEvent(
	ctx context.Context,
	startBlockNumInclusive crypto.BlockNumber,
	allocated func(ctx context.Context, event *river.StreamState),
	added func(ctx context.Context, event *river.StreamState),
	lastMiniblockUpdated func(ctx context.Context, event *river.StreamMiniblockUpdate),
	placementUpdated func(ctx context.Context, event *river.StreamState),
) error {
	c.Blockchain.ChainMonitor.OnContractWithTopicsEvent(
		startBlockNumInclusive,
		c.Address,
		c.StreamEventTopics,
		func(ctx context.Context, log types.Log) {
			parsed, err := c.ParseEvent(ctx, c.StreamRegistry.BoundContract(), c.StreamEventInfo, &log)
			if err != nil {
				logging.FromCtx(ctx).Errorw("Failed to parse event", "err", err, "log", log)
				return
			}
			if event, ok := parsed.(*river.StreamRegistryV1StreamUpdated); ok {
				events, err := river.ParseStreamUpdatedEvent(event)
				if err != nil {
					logging.FromCtx(ctx).Errorw("Failed to parse stream update event", "event", events)
					return
				}

				for _, event := range events {
					switch event.Reason() {
					case river.StreamUpdatedEventTypeAllocate:
						allocated(ctx, event.(*river.StreamState))
					case river.StreamUpdatedEventTypeCreate:
						added(ctx, event.(*river.StreamState))
					case river.StreamUpdatedEventTypePlacementUpdated:
						placementUpdated(ctx, event.(*river.StreamState))
					case river.StreamUpdatedEventTypeLastMiniblockBatchUpdated:
						lastMiniblockUpdated(ctx, event.(*river.StreamMiniblockUpdate))
					default:
						logging.FromCtx(ctx).Errorw("Unknown stream updated reason type", "event", event)
					}
				}
			} else {
				logging.FromCtx(ctx).Errorw("Unknown event type", "event", event)
			}
		})
	return nil
}

func (c *RiverRegistryContract) FilterStreamEvents(
	ctx context.Context,
	logs []*types.Log,
) (map[StreamId][]river.StreamUpdatedEvent, []error) {
	ret := map[StreamId][]river.StreamUpdatedEvent{}
	var finalErrs []error
	for _, log := range logs {
		if log.Address != c.Address || len(log.Topics) == 0 || !slices.Contains(c.StreamEventTopics[0], log.Topics[0]) {
			continue
		}

		parsed, err := c.ParseEvent(ctx, c.StreamRegistry.BoundContract(), c.StreamEventInfo, log)
		if err != nil {
			finalErrs = append(finalErrs, err)
			continue
		}

		streamUpdate, ok := parsed.(*river.StreamUpdated)
		if !ok {
			finalErrs = append(
				finalErrs,
				RiverError(Err_INTERNAL, "Stream event isn't update", "event", streamUpdate),
			)
			continue
		}

		eventsWithStreamId, err := river.ParseStreamUpdatedEvent(streamUpdate)
		if err != nil {
			finalErrs = append(
				finalErrs,
				RiverError(Err_INTERNAL, "Unable to parse stream update event", "event", streamUpdate),
			)
			continue
		}

		for _, e := range eventsWithStreamId {
			ret[e.GetStreamId()] = append(ret[e.GetStreamId()], e)
		}
	}
	return ret, finalErrs
}<|MERGE_RESOLUTION|>--- conflicted
+++ resolved
@@ -495,15 +495,9 @@
 	cb func(*river.StreamWithId) bool,
 ) error {
 	if c.Settings.ParallelReaders > 1 {
-<<<<<<< HEAD
-		return c.forAllStreamsOnNodeParallel(ctx, blockNum, node, cb)
-	} else {
-		return c.forAllStreamsOnNodeSingle(ctx, blockNum, node, cb)
-=======
 		return c.forAllStreamsParallel(ctx, blockNum, &node, cb)
 	} else {
 		return c.forAllStreamsSingle(ctx, blockNum, &node, cb)
->>>>>>> a519d6d3
 	}
 }
 
