--- conflicted
+++ resolved
@@ -23,13 +23,10 @@
 	. "github.com/towns-protocol/towns/core/node/shared"
 )
 
-<<<<<<< HEAD
 var streamRegistryABI, _ = river.StreamRegistryV1MetaData.GetAbi()
 
 // RiverRegistryContract is the convenience wrapper for the IRiverRegistryV1 interface (abigen exports it as RiverRegistryV1)
-=======
 // RiverRegistryContract is the convinience wrapper for the IRiverRegistryV1 interface (abigen exports it as RiverRegistryV1)
->>>>>>> 315c2d8d
 type RiverRegistryContract struct {
 	OperatorRegistry *river.OperatorRegistryV1
 
