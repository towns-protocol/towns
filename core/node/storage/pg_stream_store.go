package storage

import (
	"context"
	"embed"
	"encoding/hex"
	"errors"
	"fmt"
	"os"
	"slices"
	"strings"
	"time"

	"github.com/cespare/xxhash/v2"
	"github.com/ethereum/go-ethereum/common"
	"github.com/jackc/pgerrcode"
	"github.com/jackc/pgx/v5"
	"github.com/jackc/pgx/v5/pgxpool"

	. "github.com/towns-protocol/towns/core/node/base"
	"github.com/towns-protocol/towns/core/node/crypto"
	"github.com/towns-protocol/towns/core/node/infra"
	"github.com/towns-protocol/towns/core/node/logging"
	. "github.com/towns-protocol/towns/core/node/protocol"
	. "github.com/towns-protocol/towns/core/node/shared"
)

type PostgresStreamStore struct {
	PostgresEventStore

	exitSignal        chan error
	nodeUUID          string
	cleanupListenFunc func()
	cleanupLockFunc   func()

	numPartitions int

<<<<<<< HEAD
	// workers
	esm *ephemeralStreamMonitor
	st  *snapshotTrimmer
=======
	esm           *ephemeralStreamMonitor
	streamTrimmer *streamTrimmer
>>>>>>> 164aec3f
}

var _ StreamStorage = (*PostgresStreamStore)(nil)

//go:embed migrations/*.sql
var migrationsDir embed.FS

func GetRiverNodeDbMigrationSchemaFS() *embed.FS {
	return &migrationsDir
}

type txnFn func(ctx context.Context, tx pgx.Tx) error

// createSettingsTableTxnWithPartitions creates a txnFn that can be ran on the
// postgres store before migrations are applied. Our migrations actually check this
// table and use the partitions setting in order to determine how many partitions
// to use when creating the schema for stream data storage. If the table does not exist,
// it will be created and a default setting of 256 partitions will be used.
func (s *PostgresStreamStore) createSettingsTableTxnWithPartitions(partitions int) txnFn {
	return func(ctx context.Context, tx pgx.Tx) error {
		log := logging.FromCtx(ctx)
		log.Infow("Creating settings table")
		if _, err := tx.Exec(
			ctx,
			`CREATE TABLE IF NOT EXISTS settings (
				single_row_key BOOL PRIMARY KEY DEFAULT TRUE,
				num_partitions INT DEFAULT 256 NOT NULL);`,
		); err != nil {
			log.Errorw("Error creating settings table", "error", err)
			return err
		}

		log.Infow("Inserting config partitions", "partitions", partitions)
		tags, err := tx.Exec(
			ctx,
			`INSERT INTO settings (single_row_key, num_partitions) VALUES (true, $1)
			ON CONFLICT DO NOTHING`,
			partitions,
		)
		if err != nil {
			log.Errorw("Error setting partition count", "error", err)
			return err
		}

		var numPartitions int
		if err = tx.QueryRow(
			ctx,
			`SELECT num_partitions FROM settings WHERE single_row_key=true;`,
		).Scan(&numPartitions); err != nil {
			return err
		}

		// Assign the true partitions used to the store, which may be different than what
		// is specified in the config, if the config does not match what is already in the
		// database.
		s.numPartitions = numPartitions
		log.Infow("Creating stream storage schema with partition count", "numPartitions", numPartitions)

		if tags.RowsAffected() < 1 {
			log.Warnw(
				"Ignoring numPartitions config, previous setting detected",
				"numPartitionsConfig",
				partitions,
				"actualPartitions",
				numPartitions,
			)
		}

		return nil
	}
}

func NewPostgresStreamStore(
	ctx context.Context,
	poolInfo *PgxPoolInfo,
	instanceId string,
	exitSignal chan error,
	metrics infra.MetricsFactory,
<<<<<<< HEAD
	config crypto.OnChainConfiguration,
=======
	ephemeralStreamTtl time.Duration,
	streamMiniblocksToKeep crypto.StreamTrimmingMiniblocksToKeepSettings,
	trimmingBatchSize int64,
>>>>>>> 164aec3f
) (store *PostgresStreamStore, err error) {
	store = &PostgresStreamStore{
		nodeUUID:   instanceId,
		exitSignal: exitSignal,
	}

	if err = store.PostgresEventStore.init(
		ctx,
		poolInfo,
		metrics,
		store.createSettingsTableTxnWithPartitions(poolInfo.Config.NumPartitions),
		migrationsDir,
		"migrations",
	); err != nil {
		return nil, AsRiverError(err).Func("NewPostgresStreamStore")
	}

	if err = store.initStreamStorage(ctx); err != nil {
		return nil, AsRiverError(err).Func("NewPostgresStreamStore")
	}

	cancelCtx, cancel := context.WithCancel(ctx)
	store.cleanupListenFunc = cancel
	go store.listenForNewNodes(cancelCtx)

	// Start the ephemeral stream monitor.
	store.esm, err = newEphemeralStreamMonitor(ctx, config.Get().StreamEphemeralStreamTTL, store)
	if err != nil {
		return nil, AsRiverError(err).Func("NewPostgresStreamStore")
	}

	// Start the snapshot trimmer.
	store.st, err = newSnapshotTrimmer(ctx, store, config)
	if err != nil {
		return nil, AsRiverError(err).Func("NewPostgresStreamStore")
	}

	// Start the stream trimmer
	store.streamTrimmer, err = newStreamTrimmer(ctx, store, streamMiniblocksToKeep, trimmingBatchSize)
	if err != nil {
		return nil, AsRiverError(err).Func("NewPostgresStreamStore")
	}

	return store, nil
}

// computeLockIdFromSchema computes an int64 which is a hash of the schema name.
// We will use this int64 as the key of a pg advisory lock to ensure only one
// node has R/W access to the schema at a time.
func (s *PostgresStreamStore) computeLockIdFromSchema() int64 {
	return (int64)(xxhash.Sum64String(s.schemaName))
}

// maintainSchemaLock periodically checks the connection that established the
// lock on the schema and will attempt to establish a new connection and take
// the lock again if the connection is lost. If the lock is lost and cannot be
// re-established, the store will send an exit signal to shut down the node.
// This is blocking and is intended to be launched as a go routine.
func (s *PostgresStreamStore) maintainSchemaLock(
	ctx context.Context,
	conn *pgxpool.Conn,
) {
	log := logging.FromCtx(ctx)
	defer conn.Release()

	lockId := s.computeLockIdFromSchema()
	for {
		// Check for connection health with a ping. Also, maintain the connection in the
		// case of idle timeouts.
		err := conn.Ping(ctx)
		if err != nil {
			// We expect cancellation only on node shutdown. In this case,
			// do not send an error signal.
			if errors.Is(err, context.Canceled) {
				return
			}

			log.Warnw("Error pinging pgx connection maintaining the session lock, closing connection", "error", err)

			// Close the connection to encourage the db server to immediately clean up the
			// session so we can go ahead and re-take the lock from a new session.
			conn.Conn().Close(ctx)
			// Fine to call multiple times.
			conn.Release()

			// Attempt to re-acquire a connection
			conn, err = s.acquireConnection(ctx)

			// Shutdown the node for non-cancellation errors
			if errors.Is(err, context.Canceled) {
				return
			} else if err != nil {
				err = AsRiverError(err, Err_RESOURCE_EXHAUSTED).
					Message("Lost connection and unable to re-acquire a connection").
					Func("maintainSchemaLock").
					Tag("schema", s.schemaName).
					Tag("lockId", lockId).
					LogError(logging.FromCtx(ctx))
				s.exitSignal <- err
				return
			}

			log.Infow("maintainSchemaLock: reacquired connection, re-establishing session lock")
			defer conn.Release()

			// Attempt to re-establish the lock
			var acquired bool
			err := conn.QueryRow(
				ctx,
				"select pg_try_advisory_lock($1)",
				lockId,
			).Scan(&acquired)

			// Shutdown the node for non-cancellation errors.
			if errors.Is(err, context.Canceled) {
				return
			} else if err != nil {
				err = AsRiverError(err, Err_RESOURCE_EXHAUSTED).
					Message("Lost connection and unable to re-acquire schema lock").
					Func("maintainSchemaLock").
					Tag("schema", s.schemaName).
					Tag("lockId", lockId).
					LogError(logging.FromCtx(ctx))
				s.exitSignal <- err
			}

			if !acquired {
				err = AsRiverError(fmt.Errorf("schema lock was not available"), Err_RESOURCE_EXHAUSTED).
					Message("Lost connection and unable to re-acquire schema lock").
					Func("maintainSchemaLock").
					Tag("schema", s.schemaName).
					Tag("lockId", lockId).
					LogError(logging.FromCtx(ctx))
				s.exitSignal <- err
			}
		}
		// Sleep 1s between polls, being sure to return if the context is cancelled.
		if err = SleepWithContext(ctx, 1*time.Second); err != nil {
			return
		}
	}
}

// acquireSchemaLock waits until it is able to acquire a session-wide pg advisory lock
// on the integer id derived from the hash of this node's schema name, and launches a
// go routine to periodically check the connection maintaining the lock.
func (s *PostgresStreamStore) acquireSchemaLock(ctx context.Context) error {
	log := logging.FromCtx(ctx)
	lockId := s.computeLockIdFromSchema()

	// Acquire connection
	conn, err := s.acquireConnection(ctx)
	if err != nil {
		return err
	}

	log.Infow("Acquiring lock on database schema", "lockId", lockId, "nodeUUID", s.nodeUUID)

	var lockWasUnavailable bool
	for {
		var acquired bool
		if err := conn.QueryRow(
			ctx,
			"select pg_try_advisory_lock($1)",
			lockId,
		).Scan(&acquired); err != nil {
			return AsRiverError(
				err,
				Err_DB_OPERATION_FAILURE,
			).Message("Could not acquire lock on schema").
				Func("acquireSchemaLock").
				Tag("lockId", lockId).
				Tag("nodeUUID", s.nodeUUID).
				LogError(log)
		}

		if acquired {
			log.Infow("Schema lock acquired", "lockId", lockId, "nodeUUID", s.nodeUUID)
			break
		}

		lockWasUnavailable = true
		if err = SleepWithContext(ctx, 1*time.Second); err != nil {
			return err
		}

		log.Infow(
			"Unable to acquire lock on schema, retrying...",
			"lockId",
			lockId,
			"nodeUUID",
			s.nodeUUID,
		)
	}

	// If we were not initially able to acquire the lock, delay startup after lock
	// acquisition to give the other node any needed time to fully release all resources.
	if lockWasUnavailable {
		delay := s.config.StartupDelay
		if delay == 0 {
			delay = 2 * time.Second
		} else if delay <= time.Millisecond {
			delay = 0
		}
		if delay > 0 {
			log.Infow(
				"schema lock could not be immediately acquired; Delaying startup to let other instance exit",
				"delay",
				delay,
			)

			// Be responsive to context cancellations
			if err = SleepWithContext(ctx, delay); err != nil {
				return err
			}
		}
	}

	// maintainSchemaLock is responsible for connection cleanup.
	go s.maintainSchemaLock(ctx, conn)
	return nil
}

func (s *PostgresStreamStore) initStreamStorage(ctx context.Context) error {
	logging.FromCtx(ctx).Infow("Detecting other instances")
	if err := s.txRunner(
		ctx,
		"listOtherInstances",
		pgx.ReadOnly,
		s.listOtherInstancesTx,
		nil,
	); err != nil {
		return err
	}

	logging.FromCtx(ctx).Infow("Establishing database usage")
	if err := s.txRunner(
		ctx,
		"initializeSingleNodeKey",
		pgx.ReadWrite,
		s.initializeSingleNodeKeyTx,
		nil,
	); err != nil {
		return err
	}

	// After writing to the singlenodekey table, wait until we acquire the schema lock.
	// In the meantime, any other nodes should detect the new entry in the table and
	// shut themselves down.
	ctx, cancel := context.WithCancel(ctx)
	s.cleanupLockFunc = cancel

	if err := s.acquireSchemaLock(ctx); err != nil {
		return AsRiverError(err, Err_DB_OPERATION_FAILURE).
			Message("Unable to acquire lock on database schema").
			Func("initStreamStorage")
	}

	return nil
}

// txRunner runs transactions against the underlying postgres store. This override
// adds logging tags for the node's UUID.
func (s *PostgresStreamStore) txRunner(
	ctx context.Context,
	name string,
	accessMode pgx.TxAccessMode,
	txFn func(context.Context, pgx.Tx) error,
	opts *txRunnerOpts,
	tags ...any,
) error {
	tags = append(tags, "currentUUID", s.nodeUUID)
	return s.PostgresEventStore.txRunner(
		ctx,
		name,
		accessMode,
		txFn,
		opts,
		tags...,
	)
}

// CreatePartitionSuffix determines the partition mapping for a particular stream id the
// hex encoding of the first byte of the xxHash of the stream ID.
func CreatePartitionSuffix(streamId StreamId, numPartitions int) string {
	// Media streams have separate partitions to handle the different data shapes and access
	// patterns. The partition suffix is prefixed with an "m". Regular streams are assigned to
	// partitions prefixed with "r", e.g. "miniblocks_ra4".
	streamType := "r"
	if streamId.Type() == STREAM_MEDIA_BIN {
		streamType = "m"
	}

	// Do not hash the stream bytes directly, but hash the hex encoding of the stream id, which is
	// what we store in the database. This leaves the door open for installing xxhash on postgres
	// and debugging this way in the future.
	hash := xxhash.Sum64String(streamId.String())
	bt := hash % uint64(numPartitions) & 255
	return fmt.Sprintf("%s%02x", streamType, bt)
}

// sqlForStream escapes references to partitioned tables to the specific partition where the stream
// is assigned whenever they are surrounded by double curly brackets.
func (s *PostgresStreamStore) sqlForStream(sql string, streamId StreamId) string {
	suffix := CreatePartitionSuffix(streamId, s.numPartitions)

	sql = strings.ReplaceAll(
		sql,
		"{{miniblocks}}",
		"miniblocks_"+suffix,
	)
	sql = strings.ReplaceAll(
		sql,
		"{{minipools}}",
		"minipools_"+suffix,
	)
	sql = strings.ReplaceAll(
		sql,
		"{{miniblock_candidates}}",
		"miniblock_candidates_"+suffix,
	)

	return sql
}

func (s *PostgresStreamStore) lockStream(
	ctx context.Context,
	tx pgx.Tx,
	streamId StreamId,
	write bool,
) (
	lastSnapshotMiniblock int64,
	err error,
) {
	if write {
		err = tx.QueryRow(
			ctx,
			"SELECT latest_snapshot_miniblock FROM es WHERE stream_id = $1 FOR UPDATE",
			streamId,
		).Scan(&lastSnapshotMiniblock)
	} else {
		err = tx.QueryRow(
			ctx,
			"SELECT latest_snapshot_miniblock FROM es WHERE stream_id = $1 FOR SHARE",
			streamId,
		).Scan(&lastSnapshotMiniblock)
	}

	if err != nil {
		if errors.Is(err, pgx.ErrNoRows) {
			return 0, RiverError(
				Err_NOT_FOUND,
				"Stream not found",
				"streamId",
				streamId,
			).Func("PostgresStreamStore.lockStream")
		}
		return 0, err
	}

	return lastSnapshotMiniblock, nil
}

func (s *PostgresStreamStore) CreateStreamStorage(
	ctx context.Context,
	streamId StreamId,
	genesisMiniblock *WriteMiniblockData,
) error {
	if len(genesisMiniblock.Data) == 0 {
		return RiverError(Err_INVALID_ARGUMENT, "genesis miniblock data is empty", "streamId", streamId).Func("pg.CreateStreamStorage")
	}
	err := s.txRunner(
		ctx,
		"CreateStreamStorage",
		pgx.ReadWrite,
		func(ctx context.Context, tx pgx.Tx) error {
			return s.createStreamStorageTx(ctx, tx, streamId, genesisMiniblock)
		},
		nil,
		"streamId", streamId,
	)
	if IsRiverErrorCode(err, Err_ALREADY_EXISTS) {
		err2 := s.txRunner(
			ctx,
			"CreateStreamStorage_OverwriteCorruptGenesisMiniblock",
			pgx.ReadWrite,
			func(ctx context.Context, tx pgx.Tx) error {
				return s.maybeOverwriteCorruptGenesisMiniblockTx(ctx, tx, streamId, genesisMiniblock)
			},
			nil,
			"streamId", streamId,
		)
		if err2 == nil {
			return nil
		}
	}
	return err
}

func (s *PostgresStreamStore) createStreamStorageTx(
	ctx context.Context,
	tx pgx.Tx,
	streamId StreamId,
	genesisMiniblock *WriteMiniblockData,
) error {
	sql := s.sqlForStream(
		`
			INSERT INTO es (stream_id, latest_snapshot_miniblock, migrated, ephemeral) VALUES ($1, 0, true, false);
			INSERT INTO {{miniblocks}} (stream_id, seq_num, blockdata, snapshot) VALUES ($1, 0, $2, $3);
			INSERT INTO {{minipools}} (stream_id, generation, slot_num) VALUES ($1, 1, -1);`,
		streamId,
	)
	_, err := tx.Exec(ctx, sql, streamId, genesisMiniblock.Data, genesisMiniblock.Snapshot)
	if err != nil {
		if isPgError(err, pgerrcode.UniqueViolation) {
			return WrapRiverError(Err_ALREADY_EXISTS, err).Message("stream already exists").Tag("streamId", streamId)
		}
		return err
	}

	// Add the stream to the snapshots trimmer
	s.st.onCreated(streamId)

	return nil
}

func (s *PostgresStreamStore) maybeOverwriteCorruptGenesisMiniblockTx(
	ctx context.Context,
	tx pgx.Tx,
	streamId StreamId,
	genesisMiniblock *WriteMiniblockData,
) error {
	okErr := RiverError(Err_ALREADY_EXISTS, "OK: Stream not corrupt")
	snapshotMiniblock, err := s.lockStream(ctx, tx, streamId, true)
	if err != nil {
		return err
	}
	if snapshotMiniblock != 0 {
		return okErr
	}

	var blockdataLength int
	err = tx.QueryRow(
		ctx,
		s.sqlForStream(
			"SELECT octet_length(blockdata) FROM {{miniblocks}} WHERE stream_id = $1 AND seq_num = 0",
			streamId,
		),
		streamId,
	).Scan(&blockdataLength)
	if err != nil {
		return err
	}
	if blockdataLength != 0 {
		return okErr
	}

	sql := s.sqlForStream(
		"UPDATE {{miniblocks}} SET blockdata = $2, snapshot = $3 WHERE stream_id = $1 AND seq_num = 0;",
		streamId,
	)
	_, err = tx.Exec(ctx, sql, streamId, genesisMiniblock.Data, genesisMiniblock.Snapshot)
	if err != nil {
		return err
	}
	return nil
}

func (s *PostgresStreamStore) CreateStreamArchiveStorage(
	ctx context.Context,
	streamId StreamId,
) error {
	return s.txRunner(
		ctx,
		"CreateStreamArchiveStorage",
		pgx.ReadWrite,
		func(ctx context.Context, tx pgx.Tx) error {
			return s.createStreamArchiveStorageTx(ctx, tx, streamId)
		},
		nil,
		"streamId", streamId,
	)
}

func (s *PostgresStreamStore) createStreamArchiveStorageTx(
	ctx context.Context,
	tx pgx.Tx,
	streamId StreamId,
) error {
	sql := `INSERT INTO es (stream_id, latest_snapshot_miniblock, migrated) VALUES ($1, -1, true);`
	if _, err := tx.Exec(ctx, sql, streamId); err != nil {
		if isPgError(err, pgerrcode.UniqueViolation) {
			return WrapRiverError(Err_ALREADY_EXISTS, err).Message("stream already exists")
		}
		return err
	}
	return nil
}

func (s *PostgresStreamStore) GetMaxArchivedMiniblockNumber(
	ctx context.Context,
	streamId StreamId,
) (int64, error) {
	var maxArchivedMiniblockNumber int64
	if err := s.txRunner(
		ctx,
		"GetMaxArchivedMiniblockNumber",
		pgx.ReadWrite,
		func(ctx context.Context, tx pgx.Tx) error {
			return s.getMaxArchivedMiniblockNumberTx(ctx, tx, streamId, &maxArchivedMiniblockNumber)
		},
		&txRunnerOpts{skipLoggingNotFound: true},
		"streamId", streamId,
	); err != nil {
		return -1, err
	}
	return maxArchivedMiniblockNumber, nil
}

func (s *PostgresStreamStore) getMaxArchivedMiniblockNumberTx(
	ctx context.Context,
	tx pgx.Tx,
	streamId StreamId,
	maxArchivedMiniblockNumber *int64,
) error {
	if _, err := s.lockStream(ctx, tx, streamId, false); err != nil {
		return err
	}

	if err := tx.QueryRow(
		ctx,
		s.sqlForStream(
			"SELECT COALESCE(MAX(seq_num), -1) FROM {{miniblocks}} WHERE stream_id = $1",
			streamId,
		),
		streamId,
	).Scan(maxArchivedMiniblockNumber); err != nil {
		return err
	}

	if *maxArchivedMiniblockNumber == -1 {
		var exists bool
		if err := tx.QueryRow(
			ctx,
			"SELECT EXISTS(SELECT 1 FROM es WHERE stream_id = $1)",
			streamId,
		).Scan(&exists); err != nil {
			return err
		}
		if !exists {
			return RiverError(Err_NOT_FOUND, "stream not found in local storage", "streamId", streamId)
		}
	}
	return nil
}

func (s *PostgresStreamStore) WriteArchiveMiniblocks(
	ctx context.Context,
	streamId StreamId,
	startMiniblockNum int64,
	miniblocks []*WriteMiniblockData,
) error {
	return s.txRunner(
		ctx,
		"WriteArchiveMiniblocks",
		pgx.ReadWrite,
		func(ctx context.Context, tx pgx.Tx) error {
			return s.writeArchiveMiniblocksTx(ctx, tx, streamId, startMiniblockNum, miniblocks)
		},
		nil,
		"streamId", streamId,
		"startMiniblockNum", startMiniblockNum,
		"numMiniblocks", len(miniblocks),
	)
}

func (s *PostgresStreamStore) writeArchiveMiniblocksTx(
	ctx context.Context,
	tx pgx.Tx,
	streamId StreamId,
	startMiniblockNum int64,
	miniblocks []*WriteMiniblockData,
) error {
	if _, err := s.lockStream(ctx, tx, streamId, true); err != nil {
		return err
	}

	var lastKnownMiniblockNum int64
	if err := s.getMaxArchivedMiniblockNumberTx(ctx, tx, streamId, &lastKnownMiniblockNum); err != nil {
		return err
	}

	if lastKnownMiniblockNum+1 != startMiniblockNum {
		return RiverError(
			Err_DB_OPERATION_FAILURE,
			"miniblock sequence number mismatch",
			"lastKnownMiniblockNum", lastKnownMiniblockNum,
			"startMiniblockNum", startMiniblockNum,
			"streamId", streamId,
		)
	}

	for i, miniblock := range miniblocks {
		if _, err := tx.Exec(
			ctx,
			s.sqlForStream(
				"INSERT INTO {{miniblocks}} (stream_id, seq_num, blockdata, snapshot) VALUES ($1, $2, $3, $4)",
				streamId,
			),
			streamId,
			startMiniblockNum+int64(i),
			miniblock.Data,
			miniblock.Snapshot,
		); err != nil {
			return err
		}
	}
	return nil
}

func (s *PostgresStreamStore) ReadStreamFromLastSnapshot(
	ctx context.Context,
	streamId StreamId,
	numToRead int,
) (*ReadStreamFromLastSnapshotResult, error) {
	var ret *ReadStreamFromLastSnapshotResult
	if err := s.txRunner(
		ctx,
		"ReadStreamFromLastSnapshot",
		pgx.ReadWrite,
		func(ctx context.Context, tx pgx.Tx) error {
			var err error
			ret, err = s.readStreamFromLastSnapshotTx(ctx, tx, streamId, numToRead)
			return err
		},
		nil,
		"streamId", streamId,
	); err != nil {
		return nil, err
	}
	return ret, nil
}

func (s *PostgresStreamStore) readStreamFromLastSnapshotTx(
	ctx context.Context,
	tx pgx.Tx,
	streamId StreamId,
	numToRead int,
) (*ReadStreamFromLastSnapshotResult, error) {
	snapshotMiniblockIndex, err := s.lockStream(ctx, tx, streamId, false)
	if err != nil {
		return nil, err
	}

	var lastMiniblockIndex int64
	if err = tx.
		QueryRow(
			ctx,
			s.sqlForStream(
				"SELECT MAX(seq_num) FROM {{miniblocks}} WHERE stream_id = $1",
				streamId,
			),
			streamId).
		Scan(&lastMiniblockIndex); err != nil {
		return nil, WrapRiverError(Err_INTERNAL, err).Message("db inconsistency: failed to get last miniblock index")
	}

	numToRead = max(1, numToRead)
	startSeqNum := max(0, lastMiniblockIndex-int64(numToRead-1))
	startSeqNum = min(startSeqNum, snapshotMiniblockIndex)

	miniblocksRow, err := tx.Query(
		ctx,
		s.sqlForStream(
			"SELECT blockdata, seq_num, snapshot FROM {{miniblocks}} WHERE seq_num >= $1 AND stream_id = $2 ORDER BY seq_num",
			streamId,
		),
		startSeqNum,
		streamId,
	)
	if err != nil {
		return nil, err
	}

	var miniblocks []*MiniblockDescriptor
	var blockdata []byte
	var seqNum int64
	var snapshot []byte
	corrupt := false
	if _, err := pgx.ForEachRow(
		miniblocksRow,
		[]any{&blockdata, &seqNum, &snapshot},
		func() error {
			if len(miniblocks) > 0 && seqNum != miniblocks[0].Number+int64(len(miniblocks)) {
				return RiverError(
					Err_INTERNAL,
					"Miniblocks consistency violation - miniblocks are not sequential in db",
					"ActualSeqNum", seqNum,
					"ExpectedSeqNum", miniblocks[0].Number+int64(len(miniblocks)))
			}
			if len(blockdata) == 0 {
				corrupt = true
			}
			miniblocks = append(miniblocks, &MiniblockDescriptor{
				Number:   seqNum,
				Data:     blockdata,
				Snapshot: snapshot,
			})
			return nil
		},
	); err != nil {
		return nil, err
	}

	if corrupt {
		return nil, RiverError(
			Err_NOT_FOUND,
			"Stream is corrupt - miniblock data is empty",
			"streamId", streamId,
		)
	}

	if !(miniblocks[0].Number <= snapshotMiniblockIndex && snapshotMiniblockIndex <= seqNum) {
		return nil, RiverError(
			Err_INTERNAL,
			"Miniblocks consistency violation - snapshotMiniblockIndex is out of range",
			"snapshotMiniblockIndex", snapshotMiniblockIndex,
			"readFirstSeqNum", miniblocks[0].Number,
			"readLastSeqNum", seqNum)
	}

	rows, err := tx.Query(
		ctx,
		s.sqlForStream(
			"SELECT envelope, generation, slot_num FROM {{minipools}} WHERE stream_id = $1 ORDER BY generation, slot_num",
			streamId,
		),
		streamId,
	)
	if err != nil {
		return nil, err
	}

	var envelopes [][]byte
	var expectedGeneration = seqNum + 1
	var expectedSlot int64 = -1

	// Scan variables
	var envelope []byte
	var generation int64
	var slotNum int64
	if _, err := pgx.ForEachRow(rows, []any{&envelope, &generation, &slotNum}, func() error {
		if generation != expectedGeneration {
			return RiverError(
				Err_MINIBLOCKS_STORAGE_FAILURE,
				"Minipool consistency violation - minipool generation doesn't match last miniblock generation",
			).
				Tag("generation", generation).
				Tag("expectedGeneration", expectedGeneration)
		}
		if slotNum != expectedSlot {
			return RiverError(
				Err_MINIBLOCKS_STORAGE_FAILURE,
				"Minipool consistency violation - slotNums are not sequential",
			).
				Tag("slotNum", slotNum).
				Tag("expectedSlot", expectedSlot)
		}

		if slotNum >= 0 {
			envelopes = append(envelopes, envelope)
		}
		expectedSlot++
		return nil
	}); err != nil {
		return nil, err
	}

	return &ReadStreamFromLastSnapshotResult{
		SnapshotMiniblockOffset: int(snapshotMiniblockIndex - miniblocks[0].Number),
		Miniblocks:              miniblocks,
		MinipoolEnvelopes:       envelopes,
	}, nil
}

// WriteEvent adds event to the given minipool.
// Current generation of minipool should match minipoolGeneration,
// and there should be exactly minipoolSlot events in the minipool.
func (s *PostgresStreamStore) WriteEvent(
	ctx context.Context,
	streamId StreamId,
	minipoolGeneration int64,
	minipoolSlot int,
	envelope []byte,
) error {
	return s.txRunner(
		ctx,
		"WriteEvent",
		pgx.ReadWrite,
		func(ctx context.Context, tx pgx.Tx) error {
			return s.writeEventTx(ctx, tx, streamId, minipoolGeneration, minipoolSlot, envelope)
		},
		nil,
		"streamId", streamId,
		"minipoolGeneration", minipoolGeneration,
		"minipoolSlot", minipoolSlot,
	)
}

// Supported consistency checks:
// 1. Minipool has proper number of records including service one (equal to minipoolSlot)
// 2. There are no gaps in seqNums and they start from 0 execpt service record with seqNum = -1
// 3. All events in minipool have proper generation
func (s *PostgresStreamStore) writeEventTx(
	ctx context.Context,
	tx pgx.Tx,
	streamId StreamId,
	minipoolGeneration int64,
	minipoolSlot int,
	envelope []byte,
) error {
	_, err := s.lockStream(ctx, tx, streamId, true)
	if err != nil {
		return err
	}

	envelopesRow, err := tx.Query(
		ctx,
		// Ordering by generation, slot_num allows this to be an index only query
		s.sqlForStream(
			"SELECT generation, slot_num FROM {{minipools}} WHERE stream_id = $1 ORDER BY generation, slot_num",
			streamId,
		),
		streamId,
	)
	if err != nil {
		return err
	}

	var counter int = -1 // counter is set to -1 as we have service record in the first row of minipool table
	var generation int64
	var slotNum int
	if _, err := pgx.ForEachRow(envelopesRow, []any{&generation, &slotNum}, func() error {
		if generation != minipoolGeneration {
			return RiverError(Err_DB_OPERATION_FAILURE, "Wrong event generation in minipool").
				Tag("ExpectedGeneration", minipoolGeneration).Tag("ActualGeneration", generation)
		}
		if slotNum != counter {
			return RiverError(Err_DB_OPERATION_FAILURE, "Wrong slot number in minipool").
				Tag("ExpectedSlotNumber", counter).Tag("ActualSlotNumber", slotNum)
		}
		// Slots number for envelopes start from 1, so we skip counter equal to zero
		counter++
		return nil
	}); err != nil {
		return err
	}

	// At this moment counter should be equal to minipoolSlot otherwise it is discrepancy of actual and expected records in minipool
	// Keep in mind that there is service record with seqNum equal to -1
	if counter != minipoolSlot {
		var seqNum int
		// Sometimes this transaction fails due to timeouts, but since we're rolling back the transaction
		// anyway, we might as well try to add this metadata to the returned error for debugging purposes.
		// Occasionally we see this error in local testing and there may be a race condition in our stream
		// caching logic that is causing this inconsistency.
		mbErr := tx.QueryRow(
			ctx,
			s.sqlForStream("select max(seq_num) from {{miniblocks}} where stream_id = $1", streamId),
			streamId,
		).Scan(&seqNum)
		return RiverError(Err_DB_OPERATION_FAILURE, "Wrong number of records in minipool").
			Tag("ActualRecordsNumber", counter).Tag("ExpectedRecordsNumber", minipoolSlot).
			Tag("maxSeqNum", seqNum).Tag("mbErr", mbErr)
	}

	// All checks passed - we need to insert event into minipool
	if _, err = tx.Exec(
		ctx,
		s.sqlForStream(
			"INSERT INTO {{minipools}} (stream_id, envelope, generation, slot_num) VALUES ($1, $2, $3, $4)",
			streamId,
		),
		streamId,
		envelope,
		minipoolGeneration,
		minipoolSlot,
	); err != nil {
		return err
	}
	return nil
}

// ReadMiniblocks returns miniblocks with miniblockNum or "generation" from fromInclusive, to toExlusive.
// Supported consistency checks:
// 1. There are no gaps in miniblocks sequence
// TODO: Do we want to check that if we get miniblocks an toIndex is greater or equal block with latest snapshot, than in results we will have at least
// miniblock with latest snapshot?
// This functional is not transactional as it consists of only one SELECT query
func (s *PostgresStreamStore) ReadMiniblocks(
	ctx context.Context,
	streamId StreamId,
	fromInclusive int64,
	toExclusive int64,
) ([]*MiniblockDescriptor, error) {
	var miniblocks []*MiniblockDescriptor
	if err := s.txRunner(
		ctx,
		"ReadMiniblocks",
		pgx.ReadWrite,
		func(ctx context.Context, tx pgx.Tx) error {
			var err error
			miniblocks, err = s.readMiniblocksTx(ctx, tx, streamId, fromInclusive, toExclusive)
			return err
		},
		nil,
		"streamId", streamId,
		"fromInclusive", fromInclusive,
		"toExclusive", toExclusive,
	); err != nil {
		return nil, err
	}

	return miniblocks, nil
}

func (s *PostgresStreamStore) readMiniblocksTx(
	ctx context.Context,
	tx pgx.Tx,
	streamId StreamId,
	fromInclusive int64,
	toExclusive int64,
) ([]*MiniblockDescriptor, error) {
	if _, err := s.lockStream(ctx, tx, streamId, false); err != nil {
		return nil, err
	}

	miniblocksRow, err := tx.Query(
		ctx,
		s.sqlForStream(
			"SELECT blockdata, seq_num, snapshot FROM {{miniblocks}} WHERE seq_num >= $1 AND seq_num < $2 AND stream_id = $3 ORDER BY seq_num",
			streamId,
		),
		fromInclusive,
		toExclusive,
		streamId,
	)
	if err != nil {
		return nil, err
	}

	// Retrieve miniblocks starting from the latest miniblock with snapshot
	miniblocks := make([]*MiniblockDescriptor, 0, toExclusive-fromInclusive)

	var prevSeqNum int = -1 // There is no negative generation, so we use it as a flag on the first step of the loop during miniblocks sequence check
	var blockdata []byte
	var seqNum int
	var snapshot []byte
	if _, err = pgx.ForEachRow(miniblocksRow, []any{&blockdata, &seqNum, &snapshot}, func() error {
		if prevSeqNum != -1 && seqNum != prevSeqNum+1 {
			// There is a gap in sequence numbers
			return RiverError(Err_MINIBLOCKS_STORAGE_FAILURE, "Miniblocks consistency violation").
				Tag("ActualBlockNumber", seqNum).
				Tag("ExpectedBlockNumber", prevSeqNum+1).
				Tag("streamId", streamId)
		}
		prevSeqNum = seqNum
		miniblocks = append(miniblocks, &MiniblockDescriptor{
			Number:   int64(seqNum),
			Data:     blockdata,
			Snapshot: snapshot,
		})
		return nil
	}); err != nil {
		return nil, err
	}

	return miniblocks, nil
}

// ReadMiniblocksByStream returns miniblocks data stream by the given stream ID.
// It does not read data from the database, but returns a MiniblocksDataStream object that can be used to read miniblocks.
// Client should call Close() on the returned MiniblocksDataStream object when done.
func (s *PostgresStreamStore) ReadMiniblocksByStream(
	ctx context.Context,
	streamId StreamId,
	onEachMb MiniblockHandlerFunc,
) error {
	return s.txRunner(
		ctx,
		"ReadMiniblocksByStream",
		pgx.ReadWrite,
		func(ctx context.Context, tx pgx.Tx) error {
			return s.readMiniblocksByStreamTx(ctx, tx, streamId, onEachMb)
		},
		&txRunnerOpts{useStreamingPool: true},
		"streamId", streamId,
	)
}

func (s *PostgresStreamStore) readMiniblocksByStreamTx(
	ctx context.Context,
	tx pgx.Tx,
	streamId StreamId,
	onEachMb MiniblockHandlerFunc,
) error {
	if _, err := s.lockStream(ctx, tx, streamId, false); err != nil {
		return err
	}

	rows, err := tx.Query(
		ctx,
		s.sqlForStream(
			"SELECT blockdata, seq_num, snapshot FROM {{miniblocks}} WHERE stream_id = $1 ORDER BY seq_num",
			streamId,
		),
		streamId,
	)
	if err != nil {
		return err
	}

	prevSeqNum := int64(-1)
	var blockdata []byte
	var seqNum int64
	var snapshot []byte
	_, err = pgx.ForEachRow(rows, []any{&blockdata, &seqNum, &snapshot}, func() error {
		if prevSeqNum != -1 && seqNum != prevSeqNum+1 {
			// There is a gap in sequence numbers
			return RiverError(Err_MINIBLOCKS_STORAGE_FAILURE, "Miniblocks consistency violation").
				Tag("ActualBlockNumber", seqNum).Tag("ExpectedBlockNumber", prevSeqNum+1).Tag("streamId", streamId)
		}
		prevSeqNum = seqNum
		return onEachMb(blockdata, seqNum, snapshot)
	})

	return err
}

// ReadMiniblocksByIds returns miniblocks data of the given miniblocks by the given stream ID.
func (s *PostgresStreamStore) ReadMiniblocksByIds(
	ctx context.Context,
	streamId StreamId,
	mbs []int64,
	onEachMb MiniblockHandlerFunc,
) error {
	return s.txRunner(
		ctx,
		"ReadMiniblocksByIds",
		pgx.ReadWrite,
		func(ctx context.Context, tx pgx.Tx) error {
			return s.readMiniblocksByIdsTx(ctx, tx, streamId, mbs, onEachMb)
		},
		&txRunnerOpts{useStreamingPool: true},
		"streamId", streamId,
		"mbs", mbs,
	)
}

func (s *PostgresStreamStore) readMiniblocksByIdsTx(
	ctx context.Context,
	tx pgx.Tx,
	streamId StreamId,
	mbs []int64,
	onEachMb MiniblockHandlerFunc,
) error {
	_, err := s.lockStream(ctx, tx, streamId, false)
	if err != nil {
		return err
	}

	rows, err := tx.Query(
		ctx,
		s.sqlForStream(
			"SELECT blockdata, seq_num, snapshot FROM {{miniblocks}} WHERE stream_id = $1 AND seq_num IN (SELECT unnest($2::int[])) ORDER BY seq_num",
			streamId,
		),
		streamId,
		mbs,
	)
	if err != nil {
		return err
	}

	var blockdata []byte
	var seqNum int64
	var snapshot []byte
	_, err = pgx.ForEachRow(rows, []any{&blockdata, &seqNum, &snapshot}, func() error {
		return onEachMb(blockdata, seqNum, snapshot)
	})

	return err
}

// WriteMiniblockCandidate adds a miniblock proposal candidate. When the miniblock is finalized, the node will promote the
// candidate with the correct hash.
func (s *PostgresStreamStore) WriteMiniblockCandidate(
	ctx context.Context,
	streamId StreamId,
	miniblock *WriteMiniblockData,
) error {
	if len(miniblock.Data) == 0 {
		return RiverError(Err_INVALID_ARGUMENT, "miniblock data is empty",
			"streamId", streamId, "blockHash", miniblock.Hash, "blockNumber", miniblock.Number).Func("pg.WriteMiniblockCandidate")
	}
	return s.txRunner(
		ctx,
		"WriteMiniblockCandidate",
		pgx.ReadWrite,
		func(ctx context.Context, tx pgx.Tx) error {
			return s.writeMiniblockCandidateTx(ctx, tx, streamId, miniblock)
		},
		nil,
		"streamId", streamId,
		"blockHash", miniblock.Hash,
		"blockNumber", miniblock.Number,
	)
}

// Supported consistency checks:
// 1. Proposal block number is current miniblock block number + 1
func (s *PostgresStreamStore) writeMiniblockCandidateTx(
	ctx context.Context,
	tx pgx.Tx,
	streamId StreamId,
	miniblock *WriteMiniblockData,
) error {
	if _, err := s.lockStream(ctx, tx, streamId, true); err != nil {
		return err
	}

	var seqNum *int64
	if err := tx.QueryRow(
		ctx,
		s.sqlForStream(
			"SELECT MAX(seq_num) as latest_blocks_number FROM {{miniblocks}} WHERE stream_id = $1",
			streamId,
		),
		streamId,
	).Scan(&seqNum); err != nil {
		return err
	}

	if seqNum == nil {
		return RiverError(Err_NOT_FOUND, "No blocks for the stream found in block storage")
	}

	// Candidate block number should be greater than the last block number in storage.
	if miniblock.Number <= *seqNum {
		return RiverError(Err_MINIBLOCKS_STORAGE_FAILURE, "Candidate is too old").
			Tag("LastBlockInStorage", *seqNum).Tag("CandidateBlockNumber", miniblock.Number)
	}

	// insert miniblock proposal into miniblock_candidates table
	if _, err := tx.Exec(
		ctx,
		s.sqlForStream(
			"INSERT INTO {{miniblock_candidates}} (stream_id, seq_num, block_hash, blockdata, snapshot) VALUES ($1, $2, $3, $4, $5)",
			streamId,
		),
		streamId,
		miniblock.Number,
		hex.EncodeToString(miniblock.Hash.Bytes()), // avoid leading '0x'
		miniblock.Data,
		miniblock.Snapshot,
	); err != nil {
		if isPgError(err, pgerrcode.UniqueViolation) {
			return RiverError(Err_ALREADY_EXISTS, "Miniblock candidate already exists")
		}
		return err
	}
	return nil
}

func (s *PostgresStreamStore) ReadMiniblockCandidate(
	ctx context.Context,
	streamId StreamId,
	blockHash common.Hash,
	blockNumber int64,
) (*MiniblockDescriptor, error) {
	var miniblock *MiniblockDescriptor
	err := s.txRunner(
		ctx,
		"ReadMiniblockCandidate",
		pgx.ReadWrite,
		func(ctx context.Context, tx pgx.Tx) error {
			var err error
			miniblock, err = s.readMiniblockCandidateTx(ctx, tx, streamId, blockHash, blockNumber)
			return err
		},
		nil,
		"streamId", streamId,
		"blockHash", blockHash,
		"blockNumber", blockNumber,
	)
	if err != nil {
		return nil, err
	}
	return miniblock, nil
}

func (s *PostgresStreamStore) readMiniblockCandidateTx(
	ctx context.Context,
	tx pgx.Tx,
	streamId StreamId,
	blockHash common.Hash,
	blockNumber int64,
) (*MiniblockDescriptor, error) {
	if _, err := s.lockStream(ctx, tx, streamId, false); err != nil {
		return nil, err
	}

	miniblock := &MiniblockDescriptor{
		Number: blockNumber,
		Hash:   blockHash,
	}
	if err := tx.QueryRow(
		ctx,
		s.sqlForStream(
			"SELECT blockdata, snapshot FROM {{miniblock_candidates}} WHERE stream_id = $1 AND seq_num = $2 AND block_hash = $3",
			streamId,
		),
		streamId,
		blockNumber,
		hex.EncodeToString(blockHash.Bytes()), // avoid leading '0x'
	).Scan(&miniblock.Data, &miniblock.Snapshot); err != nil {
		if errors.Is(err, pgx.ErrNoRows) {
			return nil, RiverError(Err_NOT_FOUND, "Miniblock candidate not found")
		}
		return nil, err
	}
	return miniblock, nil
}

func (s *PostgresStreamStore) GetMiniblockCandidateCount(
	ctx context.Context,
	streamId StreamId,
	miniblockNumber int64,
) (int, error) {
	var count int
	err := s.txRunner(
		ctx,
		"GetMiniblockCandidateCount",
		pgx.ReadWrite,
		func(ctx context.Context, tx pgx.Tx) error {
			var err error
			count, err = s.getMiniblockCandidateCountTx(ctx, tx, streamId, miniblockNumber)
			return err
		},
		nil,
		"streamId", streamId,
		"miniblockNumber", miniblockNumber,
	)
	if err != nil {
		return 0, err
	}
	return count, nil
}

func (s *PostgresStreamStore) getMiniblockCandidateCountTx(
	ctx context.Context,
	tx pgx.Tx,
	streamId StreamId,
	miniblockNumber int64,
) (int, error) {
	if _, err := s.lockStream(ctx, tx, streamId, false); err != nil {
		return 0, err
	}

	var count int
	if err := tx.QueryRow(
		ctx,
		s.sqlForStream(
			"SELECT COUNT(*) FROM {{miniblock_candidates}} WHERE stream_id = $1 AND seq_num = $2",
			streamId,
		),
		streamId,
		miniblockNumber,
	).Scan(&count); err != nil {
		// if errors.Is(err, pgx.ErrNoRows) {
		// 	return 0, RiverError(Err_NOT_FOUND, "Miniblock candidate not found")
		// }
		return 0, err
	}
	return count, nil
}

func (s *PostgresStreamStore) WriteMiniblocks(
	ctx context.Context,
	streamId StreamId,
	miniblocks []*WriteMiniblockData,
	newMinipoolGeneration int64,
	newMinipoolEnvelopes [][]byte,
	prevMinipoolGeneration int64,
	prevMinipoolSize int,
) error {
	// Check redundant data in arguments is consistent.
	if len(miniblocks) == 0 {
		return RiverError(Err_INTERNAL, "No miniblocks to write").Func("pg.WriteMiniblocks")
	}
	if prevMinipoolGeneration != miniblocks[0].Number {
		return RiverError(Err_INTERNAL, "Previous minipool generation mismatch").Func("pg.WriteMiniblocks")
	}
	if newMinipoolGeneration != miniblocks[len(miniblocks)-1].Number+1 {
		return RiverError(Err_INTERNAL, "New minipool generation mismatch").Func("pg.WriteMiniblocks")
	}
	firstMbNum := miniblocks[0].Number
	for i, mb := range miniblocks {
		if mb.Number != firstMbNum+int64(i) {
			return RiverError(Err_INTERNAL, "Miniblock number are not consecutive").Func("pg.WriteMiniblocks")
		}
		if len(mb.Data) == 0 {
			return RiverError(Err_INVALID_ARGUMENT, "Miniblock data is empty",
				"streamId", streamId, "blockNumber", mb.Number, "blockHash", mb.Hash).Func("pg.WriteMiniblocks")
		}
	}

	// This function is also called from background goroutines, set additional timeout.
	// TODO: config
	ctx, cancel := context.WithTimeout(ctx, 5*time.Second)
	defer cancel()

	return s.txRunner(
		ctx,
		"WriteMiniblocks",
		pgx.ReadWrite,
		func(ctx context.Context, tx pgx.Tx) error {
			return s.writeMiniblocksTx(
				ctx,
				tx,
				streamId,
				miniblocks,
				newMinipoolGeneration,
				newMinipoolEnvelopes,
				prevMinipoolGeneration,
				prevMinipoolSize,
			)
		},
		nil,
		"streamId", streamId,
		"newMinipoolGeneration", newMinipoolGeneration,
		"newMinipoolSize", len(newMinipoolEnvelopes),
		"prevMinipoolGeneration", prevMinipoolGeneration,
		"prevMinipoolSize", prevMinipoolSize,
		"miniblockSize", len(miniblocks),
		"firstMiniblockNumber", miniblocks[0].Number,
		"lastMiniblockNumber", miniblocks[len(miniblocks)-1].Number,
	)
}

func (s *PostgresStreamStore) writeMiniblocksTx(
	ctx context.Context,
	tx pgx.Tx,
	streamId StreamId,
	miniblocks []*WriteMiniblockData,
	newMinipoolGeneration int64,
	newMinipoolEnvelopes [][]byte,
	prevMinipoolGeneration int64,
	prevMinipoolSize int,
) error {
	if _, err := s.lockStream(ctx, tx, streamId, true); err != nil {
		return err
	}

	var lastMbNumInStorage *int64
	if err := tx.QueryRow(
		ctx,
		s.sqlForStream(
			"SELECT MAX(seq_num) FROM {{miniblocks}} WHERE stream_id = $1",
			streamId,
		),
		streamId,
	).Scan(&lastMbNumInStorage); err != nil {
		return err
	}

	if lastMbNumInStorage == nil {
		return RiverError(
			Err_INTERNAL,
			"DB data consistency check failed: No blocks for the stream found in block storage",
		)
	}

	if *lastMbNumInStorage+1 != prevMinipoolGeneration {
		return RiverError(
			Err_INTERNAL,
			"DB data consistency check failed: Previous minipool generation mismatch",
			"lastMbInStorage",
			*lastMbNumInStorage,
		)
	}

	// Delete old minipool and check old data for consistency.
	type mpRow struct {
		generation int64
		slot       int64
	}
	rows, _ := tx.Query(
		ctx,
		s.sqlForStream(
			"DELETE FROM {{minipools}} WHERE stream_id = $1 RETURNING generation, slot_num",
			streamId,
		),
		streamId,
	)
	mpRows, err := pgx.CollectRows(
		rows,
		func(row pgx.CollectableRow) (mpRow, error) {
			var gen, slot int64
			err := row.Scan(&gen, &slot)
			return mpRow{generation: gen, slot: slot}, err
		},
	)
	if err != nil {
		return err
	}
	slices.SortFunc(mpRows, func(a, b mpRow) int {
		if a.generation != b.generation {
			return int(a.generation - b.generation)
		} else {
			return int(a.slot - b.slot)
		}
	})
	expectedSlot := int64(-1)
	for _, mp := range mpRows {
		if mp.generation != prevMinipoolGeneration {
			return RiverError(
				Err_INTERNAL,
				"DB data consistency check failed: Minipool contains unexpected generation",
				"generation",
				mp.generation,
			)
		}
		if mp.slot != expectedSlot {
			return RiverError(
				Err_INTERNAL,
				"DB data consistency check failed: Minipool contains unexpected slot number",
				"slot_num",
				mp.slot,
				"expected_slot_num",
				expectedSlot,
			)
		}
		expectedSlot++
	}
	if prevMinipoolSize != -1 && expectedSlot != int64(prevMinipoolSize) {
		return RiverError(
			Err_INTERNAL,
			"DB data consistency check failed: Previous minipool size mismatch",
			"actual_size",
			expectedSlot,
		)
	}

	// Insert -1 marker and all new minipool events into minipool.
	_, err = tx.Exec(
		ctx,
		s.sqlForStream(
			"INSERT INTO {{minipools}} (stream_id, generation, slot_num) VALUES ($1, $2, -1)",
			streamId,
		),
		streamId,
		newMinipoolGeneration,
	)
	if err != nil {
		return err
	}
	_, err = tx.CopyFrom(
		ctx,
		pgx.Identifier{s.sqlForStream("{{minipools}}", streamId)},
		[]string{"stream_id", "generation", "slot_num", "envelope"},
		pgx.CopyFromSlice(
			len(newMinipoolEnvelopes),
			func(i int) ([]any, error) {
				return []any{streamId, newMinipoolGeneration, i, newMinipoolEnvelopes[i]}, nil
			},
		),
	)
	if err != nil {
		return err
	}

	// Insert all miniblocks into miniblocks table.
	newLastSnapshotMiniblock := int64(-1)
	_, err = tx.CopyFrom(
		ctx,
		pgx.Identifier{s.sqlForStream("{{miniblocks}}", streamId)},
		[]string{"stream_id", "seq_num", "blockdata", "snapshot"},
		pgx.CopyFromSlice(
			len(miniblocks),
			func(i int) ([]any, error) {
				snapshot := miniblocks[i].Snapshot
				if snapshot != nil {
					newLastSnapshotMiniblock = miniblocks[i].Number
				}

				return []any{streamId, miniblocks[i].Number, miniblocks[i].Data, snapshot}, nil
			},
		),
	)
	if err != nil {
		return err
	}

	// Update stream_snapshots_index if needed.
	if newLastSnapshotMiniblock > -1 {
		if _, err := tx.Exec(
			ctx,
			`UPDATE es SET latest_snapshot_miniblock = $1 WHERE stream_id = $2`,
			newLastSnapshotMiniblock,
			streamId,
		); err != nil {
			return err
		}

		// Let the stream trimmer know that a new snapshot miniblock was created.
		if s.streamTrimmer != nil {
			s.streamTrimmer.tryScheduleTrimming(ctx, tx, streamId)
		}
	}

	// Delete miniblock candidates up to the last miniblock number.
	_, err = tx.Exec(
		ctx,
		s.sqlForStream(
			"DELETE FROM {{miniblock_candidates}} WHERE stream_id = $1 and seq_num < $2",
			streamId,
		),
		streamId,
		newMinipoolGeneration,
	)
	return err
}

func (s *PostgresStreamStore) GetStreamsNumber(ctx context.Context) (int, error) {
	var count int
	err := s.txRunner(
		ctx,
		"GetStreamsNumber",
		pgx.ReadOnly,
		func(ctx context.Context, tx pgx.Tx) error {
			var err error
			count, err = s.getStreamsNumberTx(ctx, tx)
			return err
		},
		nil,
	)
	if err != nil {
		return 0, err
	}
	return count, nil
}

func (s *PostgresStreamStore) getStreamsNumberTx(ctx context.Context, tx pgx.Tx) (int, error) {
	var count int
	row := tx.QueryRow(ctx, "SELECT COUNT(stream_id) FROM es")
	if err := row.Scan(&count); err != nil {
		return 0, err
	}
	logging.FromCtx(ctx).Debugw("GetStreamsNumberTx", "count", count)
	return count, nil
}

// Close removes instance record from singlenodekey table, releases the listener connection, and
// closes the postgres connection pool
func (s *PostgresStreamStore) Close(ctx context.Context) {
	if err := s.CleanupStreamStorage(ctx); err != nil {
		log := logging.FromCtx(ctx)
		log.Errorw("Error when deleting singlenodekey entry", "error", err)
	}

	// Cancel the go process that maintains the connection holding the session-wide schema lock
	// and release it back to the pool.
	s.cleanupLockFunc()
	// Cancel the notify listening func to release the listener connection before closing the pool.
	s.cleanupListenFunc()
	if s.esm != nil {
		s.esm.close()
	}
	if s.streamTrimmer != nil {
		s.streamTrimmer.close()
	}
	s.PostgresEventStore.Close(ctx)
}

func (s *PostgresStreamStore) CleanupStreamStorage(ctx context.Context) error {
	return s.txRunner(
		ctx,
		"CleanupStreamStorage",
		pgx.ReadWrite,
		s.cleanupStreamStorageTx,
		&txRunnerOpts{},
	)
}

func (s *PostgresStreamStore) cleanupStreamStorageTx(ctx context.Context, tx pgx.Tx) error {
	_, err := tx.Exec(ctx, "DELETE FROM singlenodekey WHERE uuid = $1", s.nodeUUID)
	return err
}

// GetStreams returns a list of all event streams
func (s *PostgresStreamStore) GetStreams(ctx context.Context) ([]StreamId, error) {
	var streams []StreamId
	if err := s.txRunner(
		ctx,
		"GetStreams",
		pgx.ReadOnly,
		func(ctx context.Context, tx pgx.Tx) error {
			var err error
			streams, err = s.getStreamsTx(ctx, tx)
			return err
		},
		nil,
	); err != nil {
		return nil, err
	}
	return streams, nil
}

func (s *PostgresStreamStore) getStreamsTx(ctx context.Context, tx pgx.Tx) ([]StreamId, error) {
	streams := []string{}
	rows, err := tx.Query(ctx, "SELECT stream_id FROM es")
	if err != nil {
		return nil, err
	}

	var streamName string
	if _, err := pgx.ForEachRow(rows, []any{&streamName}, func() error {
		streams = append(streams, streamName)
		return nil
	}); err != nil {
		return nil, err
	}

	ret := make([]StreamId, len(streams))
	for i, stream := range streams {
		if ret[i], err = StreamIdFromString(stream); err != nil {
			return nil, err
		}
	}
	return ret, nil
}

func (s *PostgresStreamStore) DeleteStream(ctx context.Context, streamId StreamId) error {
	return s.txRunner(
		ctx,
		"DeleteStream",
		pgx.ReadWrite,
		func(ctx context.Context, tx pgx.Tx) error {
			return s.deleteStreamTx(ctx, tx, streamId)
		},
		nil,
		"streamId", streamId,
	)
}

func (s *PostgresStreamStore) deleteStreamTx(ctx context.Context, tx pgx.Tx, streamId StreamId) error {
	if _, err := s.lockStream(ctx, tx, streamId, true); err != nil {
		return err
	}

	_, err := tx.Exec(
		ctx,
		s.sqlForStream(
			`DELETE from {{miniblocks}} WHERE stream_id = $1;
				DELETE from {{minipools}} WHERE stream_id = $1;
				DELETE from {{miniblock_candidates}} where stream_id = $1;
				DELETE FROM es WHERE stream_id = $1`,
			streamId,
		),
		streamId,
	)
	return err
}

func DbSchemaNameFromAddress(address string) string {
	return "s" + strings.ToLower(address)
}

func DbSchemaNameForArchive(archiveId string) string {
	return "arch" + strings.ToLower(archiveId)
}

func (s *PostgresStreamStore) listOtherInstancesTx(ctx context.Context, tx pgx.Tx) error {
	log := logging.FromCtx(ctx)

	rows, err := tx.Query(ctx, "SELECT uuid, storage_connection_time, info FROM singlenodekey")
	if err != nil {
		return err
	}

	found := false
	var storedUUID string
	var storedTimestamp time.Time
	var storedInfo string
	if _, err := pgx.ForEachRow(rows, []any{&storedUUID, &storedTimestamp, &storedInfo}, func() error {
		log.Infow(
			"Found UUID during startup",
			"uuid",
			storedUUID,
			"timestamp",
			storedTimestamp,
			"storedInfo",
			storedInfo,
		)
		found = true
		return nil
	}); err != nil {
		return err
	}

	if found {
		delay := s.config.StartupDelay
		if delay == 0 {
			delay = 2 * time.Second
		} else if delay <= time.Millisecond {
			delay = 0
		}
		if delay > 0 {
			log.Infow("singlenodekey is not empty; Delaying startup to let other instance exit", "delay", delay)
			if err = SleepWithContext(ctx, delay); err != nil {
				return err
			}
		}
	}

	return nil
}

func (s *PostgresStreamStore) initializeSingleNodeKeyTx(ctx context.Context, tx pgx.Tx) error {
	if _, err := tx.Exec(ctx, "DELETE FROM singlenodekey"); err != nil {
		return err
	}

	_, err := tx.Exec(
		ctx,
		"INSERT INTO singlenodekey (uuid, storage_connection_time, info) VALUES ($1, $2, $3)",
		s.nodeUUID,
		time.Now(),
		getCurrentNodeProcessInfo(s.schemaName),
	)
	return err
}

// acquireListeningConnection returns a connection that listens for changes to the schema, or
// a nil connection if the context is cancelled. In the event of failure to acquire a connection
// or listen, it will retry indefinitely until success.
func (s *PostgresStreamStore) acquireListeningConnection(ctx context.Context) *pgxpool.Conn {
	var err error
	var conn *pgxpool.Conn
	log := logging.FromCtx(ctx)
	for {
		if conn, err = s.pool.Acquire(ctx); err == nil {
			if _, err = conn.Exec(ctx, "listen singlenodekey"); err == nil {
				log.Debugw("Listening connection acquired")
				return conn
			} else {
				conn.Release()
			}
		}
		// Expect cancellations if node is shut down
		if errors.Is(err, context.Canceled) {
			return nil
		}
		log.Debugw("Failed to acquire listening connection, retrying", "error", err)

		// In the event of networking issues, wait a small period of time for recovery.
		// (SleepWithContext should only return an error in the event of an expired or
		// cancelled context, hence returning nil here.)
		if err = SleepWithContext(ctx, 100*time.Millisecond); err != nil {
			return nil
		}
	}
}

// acquireConnection acquires a connection from the pgx pool. In the event of a failure to obtain
// a connection, the method retries multiple times to compensate for intermittent networking errors.
// If a connection cannot be obtained after multiple retries, it returns the error. Callers should
// make sure to release the connection when it is no longer being used.
func (s *PostgresStreamStore) acquireConnection(ctx context.Context) (*pgxpool.Conn, error) {
	var err error
	var conn *pgxpool.Conn

	log := logging.FromCtx(ctx)

	// 20 retries * 1s delay = 20s of connection attempts
	retries := 20
	for i := 0; i < retries; i++ {
		if conn, err = s.pool.Acquire(ctx); err == nil {
			return conn, nil
		}

		// Expect cancellations if node is shut down, abort retries and return wrapped error
		if errors.Is(err, context.Canceled) {
			break
		}

		log.Infow(
			"Failed to acquire pgx connection, retrying",
			"error",
			err,
			"nthRetry",
			i+1,
		)

		// In the event of networking issues, wait a small period of time for recovery.
		if err = SleepWithContext(ctx, 500*time.Millisecond); err != nil {
			break
		}
	}

	log.Errorw("Failed to acquire pgx connection", "error", err)

	// Assume final error is representative and return it.
	return nil, AsRiverError(
		err,
		Err_DB_OPERATION_FAILURE,
	).Message("Could not acquire postgres connection").
		Func("acquireConnection")
}

// listenForNewNodes maintains an open connection with postgres that listens for
// changes to the singlenodekey table in order to detect startup of competing nodes.
// Call it with a cancellable context and the method will return when the context is
// cancelled. Call it after storage has been initialized in order to not receive a
// notification when this node updates the table with it's own entry.
func (s *PostgresStreamStore) listenForNewNodes(ctx context.Context) {
	conn := s.acquireListeningConnection(ctx)
	if conn == nil {
		return
	}
	defer conn.Release()

	for {
		notification, err := conn.Conn().WaitForNotification(ctx)

		// Cancellation indicates a valid exit.
		if errors.Is(err, context.Canceled) {
			return
		}

		// Unexpected.
		if err != nil {
			// Ok to call Release multiple times
			conn.Release()
			conn = s.acquireListeningConnection(ctx)
			if conn == nil {
				return
			}
			defer conn.Release()
			continue
		}

		// Listen only for changes to our schema.
		if notification.Payload == s.schemaName {
			err = RiverError(Err_RESOURCE_EXHAUSTED, "No longer a current node, shutting down").
				Func("listenForNewNodes").
				Tag("schema", s.schemaName).
				Tag("nodeUUID", s.nodeUUID).
				LogWarn(logging.FromCtx(ctx))

			// In the event of detecting node conflict, send the error to the main thread to shut down.
			s.exitSignal <- err
			return
		}
	}
}

func (s *PostgresStreamStore) DebugReadStreamData(
	ctx context.Context,
	streamId StreamId,
) (*DebugReadStreamDataResult, error) {
	var ret *DebugReadStreamDataResult
	if err := s.txRunner(
		ctx,
		"DebugReadStreamData",
		pgx.ReadWrite,
		func(ctx context.Context, tx pgx.Tx) error {
			var err error
			ret, err = s.debugReadStreamDataTx(ctx, tx, streamId)
			return err
		},
		nil,
		"streamId", streamId,
	); err != nil {
		return nil, err
	}
	return ret, nil
}

func (s *PostgresStreamStore) debugReadStreamDataTx(
	ctx context.Context,
	tx pgx.Tx,
	streamId StreamId,
) (*DebugReadStreamDataResult, error) {
	lastSnapshotMiniblock, err := s.lockStream(ctx, tx, streamId, false)
	if err != nil {
		return nil, err
	}

	result := &DebugReadStreamDataResult{
		StreamId:                   streamId,
		LatestSnapshotMiniblockNum: lastSnapshotMiniblock,
	}

	miniblocksRow, err := tx.Query(
		ctx,
		s.sqlForStream(
			"SELECT seq_num, blockdata, snapshot FROM {{miniblocks}} WHERE stream_id = $1 ORDER BY seq_num",
			streamId,
		),
		streamId,
	)
	if err != nil {
		return nil, err
	}

	var mb MiniblockDescriptor
	if _, err := pgx.ForEachRow(miniblocksRow, []any{&mb.Number, &mb.Data, &mb.Snapshot}, func() error {
		result.Miniblocks = append(result.Miniblocks, mb)
		return nil
	}); err != nil {
		return nil, err
	}

	rows, err := tx.Query(
		ctx,
		s.sqlForStream(
			"SELECT generation, slot_num, envelope FROM {{minipools}} WHERE stream_id = $1 ORDER BY generation, slot_num",
			streamId,
		),
		streamId,
	)
	if err != nil {
		return nil, err
	}

	var e EventDescriptor
	if _, err := pgx.ForEachRow(rows, []any{&e.Generation, &e.Slot, &e.Data}, func() error {
		result.Events = append(result.Events, e)
		return nil
	}); err != nil {
		return nil, err
	}

	candRows, err := tx.Query(
		ctx,
		s.sqlForStream(
			"SELECT seq_num, block_hash, blockdata, snapshot FROM {{miniblock_candidates}} WHERE stream_id = $1 ORDER BY seq_num",
			streamId,
		),
		streamId,
	)
	if err != nil {
		return nil, err
	}

	var num int64
	var hashStr string
	var data []byte
	var snapshot []byte
	if _, err := pgx.ForEachRow(candRows, []any{&num, &hashStr, &data, &snapshot}, func() error {
		result.MbCandidates = append(result.MbCandidates, MiniblockDescriptor{
			Number:   num,
			Data:     data,
			Hash:     common.HexToHash(hashStr),
			Snapshot: snapshot,
		})
		return nil
	}); err != nil {
		return nil, err
	}

	return result, nil
}

func (s *PostgresStreamStore) DebugReadStreamStatistics(
	ctx context.Context,
	streamId StreamId,
) (*DebugReadStreamStatisticsResult, error) {
	var ret *DebugReadStreamStatisticsResult
	if err := s.txRunner(
		ctx,
		"DebugReadStreamStatistics",
		pgx.ReadWrite,
		func(ctx context.Context, tx pgx.Tx) error {
			var err error
			ret, err = s.debugReadStreamStatisticsTx(ctx, tx, streamId)
			return err
		},
		nil,
		"streamId", streamId,
	); err != nil {
		return nil, err
	}
	return ret, nil
}

func (s *PostgresStreamStore) debugReadStreamStatisticsTx(
	ctx context.Context,
	tx pgx.Tx,
	streamId StreamId,
) (*DebugReadStreamStatisticsResult, error) {
	lastSnapshotMiniblock, err := s.lockStream(ctx, tx, streamId, false)
	if err != nil {
		return nil, err
	}

	result := &DebugReadStreamStatisticsResult{
		StreamId:                   streamId.String(),
		LatestSnapshotMiniblockNum: lastSnapshotMiniblock,
	}

	if err = tx.QueryRow(
		ctx,
		s.sqlForStream(
			"SELECT MAX(seq_num) from {{miniblocks}} WHERE stream_id = $1",
			streamId,
		),
		streamId,
	).Scan(&result.LatestMiniblockNum); err != nil {
		return nil, AsRiverError(err, Err_DB_OPERATION_FAILURE).Tag("query", "latest_block")
	}

	if err = tx.QueryRow(
		ctx,
		s.sqlForStream(
			"SELECT count(*) FROM {{minipools}} WHERE stream_id = $1 AND slot_num <> -1",
			streamId,
		),
		streamId,
	).Scan(&result.NumMinipoolEvents); err != nil {
		return nil, AsRiverError(err, Err_DB_OPERATION_FAILURE).Tag("query", "minipool_size")
	}

	candRows, err := tx.Query(
		ctx,
		s.sqlForStream(
			"SELECT seq_num, block_hash FROM {{miniblock_candidates}} WHERE stream_id = $1 ORDER BY seq_num, block_hash",
			streamId,
		),
		streamId,
	)
	if err != nil {
		return nil, AsRiverError(err, Err_DB_OPERATION_FAILURE).Tag("query", "candidates")
	}

	var candidate MiniblockCandidateStatisticsResult
	if _, err := pgx.ForEachRow(candRows, []any{&candidate.BlockNum, &candidate.Hash}, func() error {
		result.CurrentMiniblockCandidates = append(result.CurrentMiniblockCandidates, candidate)
		return nil
	}); err != nil {
		return nil, err
	}

	return result, nil
}

func (s *PostgresStreamStore) GetLastMiniblockNumber(
	ctx context.Context,
	streamID StreamId,
) (int64, error) {
	var ret int64
	err := s.txRunner(
		ctx,
		"GetLastMiniblockNumber",
		pgx.ReadWrite,
		func(ctx context.Context, tx pgx.Tx) error {
			var err error
			ret, err = s.getLastMiniblockNumberTx(ctx, tx, streamID)
			return err
		},
		nil,
		"streamId", streamID,
	)
	if err != nil {
		return 0, err
	}
	return ret, nil
}

func (s *PostgresStreamStore) getLastMiniblockNumberTx(
	ctx context.Context,
	tx pgx.Tx,
	streamID StreamId,
) (int64, error) {
	if _, err := s.lockStream(ctx, tx, streamID, false); err != nil {
		return 0, err
	}

	var maxSeqNum int64
	if err := tx.QueryRow(
		ctx,
		s.sqlForStream(
			"SELECT MAX(seq_num) FROM {{miniblocks}} WHERE stream_id = $1",
			streamID,
		),
		streamID,
	).Scan(&maxSeqNum); err != nil {
		if errors.Is(err, pgx.ErrNoRows) {
			return 0, RiverError(Err_INTERNAL, "Stream exists in es table, but no miniblocks in DB")
		}
		return 0, err
	}

	if maxSeqNum == 0 {
		// Check if the genesis miniblock has empty data, which would indicate corruption
		var blockdataLength int
		err := tx.QueryRow(
			ctx,
			s.sqlForStream(
				"SELECT octet_length(blockdata) FROM {{miniblocks}} WHERE stream_id = $1 AND seq_num = 0",
				streamID,
			),
			streamID,
		).Scan(&blockdataLength)
		if err != nil {
			return 0, WrapRiverError(Err_MINIBLOCKS_STORAGE_FAILURE, err).Message("failed to check miniblock data integrity")
		}

		if blockdataLength == 0 {
			return 0, RiverError(
				Err_NOT_FOUND,
				"Stream is corrupt - genesis miniblock data is empty",
				"streamId", streamID,
			).Func("getLastMiniblockNumberTx")
		}
	}

	return maxSeqNum, nil
}

func getCurrentNodeProcessInfo(currentSchemaName string) string {
	currentHostname, err := os.Hostname()
	if err != nil {
		currentHostname = "unknown"
	}
	currentPID := os.Getpid()
	return fmt.Sprintf("hostname=%s, pid=%d, schema=%s", currentHostname, currentPID, currentSchemaName)
}<|MERGE_RESOLUTION|>--- conflicted
+++ resolved
@@ -35,14 +35,9 @@
 
 	numPartitions int
 
-<<<<<<< HEAD
-	// workers
-	esm *ephemeralStreamMonitor
-	st  *snapshotTrimmer
-=======
 	esm           *ephemeralStreamMonitor
 	streamTrimmer *streamTrimmer
->>>>>>> 164aec3f
+	snapshotTrimmer  *snapshotTrimmer
 }
 
 var _ StreamStorage = (*PostgresStreamStore)(nil)
@@ -121,13 +116,9 @@
 	instanceId string,
 	exitSignal chan error,
 	metrics infra.MetricsFactory,
-<<<<<<< HEAD
-	config crypto.OnChainConfiguration,
-=======
 	ephemeralStreamTtl time.Duration,
 	streamMiniblocksToKeep crypto.StreamTrimmingMiniblocksToKeepSettings,
 	trimmingBatchSize int64,
->>>>>>> 164aec3f
 ) (store *PostgresStreamStore, err error) {
 	store = &PostgresStreamStore{
 		nodeUUID:   instanceId,
@@ -154,19 +145,19 @@
 	go store.listenForNewNodes(cancelCtx)
 
 	// Start the ephemeral stream monitor.
-	store.esm, err = newEphemeralStreamMonitor(ctx, config.Get().StreamEphemeralStreamTTL, store)
-	if err != nil {
-		return nil, AsRiverError(err).Func("NewPostgresStreamStore")
-	}
-
-	// Start the snapshot trimmer.
-	store.st, err = newSnapshotTrimmer(ctx, store, config)
+	store.esm, err = newEphemeralStreamMonitor(ctx, ephemeralStreamTtl, store)
 	if err != nil {
 		return nil, AsRiverError(err).Func("NewPostgresStreamStore")
 	}
 
 	// Start the stream trimmer
 	store.streamTrimmer, err = newStreamTrimmer(ctx, store, streamMiniblocksToKeep, trimmingBatchSize)
+	if err != nil {
+		return nil, AsRiverError(err).Func("NewPostgresStreamStore")
+	}
+
+	// Start the snapshot trimmer
+	store.snapshotTrimmer, err = newSnapshotTrimmer(ctx, store, config)
 	if err != nil {
 		return nil, AsRiverError(err).Func("NewPostgresStreamStore")
 	}
@@ -547,10 +538,6 @@
 		}
 		return err
 	}
-
-	// Add the stream to the snapshots trimmer
-	s.st.onCreated(streamId)
-
 	return nil
 }
 
@@ -1710,6 +1697,9 @@
 	if s.streamTrimmer != nil {
 		s.streamTrimmer.close()
 	}
+	if s.snapshotTrimmer != nil {
+		s.snapshotTrimmer.close()
+	}
 	s.PostgresEventStore.Close(ctx)
 }
 
