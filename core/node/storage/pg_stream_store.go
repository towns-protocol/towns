package storage

import (
	"context"
	"embed"
	"encoding/hex"
	"errors"
	"fmt"
	"os"
	"slices"
	"strings"
	"time"

	"github.com/cespare/xxhash/v2"
	"github.com/ethereum/go-ethereum/common"
	"github.com/jackc/pgerrcode"
	"github.com/jackc/pgx/v5"
	"github.com/jackc/pgx/v5/pgconn"
	"github.com/jackc/pgx/v5/pgxpool"
	"google.golang.org/protobuf/proto"

	. "github.com/river-build/river/core/node/base"
	"github.com/river-build/river/core/node/infra"
	"github.com/river-build/river/core/node/logging"
	. "github.com/river-build/river/core/node/protocol"
	. "github.com/river-build/river/core/node/shared"
)

type PostgresStreamStore struct {
	PostgresEventStore

	exitSignal        chan error
	nodeUUID          string
	cleanupListenFunc func()
	cleanupLockFunc   func()

	numPartitions int
}

var _ StreamStorage = (*PostgresStreamStore)(nil)

//go:embed migrations/*.sql
var migrationsDir embed.FS

func GetRiverNodeDbMigrationSchemaFS() *embed.FS {
	return &migrationsDir
}

type txnFn func(ctx context.Context, tx pgx.Tx) error

// createSettingsTableTxnWithPartitions creates a txnFn that can be ran on the
// postgres store before migrations are applied. Our migrations actually check this
// table and use the partitions setting in order to determine how many partitions
// to use when creating the schema for stream data storage. If the table does not exist,
// it will be created and a default setting of 256 partitions will be used.
func (s *PostgresStreamStore) createSettingsTableTxnWithPartitions(partitions int) txnFn {
	return func(ctx context.Context, tx pgx.Tx) error {
		log := logging.FromCtx(ctx)
		log.Infow("Creating settings table")
		if _, err := tx.Exec(
			ctx,
			`CREATE TABLE IF NOT EXISTS settings (
				single_row_key BOOL PRIMARY KEY DEFAULT TRUE,
				num_partitions INT DEFAULT 256 NOT NULL);`,
		); err != nil {
			log.Errorw("Error creating settings table", "error", err)
			return err
		}

		log.Infow("Inserting config partitions", "partitions", partitions)
		tags, err := tx.Exec(
			ctx,
			`INSERT INTO settings (single_row_key, num_partitions) VALUES (true, $1)
			ON CONFLICT DO NOTHING`,
			partitions,
		)
		if err != nil {
			log.Errorw("Error setting partition count", "error", err)
			return err
		}

		var numPartitions int
		if err = tx.QueryRow(
			ctx,
			`SELECT num_partitions FROM settings WHERE single_row_key=true;`,
		).Scan(&numPartitions); err != nil {
			return err
		}

		// Assign the true partitions used to the store, which may be different than what
		// is specified in the config, if the config does not match what is already in the
		// database.
		s.numPartitions = numPartitions
		log.Infow("Creating stream storage schema with partition count", "numPartitions", numPartitions)

		if tags.RowsAffected() < 1 {
			log.Warnw(
				"Ignoring numPartitions config, previous setting detected",
				"numPartitionsConfig",
				partitions,
				"actualPartitions",
				numPartitions,
			)
		}

		return nil
	}
}

func NewPostgresStreamStore(
	ctx context.Context,
	poolInfo *PgxPoolInfo,
	instanceId string,
	exitSignal chan error,
	metrics infra.MetricsFactory,
) (*PostgresStreamStore, error) {
	store := &PostgresStreamStore{
		nodeUUID:   instanceId,
		exitSignal: exitSignal,
	}

	if err := store.PostgresEventStore.init(
		ctx,
		poolInfo,
		metrics,
		store.createSettingsTableTxnWithPartitions(poolInfo.Config.NumPartitions),
		migrationsDir,
		"migrations",
	); err != nil {
		return nil, AsRiverError(err).Func("NewPostgresStreamStore")
	}

	if err := store.initStreamStorage(ctx); err != nil {
		return nil, AsRiverError(err).Func("NewPostgresStreamStore")
	}

	cancelCtx, cancel := context.WithCancel(ctx)
	store.cleanupListenFunc = cancel
	go store.listenForNewNodes(cancelCtx)

	return store, nil
}

// computeLockIdFromSchema computes an int64 which is a hash of the schema name.
// We will use this int64 as the key of a pg advisory lock to ensure only one
// node has R/W access to the schema at a time.
func (s *PostgresStreamStore) computeLockIdFromSchema() int64 {
	return (int64)(xxhash.Sum64String(s.schemaName))
}

// maintainSchemaLock periodically checks the connection that established the
// lock on the schema and will attempt to establish a new connection and take
// the lock again if the connection is lost. If the lock is lost and cannot be
// re-established, the store will send an exit signal to shut down the node.
// This is blocking and is intended to be launched as a go routine.
func (s *PostgresStreamStore) maintainSchemaLock(
	ctx context.Context,
	conn *pgxpool.Conn,
) {
	log := logging.FromCtx(ctx)
	defer conn.Release()

	lockId := s.computeLockIdFromSchema()
	for {
		// Check for connection health with a ping. Also, maintain the connection in the
		// case of idle timeouts.
		err := conn.Ping(ctx)
		if err != nil {
			// We expect cancellation only on node shutdown. In this case,
			// do not send an error signal.
			if errors.Is(err, context.Canceled) {
				return
			}

			log.Warnw("Error pinging pgx connection maintaining the session lock, closing connection", "error", err)

			// Close the connection to encourage the db server to immediately clean up the
			// session so we can go ahead and re-take the lock from a new session.
			conn.Conn().Close(ctx)
			// Fine to call multiple times.
			conn.Release()

			// Attempt to re-acquire a connection
			conn, err = s.acquireConnection(ctx)

			// Shutdown the node for non-cancellation errors
			if errors.Is(err, context.Canceled) {
				return
			} else if err != nil {
				err = AsRiverError(err, Err_RESOURCE_EXHAUSTED).
					Message("Lost connection and unable to re-acquire a connection").
					Func("maintainSchemaLock").
					Tag("schema", s.schemaName).
					Tag("lockId", lockId).
					LogError(logging.FromCtx(ctx))
				s.exitSignal <- err
				return
			}

			log.Infow("maintainSchemaLock: reacquired connection, re-establishing session lock")
			defer conn.Release()

			// Attempt to re-establish the lock
			var acquired bool
			err := conn.QueryRow(
				ctx,
				"select pg_try_advisory_lock($1)",
				lockId,
			).Scan(&acquired)

			// Shutdown the node for non-cancellation errors.
			if errors.Is(err, context.Canceled) {
				return
			} else if err != nil {
				err = AsRiverError(err, Err_RESOURCE_EXHAUSTED).
					Message("Lost connection and unable to re-acquire schema lock").
					Func("maintainSchemaLock").
					Tag("schema", s.schemaName).
					Tag("lockId", lockId).
					LogError(logging.FromCtx(ctx))
				s.exitSignal <- err
			}

			if !acquired {
				err = AsRiverError(fmt.Errorf("schema lock was not available"), Err_RESOURCE_EXHAUSTED).
					Message("Lost connection and unable to re-acquire schema lock").
					Func("maintainSchemaLock").
					Tag("schema", s.schemaName).
					Tag("lockId", lockId).
					LogError(logging.FromCtx(ctx))
				s.exitSignal <- err
			}
		}
		// Sleep 1s between polls, being sure to return if the context is cancelled.
		if err = SleepWithContext(ctx, 1*time.Second); err != nil {
			return
		}
	}
}

// acquireSchemaLock waits until it is able to acquire a session-wide pg advisory lock
// on the integer id derived from the hash of this node's schema name, and launches a
// go routine to periodically check the connection maintaining the lock.
func (s *PostgresStreamStore) acquireSchemaLock(ctx context.Context) error {
	log := logging.FromCtx(ctx)
	lockId := s.computeLockIdFromSchema()

	// Acquire connection
	conn, err := s.acquireConnection(ctx)
	if err != nil {
		return err
	}

	log.Infow("Acquiring lock on database schema", "lockId", lockId, "nodeUUID", s.nodeUUID)

	var lockWasUnavailable bool
	for {
		var acquired bool
		if err := conn.QueryRow(
			ctx,
			"select pg_try_advisory_lock($1)",
			lockId,
		).Scan(&acquired); err != nil {
			return AsRiverError(
				err,
				Err_DB_OPERATION_FAILURE,
			).Message("Could not acquire lock on schema").
				Func("acquireSchemaLock").
				Tag("lockId", lockId).
				Tag("nodeUUID", s.nodeUUID).
				LogError(log)
		}

		if acquired {
			log.Infow("Schema lock acquired", "lockId", lockId, "nodeUUID", s.nodeUUID)
			break
		}

		lockWasUnavailable = true
		if err = SleepWithContext(ctx, 1*time.Second); err != nil {
			return err
		}

		log.Infow(
			"Unable to acquire lock on schema, retrying...",
			"lockId",
			lockId,
			"nodeUUID",
			s.nodeUUID,
		)
	}

	// If we were not initially able to acquire the lock, delay startup after lock
	// acquisition to give the other node any needed time to fully release all resources.
	if lockWasUnavailable {
		delay := s.config.StartupDelay
		if delay == 0 {
			delay = 2 * time.Second
		} else if delay <= time.Millisecond {
			delay = 0
		}
		if delay > 0 {
			log.Infow(
				"schema lock could not be immediately acquired; Delaying startup to let other instance exit",
				"delay",
				delay,
			)

			// Be responsive to context cancellations
			if err = SleepWithContext(ctx, delay); err != nil {
				return err
			}
		}
	}

	// maintainSchemaLock is responsible for connection cleanup.
	go s.maintainSchemaLock(ctx, conn)
	return nil
}

func (s *PostgresStreamStore) initStreamStorage(ctx context.Context) error {
	logging.FromCtx(ctx).Infow("Detecting other instances")
	if err := s.txRunner(
		ctx,
		"listOtherInstances",
		pgx.ReadOnly,
		s.listOtherInstancesTx,
		nil,
	); err != nil {
		return err
	}

	logging.FromCtx(ctx).Infow("Establishing database usage")
	if err := s.txRunner(
		ctx,
		"initializeSingleNodeKey",
		pgx.ReadWrite,
		s.initializeSingleNodeKeyTx,
		nil,
	); err != nil {
		return err
	}

	// After writing to the singlenodekey table, wait until we acquire the schema lock.
	// In the meantime, any other nodes should detect the new entry in the table and
	// shut themselves down.
	ctx, cancel := context.WithCancel(ctx)
	s.cleanupLockFunc = cancel

	if err := s.acquireSchemaLock(ctx); err != nil {
		return AsRiverError(err, Err_DB_OPERATION_FAILURE).
			Message("Unable to acquire lock on database schema").
			Func("initStreamStorage")
	}

	return nil
}

// txRunner runs transactions against the underlying postgres store. This override
// adds logging tags for the node's UUID.
func (s *PostgresStreamStore) txRunner(
	ctx context.Context,
	name string,
	accessMode pgx.TxAccessMode,
	txFn func(context.Context, pgx.Tx) error,
	opts *txRunnerOpts,
	tags ...any,
) error {
	tags = append(tags, "currentUUID", s.nodeUUID)
	return s.PostgresEventStore.txRunner(
		ctx,
		name,
		accessMode,
		txFn,
		opts,
		tags...,
	)
}

// CreatePartitionSuffix determines the partition mapping for a particular stream id the
// hex encoding of the first byte of the xxHash of the stream ID.
func CreatePartitionSuffix(streamId StreamId, numPartitions int) string {
	// Media streams have separate partitions to handle the different data shapes and access
	// patterns. The partition suffix is prefixed with an "m". Regular streams are assigned to
	// partitions prefixed with "r", e.g. "miniblocks_ra4".
	streamType := "r"
	if streamId.Type() == STREAM_MEDIA_BIN {
		streamType = "m"
	}

	// Do not hash the stream bytes directly, but hash the hex encoding of the stream id, which is
	// what we store in the database. This leaves the door open for installing xxhash on postgres
	// and debugging this way in the future.
	hash := xxhash.Sum64String(streamId.String())
	bt := hash % uint64(numPartitions) & 255
	return fmt.Sprintf("%s%02x", streamType, bt)
}

// sqlForStream escapes references to partitioned tables to the specific partition where the stream
// is assigned whenever they are surrounded by double curly brackets.
func (s *PostgresStreamStore) sqlForStream(sql string, streamId StreamId) string {
	suffix := CreatePartitionSuffix(streamId, s.numPartitions)

	sql = strings.ReplaceAll(
		sql,
		"{{miniblocks}}",
		"miniblocks_"+suffix,
	)
	sql = strings.ReplaceAll(
		sql,
		"{{minipools}}",
		"minipools_"+suffix,
	)
	sql = strings.ReplaceAll(
		sql,
		"{{miniblock_candidates}}",
		"miniblock_candidates_"+suffix,
	)

	return sql
}

func (s *PostgresStreamStore) CreateStreamStorage(
	ctx context.Context,
	streamId StreamId,
	genesisMiniblock []byte,
) error {
	return s.txRunner(
		ctx,
		"CreateStreamStorage",
		pgx.ReadWrite,
		func(ctx context.Context, tx pgx.Tx) error {
			return s.createStreamStorageTx(ctx, tx, streamId, genesisMiniblock)
		},
		nil,
		"streamId", streamId,
	)
}

func (s *PostgresStreamStore) CreateEphemeralStreamStorage(
	ctx context.Context,
	streamId StreamId,
	genesisMiniblock []byte,
) error {
	return s.txRunner(
		ctx,
		"CreateEphemeralStreamStorage",
		pgx.ReadWrite,
		func(ctx context.Context, tx pgx.Tx) error {
			return s.createEphemeralStreamStorageTx(ctx, tx, streamId, genesisMiniblock)
		},
		nil,
		"streamId", streamId,
	)
}

func (s *PostgresStreamStore) lockStream(
	ctx context.Context,
	tx pgx.Tx,
	streamId StreamId,
	write bool,
) (
	lastSnapshotMiniblock int64,
	err error,
) {
	if write {
		err = tx.QueryRow(
			ctx,
			"SELECT latest_snapshot_miniblock from es WHERE stream_id = $1 FOR UPDATE",
			streamId,
		).Scan(&lastSnapshotMiniblock)
	} else {
		err = tx.QueryRow(
			ctx,
			"SELECT latest_snapshot_miniblock from es WHERE stream_id = $1 FOR SHARE",
			streamId,
		).Scan(&lastSnapshotMiniblock)
	}

	if err != nil {
		if errors.Is(err, pgx.ErrNoRows) {
			return 0, RiverError(
				Err_NOT_FOUND,
				"Stream not found",
				"streamId",
				streamId,
			).Func("PostgresStreamStore.lockStream")
		}
		return 0, err
	}

	return lastSnapshotMiniblock, nil
}

func (s *PostgresStreamStore) lockEphemeralStream(
	ctx context.Context,
	tx pgx.Tx,
	streamId StreamId,
	write bool,
) (
	lastSnapshotMiniblock int64,
	err error,
) {
	if write {
		err = tx.QueryRow(
			ctx,
			"SELECT latest_snapshot_miniblock from es WHERE stream_id = $1 AND ephemeral IS TRUE FOR UPDATE",
			streamId,
		).Scan(&lastSnapshotMiniblock)
	} else {
		err = tx.QueryRow(
			ctx,
			"SELECT latest_snapshot_miniblock from es WHERE stream_id = $1 AND ephemeral IS TRUE FOR SHARE",
			streamId,
		).Scan(&lastSnapshotMiniblock)
	}

	if err != nil {
		if errors.Is(err, pgx.ErrNoRows) {
			return 0, RiverError(Err_NOT_FOUND, "Ephemeral stream not found", "streamId", streamId)
		}
		return 0, err
	}

	return lastSnapshotMiniblock, nil
}

func (s *PostgresStreamStore) createStreamStorageTx(
	ctx context.Context,
	tx pgx.Tx,
	streamId StreamId,
	genesisMiniblock []byte,
) error {
	sql := s.sqlForStream(
		`
			INSERT INTO es (stream_id, latest_snapshot_miniblock, migrated, ephemeral) VALUES ($1, 0, true, false);
			INSERT INTO {{miniblocks}} (stream_id, seq_num, blockdata) VALUES ($1, 0, $2);
			INSERT INTO {{minipools}} (stream_id, generation, slot_num) VALUES ($1, 1, -1);`,
		streamId,
	)
	if _, err := tx.Exec(ctx, sql, streamId, genesisMiniblock); err != nil {
		if pgerr, ok := err.(*pgconn.PgError); ok && pgerr.Code == pgerrcode.UniqueViolation {
			return WrapRiverError(Err_ALREADY_EXISTS, err).Message("stream already exists")
		}
		return err
	}
	return nil
}

func (s *PostgresStreamStore) createEphemeralStreamStorageTx(
	ctx context.Context,
	tx pgx.Tx,
	streamId StreamId,
	genesisMiniblock []byte,
) error {
	sql := s.sqlForStream(
		`
			INSERT INTO es (stream_id, latest_snapshot_miniblock, migrated, ephemeral) VALUES ($1, 0, true, true);
			INSERT INTO {{miniblocks}} (stream_id, seq_num, blockdata) VALUES ($1, 0, $2);`,
		streamId,
	)
	_, err := tx.Exec(ctx, sql, streamId, genesisMiniblock)
	if err != nil {
		if pgerr, ok := err.(*pgconn.PgError); ok && pgerr.Code == pgerrcode.UniqueViolation {
			return WrapRiverError(Err_ALREADY_EXISTS, err).Message("stream already exists")
		}
		return err
	}
	return nil
}

func (s *PostgresStreamStore) CreateStreamArchiveStorage(
	ctx context.Context,
	streamId StreamId,
) error {
	return s.txRunner(
		ctx,
		"CreateStreamArchiveStorage",
		pgx.ReadWrite,
		func(ctx context.Context, tx pgx.Tx) error {
			return s.createStreamArchiveStorageTx(ctx, tx, streamId)
		},
		nil,
		"streamId", streamId,
	)
}

func (s *PostgresStreamStore) createStreamArchiveStorageTx(
	ctx context.Context,
	tx pgx.Tx,
	streamId StreamId,
) error {
	sql := `INSERT INTO es (stream_id, latest_snapshot_miniblock, migrated) VALUES ($1, -1, true);`
	if _, err := tx.Exec(ctx, sql, streamId); err != nil {
		if pgerr, ok := err.(*pgconn.PgError); ok && pgerr.Code == pgerrcode.UniqueViolation {
			return WrapRiverError(Err_ALREADY_EXISTS, err).Message("stream already exists")
		}
		return err
	}
	return nil
}

func (s *PostgresStreamStore) GetMaxArchivedMiniblockNumber(
	ctx context.Context,
	streamId StreamId,
) (int64, error) {
	var maxArchivedMiniblockNumber int64
	if err := s.txRunner(
		ctx,
		"GetMaxArchivedMiniblockNumber",
		pgx.ReadWrite,
		func(ctx context.Context, tx pgx.Tx) error {
			return s.getMaxArchivedMiniblockNumberTx(ctx, tx, streamId, &maxArchivedMiniblockNumber)
		},
		&txRunnerOpts{skipLoggingNotFound: true},
		"streamId", streamId,
	); err != nil {
		return -1, err
	}
	return maxArchivedMiniblockNumber, nil
}

func (s *PostgresStreamStore) getMaxArchivedMiniblockNumberTx(
	ctx context.Context,
	tx pgx.Tx,
	streamId StreamId,
	maxArchivedMiniblockNumber *int64,
) error {
	if _, err := s.lockStream(ctx, tx, streamId, false); err != nil {
		return err
	}

	if err := tx.QueryRow(
		ctx,
		s.sqlForStream(
			"SELECT COALESCE(MAX(seq_num), -1) FROM {{miniblocks}} WHERE stream_id = $1",
			streamId,
		),
		streamId,
	).Scan(maxArchivedMiniblockNumber); err != nil {
		return err
	}

	if *maxArchivedMiniblockNumber == -1 {
		var exists bool
		if err := tx.QueryRow(
			ctx,
			"SELECT EXISTS(SELECT 1 FROM es WHERE stream_id = $1)",
			streamId,
		).Scan(&exists); err != nil {
			return err
		}
		if !exists {
			return RiverError(Err_NOT_FOUND, "stream not found in local storage", "streamId", streamId)
		}
	}
	return nil
}

func (s *PostgresStreamStore) WriteArchiveMiniblocks(
	ctx context.Context,
	streamId StreamId,
	startMiniblockNum int64,
	miniblocks [][]byte,
) error {
	return s.txRunner(
		ctx,
		"WriteArchiveMiniblocks",
		pgx.ReadWrite,
		func(ctx context.Context, tx pgx.Tx) error {
			return s.writeArchiveMiniblocksTx(ctx, tx, streamId, startMiniblockNum, miniblocks)
		},
		nil,
		"streamId", streamId,
		"startMiniblockNum", startMiniblockNum,
		"numMiniblocks", len(miniblocks),
	)
}

func (s *PostgresStreamStore) writeArchiveMiniblocksTx(
	ctx context.Context,
	tx pgx.Tx,
	streamId StreamId,
	startMiniblockNum int64,
	miniblocks [][]byte,
) error {
	if _, err := s.lockStream(ctx, tx, streamId, true); err != nil {
		return err
	}

	var lastKnownMiniblockNum int64
	if err := s.getMaxArchivedMiniblockNumberTx(ctx, tx, streamId, &lastKnownMiniblockNum); err != nil {
		return err
	}

	if lastKnownMiniblockNum+1 != startMiniblockNum {
		return RiverError(
			Err_DB_OPERATION_FAILURE,
			"miniblock sequence number mismatch",
			"lastKnownMiniblockNum", lastKnownMiniblockNum,
			"startMiniblockNum", startMiniblockNum,
			"streamId", streamId,
		)
	}

	for i, miniblock := range miniblocks {
		if _, err := tx.Exec(
			ctx,
			s.sqlForStream(
				"INSERT INTO {{miniblocks}} (stream_id, seq_num, blockdata) VALUES ($1, $2, $3)",
				streamId,
			),
			streamId,
			startMiniblockNum+int64(i),
			miniblock); err != nil {
			return err
		}
	}
	return nil
}

func (s *PostgresStreamStore) ReadStreamFromLastSnapshot(
	ctx context.Context,
	streamId StreamId,
	numToRead int,
) (*ReadStreamFromLastSnapshotResult, error) {
	var ret *ReadStreamFromLastSnapshotResult
	if err := s.txRunner(
		ctx,
		"ReadStreamFromLastSnapshot",
		pgx.ReadWrite,
		func(ctx context.Context, tx pgx.Tx) error {
			var err error
			ret, err = s.readStreamFromLastSnapshotTx(ctx, tx, streamId, numToRead)
			return err
		},
		nil,
		"streamId", streamId,
	); err != nil {
		return nil, err
	}
	return ret, nil
}

func (s *PostgresStreamStore) readStreamFromLastSnapshotTx(
	ctx context.Context,
	tx pgx.Tx,
	streamId StreamId,
	numToRead int,
) (*ReadStreamFromLastSnapshotResult, error) {
	snapshotMiniblockIndex, err := s.lockStream(ctx, tx, streamId, false)
	if err != nil {
		return nil, err
	}

	var lastMiniblockIndex int64
	if err = tx.
		QueryRow(
			ctx,
			s.sqlForStream(
				"SELECT MAX(seq_num) FROM {{miniblocks}} WHERE stream_id = $1",
				streamId,
			),
			streamId).
		Scan(&lastMiniblockIndex); err != nil {
		return nil, WrapRiverError(Err_INTERNAL, err).Message("db inconsistency: failed to get last miniblock index")
	}

	numToRead = max(1, numToRead)
	startSeqNum := max(0, lastMiniblockIndex-int64(numToRead-1))
	startSeqNum = min(startSeqNum, snapshotMiniblockIndex)

	miniblocksRow, err := tx.Query(
		ctx,
		s.sqlForStream(
			"SELECT blockdata, seq_num FROM {{miniblocks}} WHERE seq_num >= $1 AND stream_id = $2 ORDER BY seq_num",
			streamId,
		),
		startSeqNum,
		streamId,
	)
	if err != nil {
		return nil, err
	}

	var miniblocks [][]byte
	var counter int64 = 0
	var readFirstSeqNum int64

	var blockdata []byte
	var readLastSeqNum int64
	if _, err := pgx.ForEachRow(
		miniblocksRow,
		[]any{&blockdata, &readLastSeqNum},
		func() error {
			if counter == 0 {
				readFirstSeqNum = readLastSeqNum
			} else if readLastSeqNum != readFirstSeqNum+counter {
				return RiverError(
					Err_INTERNAL,
					"Miniblocks consistency violation - miniblocks are not sequential in db",
					"ActualSeqNum", readLastSeqNum,
					"ExpectedSeqNum", readFirstSeqNum+counter)
			}
			miniblocks = append(miniblocks, blockdata)
			counter++
			return nil
		},
	); err != nil {
		return nil, err
	}

	if !(readFirstSeqNum <= snapshotMiniblockIndex && snapshotMiniblockIndex <= readLastSeqNum) {
		return nil, RiverError(
			Err_INTERNAL,
			"Miniblocks consistency violation - snapshotMiniblockIndex is out of range",
			"snapshotMiniblockIndex", snapshotMiniblockIndex,
			"readFirstSeqNum", readFirstSeqNum,
			"readLastSeqNum", readLastSeqNum)
	}

	rows, err := tx.Query(
		ctx,
		s.sqlForStream(
			"SELECT envelope, generation, slot_num FROM {{minipools}} WHERE stream_id = $1 ORDER BY generation, slot_num",
			streamId,
		),
		streamId,
	)
	if err != nil {
		return nil, err
	}

	var envelopes [][]byte
	var expectedGeneration int64 = readLastSeqNum + 1
	var expectedSlot int64 = -1

	// Scan variables
	var envelope []byte
	var generation int64
	var slotNum int64
	if _, err := pgx.ForEachRow(rows, []any{&envelope, &generation, &slotNum}, func() error {
		if generation != expectedGeneration {
			return RiverError(
				Err_MINIBLOCKS_STORAGE_FAILURE,
				"Minipool consistency violation - minipool generation doesn't match last miniblock generation",
			).
				Tag("generation", generation).
				Tag("expectedGeneration", expectedGeneration)
		}
		if slotNum != expectedSlot {
			return RiverError(
				Err_MINIBLOCKS_STORAGE_FAILURE,
				"Minipool consistency violation - slotNums are not sequential",
			).
				Tag("slotNum", slotNum).
				Tag("expectedSlot", expectedSlot)
		}

		if slotNum >= 0 {
			envelopes = append(envelopes, envelope)
		}
		expectedSlot++
		return nil
	}); err != nil {
		return nil, err
	}

	return &ReadStreamFromLastSnapshotResult{
		StartMiniblockNumber:    readFirstSeqNum,
		SnapshotMiniblockOffset: int(snapshotMiniblockIndex - readFirstSeqNum),
		Miniblocks:              miniblocks,
		MinipoolEnvelopes:       envelopes,
	}, nil
}

// WriteEvent adds event to the given minipool.
// Current generation of minipool should match minipoolGeneration,
// and there should be exactly minipoolSlot events in the minipool.
func (s *PostgresStreamStore) WriteEvent(
	ctx context.Context,
	streamId StreamId,
	minipoolGeneration int64,
	minipoolSlot int,
	envelope []byte,
) error {
	return s.txRunner(
		ctx,
		"WriteEvent",
		pgx.ReadWrite,
		func(ctx context.Context, tx pgx.Tx) error {
			return s.writeEventTx(ctx, tx, streamId, minipoolGeneration, minipoolSlot, envelope)
		},
		nil,
		"streamId", streamId,
		"minipoolGeneration", minipoolGeneration,
		"minipoolSlot", minipoolSlot,
	)
}

// Supported consistency checks:
// 1. Minipool has proper number of records including service one (equal to minipoolSlot)
// 2. There are no gaps in seqNums and they start from 0 execpt service record with seqNum = -1
// 3. All events in minipool have proper generation
func (s *PostgresStreamStore) writeEventTx(
	ctx context.Context,
	tx pgx.Tx,
	streamId StreamId,
	minipoolGeneration int64,
	minipoolSlot int,
	envelope []byte,
) error {
	_, err := s.lockStream(ctx, tx, streamId, true)
	if err != nil {
		return err
	}

	envelopesRow, err := tx.Query(
		ctx,
		// Ordering by generation, slot_num allows this to be an index only query
		s.sqlForStream(
			"SELECT generation, slot_num FROM {{minipools}} WHERE stream_id = $1 ORDER BY generation, slot_num",
			streamId,
		),
		streamId,
	)
	if err != nil {
		return err
	}

	var counter int = -1 // counter is set to -1 as we have service record in the first row of minipool table
	var generation int64
	var slotNum int
	if _, err := pgx.ForEachRow(envelopesRow, []any{&generation, &slotNum}, func() error {
		if generation != minipoolGeneration {
			return RiverError(Err_DB_OPERATION_FAILURE, "Wrong event generation in minipool").
				Tag("ExpectedGeneration", minipoolGeneration).Tag("ActualGeneration", generation)
		}
		if slotNum != counter {
			return RiverError(Err_DB_OPERATION_FAILURE, "Wrong slot number in minipool").
				Tag("ExpectedSlotNumber", counter).Tag("ActualSlotNumber", slotNum)
		}
		// Slots number for envelopes start from 1, so we skip counter equal to zero
		counter++
		return nil
	}); err != nil {
		return err
	}

	// At this moment counter should be equal to minipoolSlot otherwise it is discrepancy of actual and expected records in minipool
	// Keep in mind that there is service record with seqNum equal to -1
	if counter != minipoolSlot {
		var seqNum int
		// Sometimes this transaction fails due to timeouts, but since we're rolling back the transaction
		// anyway, we might as well try to add this metadata to the returned error for debugging purposes.
		// Occasionally we see this error in local testing and there may be a race condition in our stream
		// caching logic that is causing this inconsistency.
		mbErr := tx.QueryRow(
			ctx,
			s.sqlForStream("select max(seq_num) from {{miniblocks}} where stream_id = $1", streamId),
			streamId,
		).Scan(&seqNum)
		return RiverError(Err_DB_OPERATION_FAILURE, "Wrong number of records in minipool").
			Tag("ActualRecordsNumber", counter).Tag("ExpectedRecordsNumber", minipoolSlot).
			Tag("maxSeqNum", seqNum).Tag("mbErr", mbErr)
	}

	// All checks passed - we need to insert event into minipool
	if _, err = tx.Exec(
		ctx,
		s.sqlForStream(
			"INSERT INTO {{minipools}} (stream_id, envelope, generation, slot_num) VALUES ($1, $2, $3, $4)",
			streamId,
		),
		streamId,
		envelope,
		minipoolGeneration,
		minipoolSlot,
	); err != nil {
		return err
	}
	return nil
}

// ReadMiniblocks returns miniblocks with miniblockNum or "generation" from fromInclusive, to toExlusive.
// Supported consistency checks:
// 1. There are no gaps in miniblocks sequence
// TODO: Do we want to check that if we get miniblocks an toIndex is greater or equal block with latest snapshot, than in results we will have at least
// miniblock with latest snapshot?
// This functional is not transactional as it consists of only one SELECT query
func (s *PostgresStreamStore) ReadMiniblocks(
	ctx context.Context,
	streamId StreamId,
	fromInclusive int64,
	toExclusive int64,
) ([][]byte, error) {
	var miniblocks [][]byte
	if err := s.txRunner(
		ctx,
		"ReadMiniblocks",
		pgx.ReadWrite,
		func(ctx context.Context, tx pgx.Tx) error {
			var err error
			miniblocks, err = s.readMiniblocksTx(ctx, tx, streamId, fromInclusive, toExclusive)
			return err
		},
		nil,
		"streamId", streamId,
		"fromInclusive", fromInclusive,
		"toExclusive", toExclusive,
	); err != nil {
		return nil, err
	}

	return miniblocks, nil
}

func (s *PostgresStreamStore) readMiniblocksTx(
	ctx context.Context,
	tx pgx.Tx,
	streamId StreamId,
	fromInclusive int64,
	toExclusive int64,
) ([][]byte, error) {
	if _, err := s.lockStream(ctx, tx, streamId, false); err != nil {
		return nil, err
	}

	miniblocksRow, err := tx.Query(
		ctx,
		s.sqlForStream(
			"SELECT blockdata, seq_num FROM {{miniblocks}} WHERE seq_num >= $1 AND seq_num < $2 AND stream_id = $3 ORDER BY seq_num",
			streamId,
		),
		fromInclusive,
		toExclusive,
		streamId,
	)
	if err != nil {
		return nil, err
	}

	// Retrieve miniblocks starting from the latest miniblock with snapshot
	miniblocks := make([][]byte, 0, toExclusive-fromInclusive)

	var prevSeqNum int = -1 // There is no negative generation, so we use it as a flag on the first step of the loop during miniblocks sequence check
	var blockdata []byte
	var seq_num int

	if _, err := pgx.ForEachRow(miniblocksRow, []any{&blockdata, &seq_num}, func() error {
		if (prevSeqNum != -1) && (seq_num != prevSeqNum+1) {
			// There is a gap in sequence numbers
			return RiverError(Err_MINIBLOCKS_STORAGE_FAILURE, "Miniblocks consistency violation").
				Tag("ActualBlockNumber", seq_num).Tag("ExpectedBlockNumber", prevSeqNum+1).Tag("streamId", streamId)
		}
		prevSeqNum = seq_num
		miniblocks = append(miniblocks, blockdata)
		return nil
	}); err != nil {
		return nil, err
	}

	return miniblocks, nil
}

// ReadMiniblocksByStream returns miniblocks data stream by the given stream ID.
// It does not read data from the database, but returns a MiniblocksDataStream object that can be used to read miniblocks.
// Client should call Close() on the returned MiniblocksDataStream object when done.
func (s *PostgresStreamStore) ReadMiniblocksByStream(
	ctx context.Context,
	streamId StreamId,
	onEachMb func(blockdata []byte, seqNum int64) error,
) error {
	return s.txRunner(
		ctx,
		"ReadMiniblocksByStream",
		pgx.ReadWrite,
		func(ctx context.Context, tx pgx.Tx) error {
			return s.readMiniblocksByStreamTx(ctx, tx, streamId, onEachMb)
		},
		&txRunnerOpts{useStreamingPool: true},
		"streamId", streamId,
	)
}

func (s *PostgresStreamStore) readMiniblocksByStreamTx(
	ctx context.Context,
	tx pgx.Tx,
	streamId StreamId,
	onEachMb func(blockdata []byte, seqNum int64) error,
) error {
	if _, err := s.lockStream(ctx, tx, streamId, false); err != nil {
		return err
	}

	rows, err := tx.Query(
		ctx,
		s.sqlForStream(
			"SELECT blockdata, seq_num FROM {{miniblocks}} WHERE stream_id = $1 ORDER BY seq_num",
			streamId,
		),
		streamId,
	)
	if err != nil {
		return err
	}

	prevSeqNum := int64(-1)
	var blockdata []byte
	var seqNum int64
	_, err = pgx.ForEachRow(rows, []any{&blockdata, &seqNum}, func() error {
		if (prevSeqNum != -1) && (seqNum != prevSeqNum+1) {
			// There is a gap in sequence numbers
			return RiverError(Err_MINIBLOCKS_STORAGE_FAILURE, "Miniblocks consistency violation").
				Tag("ActualBlockNumber", seqNum).Tag("ExpectedBlockNumber", prevSeqNum+1).Tag("streamId", streamId)
		}

		prevSeqNum = seqNum

		return onEachMb(blockdata, seqNum)
	})

	return err
}

// ReadMiniblocksByIds returns miniblocks data of the given miniblocks by the given stream ID.
func (s *PostgresStreamStore) ReadMiniblocksByIds(
	ctx context.Context,
	streamId StreamId,
	mbs []int64,
	onEachMb func(blockdata []byte, seqNum int64) error,
) error {
	return s.txRunner(
		ctx,
		"ReadMiniblocksByIds",
		pgx.ReadWrite,
		func(ctx context.Context, tx pgx.Tx) error {
			return s.readMiniblocksByIdsTx(ctx, tx, streamId, mbs, onEachMb)
		},
		&txRunnerOpts{useStreamingPool: true},
		"streamId", streamId,
		"mbs", mbs,
	)
}

func (s *PostgresStreamStore) readMiniblocksByIdsTx(
	ctx context.Context,
	tx pgx.Tx,
	streamId StreamId,
	mbs []int64,
	onEachMb func(blockdata []byte, seqNum int64) error,
) error {
	_, err := s.lockStream(ctx, tx, streamId, false)
	if err != nil {
		return err
	}

	rows, err := tx.Query(
		ctx,
		s.sqlForStream(
			"SELECT blockdata, seq_num FROM {{miniblocks}} WHERE stream_id = $1 AND seq_num IN (SELECT unnest($2::int[])) ORDER BY seq_num",
			streamId,
		),
		streamId,
		mbs,
	)
	if err != nil {
		return err
	}

	var blockdata []byte
	var seqNum int64
	_, err = pgx.ForEachRow(rows, []any{&blockdata, &seqNum}, func() error {
		return onEachMb(blockdata, seqNum)
	})

	return err
}

// ReadEphemeralMiniblockNums returns ephemeral miniblock numbers stream by the given stream ID.
func (s *PostgresStreamStore) ReadEphemeralMiniblockNums(
	ctx context.Context,
	streamId StreamId,
) ([]int, error) {
	var nums []int
	err := s.txRunner(
		ctx,
		"ReadEphemeralMiniblockNums",
		pgx.ReadWrite,
		func(ctx context.Context, tx pgx.Tx) (err error) {
			nums, err = s.readEphemeralMiniblockNumsTx(ctx, tx, streamId)
			return err
		},
		nil,
		"streamId", streamId,
	)
	return nums, err
}

func (s *PostgresStreamStore) readEphemeralMiniblockNumsTx(
	ctx context.Context,
	tx pgx.Tx,
	streamId StreamId,
) ([]int, error) {
	if _, err := s.lockEphemeralStream(ctx, tx, streamId, false); err != nil {
		return nil, err
	}

	rows, err := tx.Query(
		ctx,
		s.sqlForStream(
			"SELECT seq_num FROM {{miniblocks}} WHERE stream_id = $1 ORDER BY seq_num",
			streamId,
		),
		streamId,
	)
	if err != nil {
		return nil, err
	}

	var nums []int
	var seqNum int
	_, err = pgx.ForEachRow(rows, []any{&seqNum}, func() error {
		nums = append(nums, seqNum)
		return nil
	})
	return nums, err
}

// WriteMiniblockCandidate adds a miniblock proposal candidate. When the miniblock is finalized, the node will promote the
// candidate with the correct hash.
func (s *PostgresStreamStore) WriteMiniblockCandidate(
	ctx context.Context,
	streamId StreamId,
	blockHash common.Hash,
	blockNumber int64,
	miniblock []byte,
) error {
	return s.txRunner(
		ctx,
		"WriteMiniblockCandidate",
		pgx.ReadWrite,
		func(ctx context.Context, tx pgx.Tx) error {
			return s.writeMiniblockCandidateTx(ctx, tx, streamId, blockHash, blockNumber, miniblock)
		},
		nil,
		"streamId", streamId,
		"blockHash", blockHash,
		"blockNumber", blockNumber,
	)
}

// Supported consistency checks:
// 1. Proposal block number is current miniblock block number + 1
func (s *PostgresStreamStore) writeMiniblockCandidateTx(
	ctx context.Context,
	tx pgx.Tx,
	streamId StreamId,
	blockHash common.Hash,
	blockNumber int64,
	miniblock []byte,
) error {
	if _, err := s.lockStream(ctx, tx, streamId, true); err != nil {
		return err
	}

	var seqNum *int64
	if err := tx.QueryRow(
		ctx,
		s.sqlForStream(
			"SELECT MAX(seq_num) as latest_blocks_number FROM {{miniblocks}} WHERE stream_id = $1",
			streamId,
		),
		streamId,
	).Scan(&seqNum); err != nil {
		return err
	}

	if seqNum == nil {
		return RiverError(Err_NOT_FOUND, "No blocks for the stream found in block storage")
	}

	// Candidate block number should be greater than the last block number in storage.
	if blockNumber <= *seqNum {
		return RiverError(Err_MINIBLOCKS_STORAGE_FAILURE, "Candidate is too old").
			Tag("LastBlockInStorage", *seqNum).Tag("CandidateBlockNumber", blockNumber)
	}

	// insert miniblock proposal into miniblock_candidates table
	if _, err := tx.Exec(
		ctx,
		s.sqlForStream(
			"INSERT INTO {{miniblock_candidates}} (stream_id, seq_num, block_hash, blockdata) VALUES ($1, $2, $3, $4)",
			streamId,
		),
		streamId,
		blockNumber,
		hex.EncodeToString(blockHash.Bytes()), // avoid leading '0x'
		miniblock,
	); err != nil {
		if pgErr, ok := err.(*pgconn.PgError); ok && pgErr.Code == pgerrcode.UniqueViolation {
			return RiverError(Err_ALREADY_EXISTS, "Miniblock candidate already exists")
		}
		return err
	}
	return nil
}

func (s *PostgresStreamStore) ReadMiniblockCandidate(
	ctx context.Context,
	streamId StreamId,
	blockHash common.Hash,
	blockNumber int64,
) ([]byte, error) {
	var miniblock []byte
	err := s.txRunner(
		ctx,
		"ReadMiniblockCandidate",
		pgx.ReadWrite,
		func(ctx context.Context, tx pgx.Tx) error {
			var err error
			miniblock, err = s.readMiniblockCandidateTx(ctx, tx, streamId, blockHash, blockNumber)
			return err
		},
		nil,
		"streamId", streamId,
		"blockHash", blockHash,
		"blockNumber", blockNumber,
	)
	if err != nil {
		return nil, err
	}
	return miniblock, nil
}

func (s *PostgresStreamStore) readMiniblockCandidateTx(
	ctx context.Context,
	tx pgx.Tx,
	streamId StreamId,
	blockHash common.Hash,
	blockNumber int64,
) ([]byte, error) {
	if _, err := s.lockStream(ctx, tx, streamId, false); err != nil {
		return nil, err
	}

	var miniblock []byte
	if err := tx.QueryRow(
		ctx,
		s.sqlForStream(
			"SELECT blockdata FROM {{miniblock_candidates}} WHERE stream_id = $1 AND seq_num = $2 AND block_hash = $3",
			streamId,
		),
		streamId,
		blockNumber,
		hex.EncodeToString(blockHash.Bytes()), // avoid leading '0x'
	).Scan(&miniblock); err != nil {
		if errors.Is(err, pgx.ErrNoRows) {
			return nil, RiverError(Err_NOT_FOUND, "Miniblock candidate not found")
		}
		return nil, err
	}
	return miniblock, nil
}

func (s *PostgresStreamStore) WriteMiniblocks(
	ctx context.Context,
	streamId StreamId,
	miniblocks []*WriteMiniblockData,
	newMinipoolGeneration int64,
	newMinipoolEnvelopes [][]byte,
	prevMinipoolGeneration int64,
	prevMinipoolSize int,
) error {
	// Check redundant data in arguments is consistent.
	if len(miniblocks) == 0 {
		return RiverError(Err_INTERNAL, "No miniblocks to write").Func("pg.WriteMiniblocks")
	}
	if prevMinipoolGeneration != miniblocks[0].Number {
		return RiverError(Err_INTERNAL, "Previous minipool generation mismatch").Func("pg.WriteMiniblocks")
	}
	if newMinipoolGeneration != miniblocks[len(miniblocks)-1].Number+1 {
		return RiverError(Err_INTERNAL, "New minipool generation mismatch").Func("pg.WriteMiniblocks")
	}
	firstMbNum := miniblocks[0].Number
	for i, mb := range miniblocks {
		if mb.Number != firstMbNum+int64(i) {
			return RiverError(Err_INTERNAL, "Miniblock number mismatch").Func("pg.WriteMiniblocks")
		}
	}

	// This function is also called from background goroutines, set additional timeout.
	// TODO: config
	ctx, cancel := context.WithTimeout(ctx, 5*time.Second)
	defer cancel()

	return s.txRunner(
		ctx,
		"WriteMiniblocks",
		pgx.ReadWrite,
		func(ctx context.Context, tx pgx.Tx) error {
			return s.writeMiniblocksTx(
				ctx,
				tx,
				streamId,
				miniblocks,
				newMinipoolGeneration,
				newMinipoolEnvelopes,
				prevMinipoolGeneration,
				prevMinipoolSize,
			)
		},
		nil,
		"streamId", streamId,
		"newMinipoolGeneration", newMinipoolGeneration,
		"newMinipoolSize", len(newMinipoolEnvelopes),
		"prevMinipoolGeneration", prevMinipoolGeneration,
		"prevMinipoolSize", prevMinipoolSize,
		"miniblockSize", len(miniblocks),
		"firstMiniblockNumber", miniblocks[0].Number,
		"lastMiniblockNumber", miniblocks[len(miniblocks)-1].Number,
	)
}

func (s *PostgresStreamStore) writeMiniblocksTx(
	ctx context.Context,
	tx pgx.Tx,
	streamId StreamId,
	miniblocks []*WriteMiniblockData,
	newMinipoolGeneration int64,
	newMinipoolEnvelopes [][]byte,
	prevMinipoolGeneration int64,
	prevMinipoolSize int,
) error {
	if _, err := s.lockStream(ctx, tx, streamId, true); err != nil {
		return err
	}

	var lastMbNumInStorage *int64
	if err := tx.QueryRow(
		ctx,
		s.sqlForStream(
			"SELECT MAX(seq_num) FROM {{miniblocks}} WHERE stream_id = $1",
			streamId,
		),
		streamId,
	).Scan(&lastMbNumInStorage); err != nil {
		return err
	}

	if lastMbNumInStorage == nil {
		return RiverError(
			Err_INTERNAL,
			"DB data consistency check failed: No blocks for the stream found in block storage",
		)
	}

	if *lastMbNumInStorage+1 != prevMinipoolGeneration {
		return RiverError(
			Err_INTERNAL,
			"DB data consistency check failed: Previous minipool generation mismatch",
			"lastMbInStorage",
			*lastMbNumInStorage,
		)
	}

	// Delete old minipool and check old data for consistency.
	type mpRow struct {
		generation int64
		slot       int64
	}
	rows, _ := tx.Query(
		ctx,
		s.sqlForStream(
			"DELETE FROM {{minipools}} WHERE stream_id = $1 RETURNING generation, slot_num",
			streamId,
		),
		streamId,
	)
	mpRows, err := pgx.CollectRows(
		rows,
		func(row pgx.CollectableRow) (mpRow, error) {
			var gen, slot int64
			err := row.Scan(&gen, &slot)
			return mpRow{generation: gen, slot: slot}, err
		},
	)
	if err != nil {
		return err
	}
	slices.SortFunc(mpRows, func(a, b mpRow) int {
		if a.generation != b.generation {
			return int(a.generation - b.generation)
		} else {
			return int(a.slot - b.slot)
		}
	})
	expectedSlot := int64(-1)
	for _, mp := range mpRows {
		if mp.generation != prevMinipoolGeneration {
			return RiverError(
				Err_INTERNAL,
				"DB data consistency check failed: Minipool contains unexpected generation",
				"generation",
				mp.generation,
			)
		}
		if mp.slot != expectedSlot {
			return RiverError(
				Err_INTERNAL,
				"DB data consistency check failed: Minipool contains unexpected slot number",
				"slot_num",
				mp.slot,
				"expected_slot_num",
				expectedSlot,
			)
		}
		expectedSlot++
	}
	if prevMinipoolSize != -1 && expectedSlot != int64(prevMinipoolSize) {
		return RiverError(
			Err_INTERNAL,
			"DB data consistency check failed: Previous minipool size mismatch",
			"actual_size",
			expectedSlot,
		)
	}

	// Insert -1 marker and all new minipool events into minipool.
	_, err = tx.Exec(
		ctx,
		s.sqlForStream(
			"INSERT INTO {{minipools}} (stream_id, generation, slot_num) VALUES ($1, $2, -1)",
			streamId,
		),
		streamId,
		newMinipoolGeneration,
	)
	if err != nil {
		return err
	}
	_, err = tx.CopyFrom(
		ctx,
		pgx.Identifier{s.sqlForStream("{{minipools}}", streamId)},
		[]string{"stream_id", "generation", "slot_num", "envelope"},
		pgx.CopyFromSlice(
			len(newMinipoolEnvelopes),
			func(i int) ([]any, error) {
				return []any{streamId, newMinipoolGeneration, i, newMinipoolEnvelopes[i]}, nil
			},
		),
	)
	if err != nil {
		return err
	}

	// Insert all miniblocks into miniblocks table.
	newLastSnapshotMiniblock := int64(-1)
	_, err = tx.CopyFrom(
		ctx,
		pgx.Identifier{s.sqlForStream("{{miniblocks}}", streamId)},
		[]string{"stream_id", "seq_num", "blockdata"},
		pgx.CopyFromSlice(
			len(miniblocks),
			func(i int) ([]any, error) {
				if miniblocks[i].Snapshot {
					newLastSnapshotMiniblock = miniblocks[i].Number
				}

				return []any{streamId, miniblocks[i].Number, miniblocks[i].Data}, nil
			},
		),
	)
	if err != nil {
		return err
	}

	// Update stream_snapshots_index if needed.
	if newLastSnapshotMiniblock > -1 {
		if _, err := tx.Exec(
			ctx,
			`UPDATE es SET latest_snapshot_miniblock = $1 WHERE stream_id = $2`,
			newLastSnapshotMiniblock,
			streamId,
		); err != nil {
			return err
		}
	}

	// Delete miniblock candidates up to the last miniblock number.
	_, err = tx.Exec(
		ctx,
		s.sqlForStream(
			"DELETE FROM {{miniblock_candidates}} WHERE stream_id = $1 and seq_num < $2",
			streamId,
		),
		streamId,
		newMinipoolGeneration,
	)
	return err
}

// WriteEphemeralMiniblock adds a miniblock to the ephemeral miniblock store.
func (s *PostgresStreamStore) WriteEphemeralMiniblock(
	ctx context.Context,
	streamId StreamId,
	miniblock *WriteMiniblockData,
) error {
	ctx, cancel := context.WithTimeout(ctx, 5*time.Second)
	defer cancel()

	return s.txRunner(
		ctx,
		"WriteEphemeralMiniblock",
		pgx.ReadWrite,
		func(ctx context.Context, tx pgx.Tx) error {
			return s.writeEphemeralMiniblockTx(
				ctx,
				tx,
				streamId,
				miniblock,
			)
		},
		nil,
		"streamId", streamId,
	)
}

func (s *PostgresStreamStore) writeEphemeralMiniblockTx(
	ctx context.Context,
	tx pgx.Tx,
	streamId StreamId,
	miniblock *WriteMiniblockData,
) error {
	// Query to insert a new ephemeral miniblock
	query := s.sqlForStream("INSERT INTO {{miniblocks}} (stream_id, seq_num, blockdata) VALUES ($1, $2, $3);", streamId)

	// Lock the ephemeral stream to ensure that the stream exists and is ephemeral.
	if _, err := s.lockEphemeralStream(ctx, tx, streamId, true); err != nil {
		// If the given ephemeral stream does not exist, create one by adding an extra query.
		if IsRiverErrorCode(err, Err_NOT_FOUND) {
			query += `INSERT INTO es (stream_id, latest_snapshot_miniblock, migrated, ephemeral) VALUES ($1, 0, true, true);`
		} else {
			return err
		}
	}

	_, err := tx.Exec(ctx, query, streamId, miniblock.Number, miniblock.Data)
	return err
}

func (s *PostgresStreamStore) GetStreamsNumber(ctx context.Context) (int, error) {
	var count int
	err := s.txRunner(
		ctx,
		"GetStreamsNumber",
		pgx.ReadOnly,
		func(ctx context.Context, tx pgx.Tx) error {
			var err error
			count, err = s.getStreamsNumberTx(ctx, tx)
			return err
		},
		nil,
	)
	if err != nil {
		return 0, err
	}
	return count, nil
}

func (s *PostgresStreamStore) getStreamsNumberTx(ctx context.Context, tx pgx.Tx) (int, error) {
	var count int
	row := tx.QueryRow(ctx, "SELECT COUNT(stream_id) FROM es")
	if err := row.Scan(&count); err != nil {
		return 0, err
	}
	logging.FromCtx(ctx).Debugw("GetStreamsNumberTx", "count", count)
	return count, nil
}

// Close removes instance record from singlenodekey table, releases the listener connection, and
// closes the postgres connection pool
func (s *PostgresStreamStore) Close(ctx context.Context) {
	if err := s.CleanupStreamStorage(ctx); err != nil {
		log := logging.FromCtx(ctx)
		log.Errorw("Error when deleting singlenodekey entry", "error", err)
	}

	// Cancel the go process that maintains the connection holding the session-wide schema lock
	// and release it back to the pool.
	s.cleanupLockFunc()
	// Cancel the notify listening func to release the listener connection before closing the pool.
	s.cleanupListenFunc()

	s.PostgresEventStore.Close(ctx)
}

func (s *PostgresStreamStore) CleanupStreamStorage(ctx context.Context) error {
	return s.txRunner(
		ctx,
		"CleanupStreamStorage",
		pgx.ReadWrite,
		s.cleanupStreamStorageTx,
		&txRunnerOpts{},
	)
}

func (s *PostgresStreamStore) cleanupStreamStorageTx(ctx context.Context, tx pgx.Tx) error {
	_, err := tx.Exec(ctx, "DELETE FROM singlenodekey WHERE uuid = $1", s.nodeUUID)
	return err
}

// GetStreams returns a list of all event streams
func (s *PostgresStreamStore) GetStreams(ctx context.Context) ([]StreamId, error) {
	var streams []StreamId
	if err := s.txRunner(
		ctx,
		"GetStreams",
		pgx.ReadOnly,
		func(ctx context.Context, tx pgx.Tx) error {
			var err error
			streams, err = s.getStreamsTx(ctx, tx)
			return err
		},
		nil,
	); err != nil {
		return nil, err
	}
	return streams, nil
}

func (s *PostgresStreamStore) getStreamsTx(ctx context.Context, tx pgx.Tx) ([]StreamId, error) {
	streams := []string{}
	rows, err := tx.Query(ctx, "SELECT stream_id FROM es")
	if err != nil {
		return nil, err
	}

	var streamName string
	if _, err := pgx.ForEachRow(rows, []any{&streamName}, func() error {
		streams = append(streams, streamName)
		return nil
	}); err != nil {
		return nil, err
	}

	ret := make([]StreamId, len(streams))
	for i, stream := range streams {
		if ret[i], err = StreamIdFromString(stream); err != nil {
			return nil, err
		}
	}
	return ret, nil
}

func (s *PostgresStreamStore) DeleteStream(ctx context.Context, streamId StreamId) error {
	return s.txRunner(
		ctx,
		"DeleteStream",
		pgx.ReadWrite,
		func(ctx context.Context, tx pgx.Tx) error {
			return s.deleteStreamTx(ctx, tx, streamId)
		},
		nil,
		"streamId", streamId,
	)
}

func (s *PostgresStreamStore) deleteStreamTx(ctx context.Context, tx pgx.Tx, streamId StreamId) error {
	if _, err := s.lockStream(ctx, tx, streamId, true); err != nil {
		return err
	}

	_, err := tx.Exec(
		ctx,
		s.sqlForStream(
			`DELETE from {{miniblocks}} WHERE stream_id = $1;
				DELETE from {{minipools}} WHERE stream_id = $1;
				DELETE from {{miniblock_candidates}} where stream_id = $1;
				DELETE FROM es WHERE stream_id = $1`,
			streamId,
		),
		streamId,
	)
	return err
}

func DbSchemaNameFromAddress(address string) string {
	return "s" + strings.ToLower(address)
}

func DbSchemaNameForArchive(archiveId string) string {
	return "arch" + strings.ToLower(archiveId)
}

func (s *PostgresStreamStore) listOtherInstancesTx(ctx context.Context, tx pgx.Tx) error {
	log := logging.FromCtx(ctx)

	rows, err := tx.Query(ctx, "SELECT uuid, storage_connection_time, info FROM singlenodekey")
	if err != nil {
		return err
	}

	found := false
	var storedUUID string
	var storedTimestamp time.Time
	var storedInfo string
	if _, err := pgx.ForEachRow(rows, []any{&storedUUID, &storedTimestamp, &storedInfo}, func() error {
		log.Infow(
			"Found UUID during startup",
			"uuid",
			storedUUID,
			"timestamp",
			storedTimestamp,
			"storedInfo",
			storedInfo,
		)
		found = true
		return nil
	}); err != nil {
		return err
	}

	if found {
		delay := s.config.StartupDelay
		if delay == 0 {
			delay = 2 * time.Second
		} else if delay <= time.Millisecond {
			delay = 0
		}
		if delay > 0 {
			log.Infow("singlenodekey is not empty; Delaying startup to let other instance exit", "delay", delay)
			if err = SleepWithContext(ctx, delay); err != nil {
				return err
			}
		}
	}

	return nil
}

func (s *PostgresStreamStore) initializeSingleNodeKeyTx(ctx context.Context, tx pgx.Tx) error {
	if _, err := tx.Exec(ctx, "DELETE FROM singlenodekey"); err != nil {
		return err
	}

	_, err := tx.Exec(
		ctx,
		"INSERT INTO singlenodekey (uuid, storage_connection_time, info) VALUES ($1, $2, $3)",
		s.nodeUUID,
		time.Now(),
		getCurrentNodeProcessInfo(s.schemaName),
	)
	return err
}

// acquireListeningConnection returns a connection that listens for changes to the schema, or
// a nil connection if the context is cancelled. In the event of failure to acquire a connection
// or listen, it will retry indefinitely until success.
func (s *PostgresStreamStore) acquireListeningConnection(ctx context.Context) *pgxpool.Conn {
	var err error
	var conn *pgxpool.Conn
	log := logging.FromCtx(ctx)
	for {
		if conn, err = s.pool.Acquire(ctx); err == nil {
			if _, err = conn.Exec(ctx, "listen singlenodekey"); err == nil {
				log.Debugw("Listening connection acquired")
				return conn
			} else {
				conn.Release()
			}
		}
		// Expect cancellations if node is shut down
		if errors.Is(err, context.Canceled) {
			return nil
		}
		log.Debugw("Failed to acquire listening connection, retrying", "error", err)

		// In the event of networking issues, wait a small period of time for recovery.
		// (SleepWithContext should only return an error in the event of an expired or
		// cancelled context, hence returning nil here.)
		if err = SleepWithContext(ctx, 100*time.Millisecond); err != nil {
			return nil
		}
	}
}

// acquireConnection acquires a connection from the pgx pool. In the event of a failure to obtain
// a connection, the method retries multiple times to compensate for intermittent networking errors.
// If a connection cannot be obtained after multiple retries, it returns the error. Callers should
// make sure to release the connection when it is no longer being used.
func (s *PostgresStreamStore) acquireConnection(ctx context.Context) (*pgxpool.Conn, error) {
	var err error
	var conn *pgxpool.Conn

	log := logging.FromCtx(ctx)

	// 20 retries * 1s delay = 20s of connection attempts
	retries := 20
	for i := 0; i < retries; i++ {
		if conn, err = s.pool.Acquire(ctx); err == nil {
			return conn, nil
		}

		// Expect cancellations if node is shut down, abort retries and return wrapped error
		if errors.Is(err, context.Canceled) {
			break
		}

		log.Infow(
			"Failed to acquire pgx connection, retrying",
			"error",
			err,
			"nthRetry",
			i+1,
		)

		// In the event of networking issues, wait a small period of time for recovery.
		if err = SleepWithContext(ctx, 500*time.Millisecond); err != nil {
			break
		}
	}

	log.Errorw("Failed to acquire pgx connection", "error", err)

	// Assume final error is representative and return it.
	return nil, AsRiverError(
		err,
		Err_DB_OPERATION_FAILURE,
	).Message("Could not acquire postgres connection").
		Func("acquireConnection")
}

// listenForNewNodes maintains an open connection with postgres that listens for
// changes to the singlenodekey table in order to detect startup of competing nodes.
// Call it with a cancellable context and the method will return when the context is
// cancelled. Call it after storage has been initialized in order to not receive a
// notification when this node updates the table with it's own entry.
func (s *PostgresStreamStore) listenForNewNodes(ctx context.Context) {
	conn := s.acquireListeningConnection(ctx)
	if conn == nil {
		return
	}
	defer conn.Release()

	for {
		notification, err := conn.Conn().WaitForNotification(ctx)

		// Cancellation indicates a valid exit.
		if errors.Is(err, context.Canceled) {
			return
		}

		// Unexpected.
		if err != nil {
			// Ok to call Release multiple times
			conn.Release()
			conn = s.acquireListeningConnection(ctx)
			if conn == nil {
				return
			}
			defer conn.Release()
			continue
		}

		// Listen only for changes to our schema.
		if notification.Payload == s.schemaName {
			err = RiverError(Err_RESOURCE_EXHAUSTED, "No longer a current node, shutting down").
				Func("listenForNewNodes").
				Tag("schema", s.schemaName).
				Tag("nodeUUID", s.nodeUUID).
				LogWarn(logging.FromCtx(ctx))

			// In the event of detecting node conflict, send the error to the main thread to shut down.
			s.exitSignal <- err
			return
		}
	}
}

func (s *PostgresStreamStore) DebugReadStreamData(
	ctx context.Context,
	streamId StreamId,
) (*DebugReadStreamDataResult, error) {
	var ret *DebugReadStreamDataResult
	if err := s.txRunner(
		ctx,
		"DebugReadStreamData",
		pgx.ReadWrite,
		func(ctx context.Context, tx pgx.Tx) error {
			var err error
			ret, err = s.debugReadStreamDataTx(ctx, tx, streamId)
			return err
		},
		nil,
		"streamId", streamId,
	); err != nil {
		return nil, err
	}
	return ret, nil
}

func (s *PostgresStreamStore) debugReadStreamDataTx(
	ctx context.Context,
	tx pgx.Tx,
	streamId StreamId,
) (*DebugReadStreamDataResult, error) {
	lastSnapshotMiniblock, err := s.lockStream(ctx, tx, streamId, false)
	if err != nil {
		return nil, err
	}

	result := &DebugReadStreamDataResult{
		StreamId:                   streamId,
		LatestSnapshotMiniblockNum: lastSnapshotMiniblock,
	}

	miniblocksRow, err := tx.Query(
		ctx,
		s.sqlForStream(
			"SELECT seq_num, blockdata FROM {{miniblocks}} WHERE stream_id = $1 ORDER BY seq_num",
			streamId,
		),
		streamId,
	)
	if err != nil {
		return nil, err
	}

	var mb MiniblockDescriptor
	if _, err := pgx.ForEachRow(miniblocksRow, []any{&mb.MiniblockNumber, &mb.Data}, func() error {
		result.Miniblocks = append(result.Miniblocks, mb)
		return nil
	}); err != nil {
		return nil, err
	}

	rows, err := tx.Query(
		ctx,
		s.sqlForStream(
			"SELECT generation, slot_num, envelope FROM {{minipools}} WHERE stream_id = $1 ORDER BY generation, slot_num",
			streamId,
		),
		streamId,
	)
	if err != nil {
		return nil, err
	}

	var e EventDescriptor
	if _, err := pgx.ForEachRow(rows, []any{&e.Generation, &e.Slot, &e.Data}, func() error {
		result.Events = append(result.Events, e)
		return nil
	}); err != nil {
		return nil, err
	}

	candRows, err := tx.Query(
		ctx,
		s.sqlForStream(
			"SELECT seq_num, block_hash, blockdata FROM {{miniblock_candidates}} WHERE stream_id = $1 ORDER BY seq_num",
			streamId,
		),
		streamId,
	)
	if err != nil {
		return nil, err
	}

	var num int64
	var hashStr string
	var data []byte
	if _, err := pgx.ForEachRow(candRows, []any{&num, &hashStr, &data}, func() error {
		result.MbCandidates = append(result.MbCandidates, MiniblockDescriptor{
			MiniblockNumber: num,
			Data:            data,
			Hash:            common.HexToHash(hashStr),
		})
		return nil
	}); err != nil {
		return nil, err
	}

	return result, nil
}

func (s *PostgresStreamStore) DebugReadStreamStatistics(
	ctx context.Context,
	streamId StreamId,
) (*DebugReadStreamStatisticsResult, error) {
	var ret *DebugReadStreamStatisticsResult
	if err := s.txRunner(
		ctx,
		"DebugReadStreamStatistics",
		pgx.ReadWrite,
		func(ctx context.Context, tx pgx.Tx) error {
			var err error
			ret, err = s.debugReadStreamStatisticsTx(ctx, tx, streamId)
			return err
		},
		nil,
		"streamId", streamId,
	); err != nil {
		return nil, err
	}
	return ret, nil
}

func (s *PostgresStreamStore) debugReadStreamStatisticsTx(
	ctx context.Context,
	tx pgx.Tx,
	streamId StreamId,
) (*DebugReadStreamStatisticsResult, error) {
	lastSnapshotMiniblock, err := s.lockStream(ctx, tx, streamId, false)
	if err != nil {
		return nil, err
	}

	result := &DebugReadStreamStatisticsResult{
		StreamId:                   streamId.String(),
		LatestSnapshotMiniblockNum: lastSnapshotMiniblock,
	}

	if err = tx.QueryRow(
		ctx,
		s.sqlForStream(
			"SELECT MAX(seq_num) from {{miniblocks}} WHERE stream_id = $1",
			streamId,
		),
		streamId,
	).Scan(&result.LatestMiniblockNum); err != nil {
		return nil, AsRiverError(err, Err_DB_OPERATION_FAILURE).Tag("query", "latest_block")
	}

	if err = tx.QueryRow(
		ctx,
		s.sqlForStream(
			"SELECT count(*) FROM {{minipools}} WHERE stream_id = $1 AND slot_num <> -1",
			streamId,
		),
		streamId,
	).Scan(&result.NumMinipoolEvents); err != nil {
		return nil, AsRiverError(err, Err_DB_OPERATION_FAILURE).Tag("query", "minipool_size")
	}

	candRows, err := tx.Query(
		ctx,
		s.sqlForStream(
			"SELECT seq_num, block_hash FROM {{miniblock_candidates}} WHERE stream_id = $1 ORDER BY seq_num, block_hash",
			streamId,
		),
		streamId,
	)
	if err != nil {
		return nil, AsRiverError(err, Err_DB_OPERATION_FAILURE).Tag("query", "candidates")
	}

	var candidate MiniblockCandidateStatisticsResult
	if _, err := pgx.ForEachRow(candRows, []any{&candidate.BlockNum, &candidate.Hash}, func() error {
		result.CurrentMiniblockCandidates = append(result.CurrentMiniblockCandidates, candidate)
		return nil
	}); err != nil {
		return nil, err
	}

	return result, nil
}

func (s *PostgresStreamStore) GetLastMiniblockNumber(
	ctx context.Context,
	streamID StreamId,
) (int64, error) {
	var ret int64
	err := s.txRunner(
		ctx,
		"GetLastMiniblockNumber",
		pgx.ReadWrite,
		func(ctx context.Context, tx pgx.Tx) error {
			var err error
			ret, err = s.getLastMiniblockNumberTx(ctx, tx, streamID)
			return err
		},
		nil,
		"streamId", streamID,
	)
	if err != nil {
		return 0, err
	}
	return ret, nil
}

func (s *PostgresStreamStore) getLastMiniblockNumberTx(
	ctx context.Context,
	tx pgx.Tx,
	streamID StreamId,
) (int64, error) {
	if _, err := s.lockStream(ctx, tx, streamID, false); err != nil {
		return 0, err
	}

	var maxSeqNum int64
	if err := tx.QueryRow(
		ctx,
		s.sqlForStream(
			"SELECT MAX(seq_num) FROM {{miniblocks}} WHERE stream_id = $1",
			streamID,
		),
		streamID,
<<<<<<< HEAD
	).Scan(&maxSeqNum)
	if err != nil {
=======
	).Scan(&maxSeqNum); err != nil {
>>>>>>> 79a455c3
		if errors.Is(err, pgx.ErrNoRows) {
			return 0, RiverError(Err_INTERNAL, "Stream exists in es table, but no miniblocks in DB")
		}
		return 0, err
	}

	return maxSeqNum, nil
}

func (s *PostgresStreamStore) NormalizeEphemeralStream(
	ctx context.Context,
	streamId StreamId,
) (common.Hash, error) {
	ctx, cancel := context.WithTimeout(ctx, 5*time.Second)
	defer cancel()

	var genesisMiniblockHash common.Hash

	err := s.txRunner(
		ctx,
		"NormalizeEphemeralStream",
		pgx.ReadWrite,
		func(ctx context.Context, tx pgx.Tx) error {
			var err error
			genesisMiniblockHash, err = s.normalizeEphemeralStreamTx(ctx, tx, streamId)
			return err
		},
		nil,
		"streamId", streamId,
	)

	return genesisMiniblockHash, err
}

func (s *PostgresStreamStore) normalizeEphemeralStreamTx(
	ctx context.Context,
	tx pgx.Tx,
	streamId StreamId,
) (common.Hash, error) {
	if _, err := s.lockEphemeralStream(ctx, tx, streamId, true); err != nil {
		// The given stream might be already normalized. In this case, return the genesis miniblock hash.
		return common.Hash{}, err
	}

	// Read the genesis miniblock for the given streeam
	genesisMbData := make([]byte, 0)
	if err := tx.QueryRow(
		ctx,
		s.sqlForStream("SELECT blockdata FROM {{miniblocks}} WHERE stream_id = $1 AND seq_num = 0", streamId),
		streamId,
	).Scan(&genesisMbData); err != nil {
		if errors.Is(err, pgx.ErrNoRows) {
			return common.Hash{}, RiverError(Err_NOT_FOUND, "Genesis miniblock of the given ephemeral stream not found",
				"streamId", streamId)
		}
		return common.Hash{}, err
	}

	var genesisMb Miniblock
	if err := proto.Unmarshal(genesisMbData, &genesisMb); err != nil {
		return common.Hash{}, RiverError(Err_INTERNAL, "Failed to decode genesis miniblock")
	}

	var mediaEvent StreamEvent
	if err := proto.Unmarshal(genesisMb.GetEvents()[0].Event, &mediaEvent); err != nil {
		return common.Hash{}, RiverError(Err_INTERNAL, "Failed to decode stream event from genesis miniblock")
	}

	// The miniblock with 0 number must be the genesis miniblock.
	// The genesis miniblock must have the media inception event.
	inception := mediaEvent.GetMediaPayload().GetInception()

	// Get all non-genesis miniblock numbers of the given stream for further verification.
	rows, err := tx.Query(
		ctx,
		s.sqlForStream(
			"SELECT seq_num FROM {{miniblocks}} WHERE stream_id = $1 AND seq_num > 0 ORDER BY seq_num",
			streamId,
		),
		streamId,
	)
	if err != nil {
		return common.Hash{}, err
	}

	prevNumber := 0
	var seqNum int
	if _, err = pgx.ForEachRow(rows, []any{&seqNum}, func() error {
		if seqNum != prevNumber+1 {
			// There is a gap in sequence numbers
			return RiverError(Err_MINIBLOCKS_STORAGE_FAILURE, "Miniblocks consistency violation").
				Tag("ActualBlockNumber", seqNum).
				Tag("ExpectedBlockNumber", prevNumber+1).
				Tag("streamId", streamId)
		}
		prevNumber = seqNum
		return nil
	}); err != nil {
		return common.Hash{}, err
	}

	// Last miniblock number must be equal to the number of chunks + 1.
	if seqNum != int(inception.GetChunkCount()) {
		return common.Hash{}, RiverError(Err_INTERNAL, "The ephemeral stream can not be normalized due to missing miniblocks")
	}

	// Remove ephemeral flag from the given stream.
	// Update generation in the minipools table
	if _, err = tx.Exec(
		ctx,
		s.sqlForStream(
			`INSERT INTO es (stream_id, latest_snapshot_miniblock, migrated, ephemeral) 
					VALUES ($1, 0, true, false) ON CONFLICT (stream_id) DO UPDATE SET ephemeral = false;
				 INSERT INTO {{minipools}} (stream_id, generation, slot_num) VALUES ($1, $2, -1);`,
			streamId,
		),
		streamId,
		seqNum+1,
	); err != nil {
		return common.Hash{}, err
	}

	return common.BytesToHash(genesisMb.Header.Hash), nil
}

// IsStreamEphemeral returns true if the stream is ephemeral, false otherwise.
func (s *PostgresStreamStore) IsStreamEphemeral(ctx context.Context, streamId StreamId) (ephemeral bool, err error) {
	ctx, cancel := context.WithTimeout(ctx, 5*time.Second)
	defer cancel()
	err = s.txRunner(
		ctx,
		"IsStreamEphemeral",
		pgx.ReadWrite,
		func(ctx context.Context, tx pgx.Tx) error {
			if err := tx.QueryRow(
				ctx,
				"SELECT ephemeral from es WHERE stream_id = $1",
				streamId,
			).Scan(&ephemeral); err != nil {
				if errors.Is(err, pgx.ErrNoRows) {
					return RiverError(Err_NOT_FOUND, "Stream not found", "streamId", streamId)
				}
				return err
			}
			return nil
		},
		nil,
		"streamId", streamId,
	)
	return
}

func getCurrentNodeProcessInfo(currentSchemaName string) string {
	currentHostname, err := os.Hostname()
	if err != nil {
		currentHostname = "unknown"
	}
	currentPID := os.Getpid()
	return fmt.Sprintf("hostname=%s, pid=%d, schema=%s", currentHostname, currentPID, currentSchemaName)
}<|MERGE_RESOLUTION|>--- conflicted
+++ resolved
@@ -559,8 +559,7 @@
 			INSERT INTO {{miniblocks}} (stream_id, seq_num, blockdata) VALUES ($1, 0, $2);`,
 		streamId,
 	)
-	_, err := tx.Exec(ctx, sql, streamId, genesisMiniblock)
-	if err != nil {
+	if _, err := tx.Exec(ctx, sql, streamId, genesisMiniblock); err != nil {
 		if pgerr, ok := err.(*pgconn.PgError); ok && pgerr.Code == pgerrcode.UniqueViolation {
 			return WrapRiverError(Err_ALREADY_EXISTS, err).Message("stream already exists")
 		}
@@ -2206,12 +2205,7 @@
 			streamID,
 		),
 		streamID,
-<<<<<<< HEAD
-	).Scan(&maxSeqNum)
-	if err != nil {
-=======
 	).Scan(&maxSeqNum); err != nil {
->>>>>>> 79a455c3
 		if errors.Is(err, pgx.ErrNoRows) {
 			return 0, RiverError(Err_INTERNAL, "Stream exists in es table, but no miniblocks in DB")
 		}
