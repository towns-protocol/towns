--- conflicted
+++ resolved
@@ -140,11 +140,7 @@
 			if pgErr, ok := err.(*pgconn.PgError); ok {
 				if pgErr.Code == pgerrcode.SerializationFailure || pgErr.Code == pgerrcode.DeadlockDetected {
 					s.txTracker.track("RETRY", name, tags...)
-<<<<<<< HEAD
-					log.Warnw(
-=======
-					log.Debug(
->>>>>>> 99ff8aa6
+					log.Debugw(
 						"pg.txRunner: retrying transaction due to serialization failure",
 						"pgErr", pgErr,
 						"txTracker", s.txTracker.dump(),
