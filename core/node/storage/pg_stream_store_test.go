--- conflicted
+++ resolved
@@ -124,10 +124,6 @@
 	}
 }
 
-<<<<<<< HEAD
-func testPostgresStreamStore(params *testStreamStoreParams) {
-	require := require.New(params.t)
-=======
 func promoteMiniblockCandidate(
 	ctx context.Context,
 	pgStreamStore *PostgresStreamStore,
@@ -157,9 +153,8 @@
 	)
 }
 
-func TestPostgresStreamStore(t *testing.T) {
-	require := require.New(t)
->>>>>>> 49612892
+func testPostgresStreamStore(params *testStreamStoreParams) {
+	require := require.New(params.t)
 
 	pgStreamStore := params.pgStreamStore
 	ctx := params.ctx
@@ -549,7 +544,6 @@
 
 	_ = pgStreamStore.WriteMiniblockCandidate(ctx, streamId, blockHash3, 3, []byte("block3"))
 
-<<<<<<< HEAD
 	_, _ = pgStreamStore.pool.Exec(
 		ctx,
 		pgStreamStore.sqlForStream(
@@ -558,11 +552,7 @@
 			pgStreamStore.config.MigrateStreamCreation,
 		),
 	)
-	err := pgStreamStore.PromoteMiniblockCandidate(ctx, streamId, 3, blockHash3, false, testEnvelopes3)
-=======
-	_, _ = pgStreamStore.pool.Exec(ctx, "DELETE FROM miniblocks WHERE seq_num = 2")
 	err := promoteMiniblockCandidate(ctx, pgStreamStore, streamId, 3, blockHash3, false, testEnvelopes3)
->>>>>>> 49612892
 
 	// TODO(crystal): tune these
 	require.NotNil(err)
