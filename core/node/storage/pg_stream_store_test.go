--- conflicted
+++ resolved
@@ -21,7 +21,6 @@
 	. "github.com/towns-protocol/towns/core/node/shared"
 	"github.com/towns-protocol/towns/core/node/testutils"
 	"github.com/towns-protocol/towns/core/node/testutils/dbtestutils"
-	"github.com/towns-protocol/towns/core/node/testutils/mocks"
 )
 
 type testStreamStoreParams struct {
@@ -56,12 +55,6 @@
 	)
 	require.NoError(err, "Error creating pgx pool for test")
 
-	onChainConf := mocks.NewMockOnChainConfiguration(t)
-	onChainConf.On("Get").Return(&crypto.OnChainSettings{
-		StreamEphemeralStreamTTL:           time.Minute * 10,
-		StreamSnapshotIntervalInMiniblocks: 0,
-	})
-
 	instanceId := GenShortNanoid()
 	exitSignal := make(chan error, 1)
 	store, err := NewPostgresStreamStore(
@@ -70,13 +63,9 @@
 		instanceId,
 		exitSignal,
 		infra.NewMetricsFactory(nil, "", ""),
-<<<<<<< HEAD
-		onChainConf,
-=======
 		time.Minute*10,
 		crypto.StreamTrimmingMiniblocksToKeepSettings{Default: 0, Space: 5},
 		5,
->>>>>>> 164aec3f
 	)
 	require.NoError(err, "Error creating new postgres stream store")
 
@@ -662,12 +651,6 @@
 	)
 	require.NoError(err)
 
-	onChainConf := mocks.NewMockOnChainConfiguration(t)
-	onChainConf.On("Get").Return(&crypto.OnChainSettings{
-		StreamEphemeralStreamTTL:           time.Minute * 10,
-		StreamSnapshotIntervalInMiniblocks: 0,
-	})
-
 	instanceId2 := GenShortNanoid()
 	exitSignal2 := make(chan error, 1)
 
@@ -681,13 +664,9 @@
 			instanceId2,
 			exitSignal2,
 			infra.NewMetricsFactory(nil, "", ""),
-<<<<<<< HEAD
-			onChainConf,
-=======
 			time.Minute*10,
 			crypto.StreamTrimmingMiniblocksToKeepSettings{},
 			5,
->>>>>>> 164aec3f
 		)
 		require.NoError(err)
 		secondStoreInitialized.Done()
