package storage

import (
	"context"

	"github.com/ethereum/go-ethereum/common"

	. "github.com/towns-protocol/towns/core/node/shared"
)

const (
	postgres                        = "postgres"
	StreamStorageTypePostgres       = postgres
	NotificationStorageTypePostgres = postgres
	AppRegistryStorageTypePostgres  = postgres
)

type (
	MiniblockHandlerFunc func(blockdata []byte, seqNum int64, snapshot []byte) error

	ReadStreamFromLastSnapshotResult struct {
		SnapshotMiniblockOffset int
		Miniblocks              []*MiniblockDescriptor
		MinipoolEnvelopes       [][]byte
	}

	WriteMiniblockData struct {
		Number   int64
		Hash     common.Hash
		Snapshot []byte
		Data     []byte
	}

	MiniblockDescriptor struct {
		Number   int64
		Data     []byte
		Hash     common.Hash // Only set for miniblock candidates
		Snapshot []byte
	}

	EventDescriptor struct {
		Generation int64
		Slot       int64
		Data       []byte
	}

	DebugReadStreamDataResult struct {
		StreamId                   StreamId
		LatestSnapshotMiniblockNum int64
		Miniblocks                 []MiniblockDescriptor
		Events                     []EventDescriptor
		MbCandidates               []MiniblockDescriptor
	}

	MiniblockCandidateStatisticsResult struct {
		Hash     string
		BlockNum int64
	}

	DebugReadStreamStatisticsResult struct {
		StreamId                   string
		LatestMiniblockNum         int64
		CurrentMiniblockCandidates []MiniblockCandidateStatisticsResult
		NumMinipoolEvents          int64
		LatestSnapshotMiniblockNum int64
	}

	MiniblockRange struct {
		StartInclusive int64
		EndInclusive   int64
	}

	StreamStorage interface {
		// CreateStreamStorage creates a new stream with the given genesis miniblock at index 0.
		// Last snapshot minblock index is set to 0.
		// Minipool is set to generation number 1 (i.e. number of miniblock that is going to be produced next) and is empty.
		CreateStreamStorage(ctx context.Context, streamId StreamId, genesisMiniblock *WriteMiniblockData) error

		// ReinitializeStreamStorage initialized or reinitializes storage for the given stream.
		//
		// If stream is not present in storage: creates a new stream.
		// If stream is present in storage:
		// - if updateExisting is false, returns an error.
		// - if updateExisting is true, updates the stream.
		//
		// If existing stream is updated, minipool is reset to empty and generation number is set to the last miniblock number + 1.
		// If existing stream is updated, number of the last provided miniblock should exceed the last miniblock in storage;
		// only new miniblocks are added to the stream, existing miniblocks are left as is,
		// miniblocks range may overlap existing miniblocks.
		// If existing stream is updated, existing miniblock candidates are deleted.
		// miniblocks numbers should be continuous and in the ascending order.
		// miniblocks numbers may start from non-zero value.
		// lastSnapshotMiniblockNum must be in the range of miniblocks numbers.
		ReinitializeStreamStorage(
			ctx context.Context,
			streamId StreamId,
			miniblocks []*WriteMiniblockData,
			lastSnapshotMiniblockNum int64,
			updateExisting bool,
		) error

		// CreateEphemeralStreamStorage same as CreateStreamStorage but marks the stream as ephemeral.
		CreateEphemeralStreamStorage(ctx context.Context, streamId StreamId, genesisMiniblock *WriteMiniblockData) error

		// CreateStreamArchiveStorage creates a new archive storage for the given stream.
		// Unlike regular CreateStreamStorage, only entry in es table and partition table for miniblocks are created.
		CreateStreamArchiveStorage(ctx context.Context, streamId StreamId) error

		// ReadStreamFromLastSnapshot reads last stream miniblocks and guarantees that last snapshot miniblock is included.
		// It attempts to read at least numPrecedingMiniblocks miniblocks before the snapshot, but may return less if there are not enough miniblocks in storage,
		// or more, if there are more miniblocks since the last snapshot.
		// Also returns minipool envelopes for the current minipool.
		ReadStreamFromLastSnapshot(
			ctx context.Context,
			streamId StreamId,
			numPrecedingMiniblocks int,
		) (*ReadStreamFromLastSnapshotResult, error)

		// NormalizeEphemeralStream normalizes the given ephemeral stream.
		// Returns the hash of the first and last miniblock of the normalized stream.
		NormalizeEphemeralStream(ctx context.Context, streamId StreamId) (common.Hash, error)

		// IsStreamEphemeral returns true if the stream is ephemeral.
		IsStreamEphemeral(ctx context.Context, streamId StreamId) (bool, error)

		// ReadMiniblocks returns miniblocks with miniblockNum or "generation" from fromInclusive, to toExlusive.
		ReadMiniblocks(
			ctx context.Context,
			streamId StreamId,
			fromInclusive int64,
			toExclusive int64,
			omitSnapshot bool,
		) ([]*MiniblockDescriptor, error)

		// ReadMiniblocksByStream calls onEachMb for each selected miniblock
		ReadMiniblocksByStream(
			ctx context.Context,
			streamId StreamId,
			omitSnapshot bool,
			onEachMb MiniblockHandlerFunc,
		) error

		// ReadMiniblocksByIds calls onEachMb for each specified miniblock
		ReadMiniblocksByIds(
			ctx context.Context,
			streamId StreamId,
			mbs []int64,
			omitSnapshot bool,
			onEachMb MiniblockHandlerFunc,
		) error

		// ReadEphemeralMiniblockNums returns the list of ephemeral miniblock numbers for the given ephemeral stream.
		ReadEphemeralMiniblockNums(ctx context.Context, streamId StreamId) ([]int, error)

		// WriteMiniblockCandidate adds a proposal candidate for future miniblock.
		WriteMiniblockCandidate(
			ctx context.Context,
			streamId StreamId,
			miniblock *WriteMiniblockData,
		) error

		ReadMiniblockCandidate(
			ctx context.Context,
			streamId StreamId,
			blockHash common.Hash,
			blockNumber int64,
		) (*MiniblockDescriptor, error)

		GetMiniblockCandidateCount(
			ctx context.Context,
			streamId StreamId,
			miniblockNumber int64,
		) (int, error)

		// WriteMiniblocks writes miniblocks to the stream storage and creates new minipool.
		//
		// WriteMiniblocks checks that storage is in the consistent state matching the arguments.
		//
		// Old minipool is deleted, new miniblocks are inserted, new minipool is created,
		// latest snapshot generation record is updated if required and old miniblock candidates are deleted.
		//
		// While miniblock number and minipool generations arguments are redundant to each other,
		// they are used to confirm intention of the calling code and to make correctness checks easier.
		WriteMiniblocks(
			ctx context.Context,
			streamId StreamId,
			miniblocks []*WriteMiniblockData,
			newMinipoolGeneration int64,
			newMinipoolEnvelopes [][]byte,
			prevMinipoolGeneration int64,
			prevMinipoolSize int,
		) error

		// WriteEphemeralMiniblock writes a miniblock as part of ephemeral stream. Skips a bunch of consistency checks.
		// Stream with the given ID must be ephemeral.
		WriteEphemeralMiniblock(ctx context.Context, streamId StreamId, miniblock *WriteMiniblockData) error

		// GetMaxArchivedMiniblockNumber returns the maximum miniblock number that has been archived for the given stream.
		// If stream record is created, but no miniblocks are archived, returns -1.
		GetMaxArchivedMiniblockNumber(ctx context.Context, streamId StreamId) (int64, error)

		// WriteArchiveMiniblocks writes miniblocks to the archive storage.
		// Miniblocks are written starting from startMiniblockNum.
		// It checks that startMiniblockNum - 1 miniblock exists in storage.
		WriteArchiveMiniblocks(
			ctx context.Context,
			streamId StreamId,
			startMiniblockNum int64,
			miniblocks []*WriteMiniblockData,
		) error

		// GetLastMiniblockNumber returns the last miniblock number for the given stream from storage.
		GetLastMiniblockNumber(ctx context.Context, streamID StreamId) (int64, error)

		// WriteEvent adds event to the given minipool.
		// Current generation of minipool should match minipoolGeneration,
		// and there should be exactly minipoolSlot events in the minipool.
		WriteEvent(
			ctx context.Context,
			streamId StreamId,
			minipoolGeneration int64,
			minipoolSlot int,
			envelope []byte,
		) error

		// WritePrecedingMiniblocks writes miniblocks that precede existing miniblocks in storage.
		// This is used for backfilling gaps in the miniblock sequence during reconciliation.
		// 
		// Requirements:
		// - miniblocks must be continuous (no gaps)
		// - all miniblock numbers must be less than the last miniblock in storage
		// - overlapping miniblocks are skipped (not overwritten)
		// - does not modify minipool
		// - does not update latest_snapshot_miniblock
		// 
		// This function is designed for reconciliation processes that need to fill gaps
		// in the miniblock sequence without affecting the current stream state.
		WritePrecedingMiniblocks(
			ctx context.Context,
			streamId StreamId,
			miniblocks []*WriteMiniblockData,
		) error

		// DebugReadStreamData returns details for debugging about the stream.
		DebugReadStreamData(ctx context.Context, streamId StreamId) (*DebugReadStreamDataResult, error)

		// DebugReadStreamStatistics returns statistics for debugging about the stream.
		DebugReadStreamStatistics(ctx context.Context, streamId StreamId) (*DebugReadStreamStatisticsResult, error)

<<<<<<< HEAD
		// DebugDeleteMiniblocks deletes miniblocks from the storage in the given range.
		// This is a debug function used for testing backwards reconciliation.
		// fromInclusive and toExclusive specify the range of miniblock numbers to delete.
		// WARNING: This function should only be used for testing purposes.
		DebugDeleteMiniblocks(ctx context.Context, streamId StreamId, fromInclusive int64, toExclusive int64) error
=======
		// GetMiniblockNumberRanges returns all continuous ranges of miniblock numbers 
		// present in storage for the given stream, starting from the specified miniblock number.
		// Each range contains StartInclusive and EndInclusive miniblock numbers.
		// This is useful for identifying gaps in the miniblock sequence during reconciliation.
		//
		// Example: If the stream has miniblocks [0,1,2,5,6,7,10] and startMiniblockNumberInclusive=0,
		// the result would be: [{0,2}, {5,7}, {10,10}]
		//
		// If startMiniblockNumberInclusive is greater than all existing miniblocks, returns empty slice.
		GetMiniblockNumberRanges(
			ctx context.Context,
			streamId StreamId,
			startMiniblockNumberInclusive int64,
		) ([]MiniblockRange, error)
>>>>>>> 4d261241

		// Close closes the storage.
		Close(ctx context.Context)
	}
)<|MERGE_RESOLUTION|>--- conflicted
+++ resolved
@@ -225,14 +225,14 @@
 
 		// WritePrecedingMiniblocks writes miniblocks that precede existing miniblocks in storage.
 		// This is used for backfilling gaps in the miniblock sequence during reconciliation.
-		// 
+		//
 		// Requirements:
 		// - miniblocks must be continuous (no gaps)
 		// - all miniblock numbers must be less than the last miniblock in storage
 		// - overlapping miniblocks are skipped (not overwritten)
 		// - does not modify minipool
 		// - does not update latest_snapshot_miniblock
-		// 
+		//
 		// This function is designed for reconciliation processes that need to fill gaps
 		// in the miniblock sequence without affecting the current stream state.
 		WritePrecedingMiniblocks(
@@ -241,34 +241,32 @@
 			miniblocks []*WriteMiniblockData,
 		) error
 
+		// GetMiniblockNumberRanges returns all continuous ranges of miniblock numbers
+		// present in storage for the given stream, starting from the specified miniblock number.
+		// Each range contains StartInclusive and EndInclusive miniblock numbers.
+		// This is useful for identifying gaps in the miniblock sequence during reconciliation.
+		//
+		// Example: If the stream has miniblocks [0,1,2,5,6,7,10] and startMiniblockNumberInclusive=0,
+		// the result would be: [{0,2}, {5,7}, {10,10}]
+		//
+		// If startMiniblockNumberInclusive is greater than all existing miniblocks, returns empty slice.
+		GetMiniblockNumberRanges(
+			ctx context.Context,
+			streamId StreamId,
+			startMiniblockNumberInclusive int64,
+		) ([]MiniblockRange, error)
+
 		// DebugReadStreamData returns details for debugging about the stream.
 		DebugReadStreamData(ctx context.Context, streamId StreamId) (*DebugReadStreamDataResult, error)
 
 		// DebugReadStreamStatistics returns statistics for debugging about the stream.
 		DebugReadStreamStatistics(ctx context.Context, streamId StreamId) (*DebugReadStreamStatisticsResult, error)
 
-<<<<<<< HEAD
 		// DebugDeleteMiniblocks deletes miniblocks from the storage in the given range.
 		// This is a debug function used for testing backwards reconciliation.
 		// fromInclusive and toExclusive specify the range of miniblock numbers to delete.
 		// WARNING: This function should only be used for testing purposes.
 		DebugDeleteMiniblocks(ctx context.Context, streamId StreamId, fromInclusive int64, toExclusive int64) error
-=======
-		// GetMiniblockNumberRanges returns all continuous ranges of miniblock numbers 
-		// present in storage for the given stream, starting from the specified miniblock number.
-		// Each range contains StartInclusive and EndInclusive miniblock numbers.
-		// This is useful for identifying gaps in the miniblock sequence during reconciliation.
-		//
-		// Example: If the stream has miniblocks [0,1,2,5,6,7,10] and startMiniblockNumberInclusive=0,
-		// the result would be: [{0,2}, {5,7}, {10,10}]
-		//
-		// If startMiniblockNumberInclusive is greater than all existing miniblocks, returns empty slice.
-		GetMiniblockNumberRanges(
-			ctx context.Context,
-			streamId StreamId,
-			startMiniblockNumberInclusive int64,
-		) ([]MiniblockRange, error)
->>>>>>> 4d261241
 
 		// Close closes the storage.
 		Close(ctx context.Context)
