--- conflicted
+++ resolved
@@ -18,7 +18,6 @@
 type ReadStreamFromLastSnapshotResult struct {
 	StartMiniblockNumber    int64
 	SnapshotMiniblockOffset int
-	Snapshot                []byte
 	Miniblocks              [][]byte
 	MinipoolEnvelopes       [][]byte
 }
@@ -54,7 +53,7 @@
 	ReadMiniblocksByStream(
 		ctx context.Context,
 		streamId StreamId,
-		onEachMb func(blockdata []byte, seqNum int64, snapshot []byte) error,
+		onEachMb func(blockdata []byte, seqNum int64) error,
 	) error
 
 	// ReadMiniblocksByIds calls onEachMb for each specified miniblock
@@ -62,7 +61,7 @@
 		ctx context.Context,
 		streamId StreamId,
 		mbs []int64,
-		onEachMb func(blockdata []byte, seqNum int64, snapshot []byte) error,
+		onEachMb func(blockdata []byte, seqNum int64) error,
 	) error
 
 	// ReadEphemeralMiniblockNums returns the list of ephemeral miniblock numbers for the given ephemeral stream.
@@ -134,13 +133,6 @@
 		miniblocks []*WriteMiniblockData,
 	) error
 
-<<<<<<< HEAD
-	DebugReadStreamData(ctx context.Context, streamId StreamId) (*DebugReadStreamDataResult, error)
-
-	DebugReadStreamStatistics(ctx context.Context, streamId StreamId) (*DebugReadStreamStatisticsResult, error)
-
-=======
->>>>>>> 9bcbe19f
 	// GetLastMiniblockNumber returns the last miniblock number for the given stream from storage.
 	GetLastMiniblockNumber(ctx context.Context, streamID StreamId) (int64, error)
 
@@ -164,7 +156,7 @@
 type WriteMiniblockData struct {
 	Number   int64
 	Hash     common.Hash
-	Snapshot []byte
+	Snapshot bool
 	Data     []byte
 }
 
@@ -172,7 +164,6 @@
 	MiniblockNumber int64
 	Data            []byte
 	Hash            common.Hash // Only set for miniblock candidates
-	Snapshot        []byte
 }
 
 type EventDescriptor struct {
