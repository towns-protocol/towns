--- conflicted
+++ resolved
@@ -9,7 +9,6 @@
 	. "github.com/towns-protocol/towns/core/node/base"
 	"github.com/towns-protocol/towns/core/node/crypto"
 	"github.com/towns-protocol/towns/core/node/infra"
-	"github.com/towns-protocol/towns/core/node/testutils/mocks"
 )
 
 func TestMigrateExistingDb(t *testing.T) {
@@ -31,12 +30,6 @@
 	)
 	require.NoError(err)
 
-	onChainConf := mocks.NewMockOnChainConfiguration(t)
-	onChainConf.On("Get").Return(&crypto.OnChainSettings{
-		StreamEphemeralStreamTTL:           time.Minute * 10,
-		StreamSnapshotIntervalInMiniblocks: 0,
-	})
-
 	instanceId2 := GenShortNanoid()
 	exitSignal2 := make(chan error, 1)
 	pgStreamStore2, err := NewPostgresStreamStore(
@@ -45,13 +38,9 @@
 		instanceId2,
 		exitSignal2,
 		infra.NewMetricsFactory(nil, "", ""),
-<<<<<<< HEAD
-		onChainConf,
-=======
 		time.Minute*10,
 		crypto.StreamTrimmingMiniblocksToKeepSettings{},
 		100,
->>>>>>> 164aec3f
 	)
 	require.NoError(err)
 	defer pgStreamStore2.Close(ctx)
