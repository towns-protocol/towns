package testcert

import (
	"context"
	"crypto/tls"
	"crypto/x509"
	"net"
	"net/http"
	"strings"
	"testing"
	"time"

	"github.com/stretchr/testify/require"

	"github.com/towns-protocol/towns/core/config"
	"github.com/towns-protocol/towns/core/node/http_client"
)

// LocalhostCertBytes is a PEM-encoded TLS cert with SAN IPs
// "127.0.0.1", "[::1]" and "localhost", expiring at Jan 29 16:00:00 2084 GMT.
// generated from go's stdlib crypto/tls:
// go run generate_cert.go  --rsa-bits 2048 --host 127.0.0.1,::1,localhost --ca --start-date "Jan 1 00:00:00 1970" --duration=1000000h
var LocalhostCertBytes = []byte(`-----BEGIN CERTIFICATE-----
MIIDNzCCAh+gAwIBAgIQAsnl2DcoPHijC6aEfZGmIDANBgkqhkiG9w0BAQsFADAS
MRAwDgYDVQQKEwdBY21lIENvMCAXDTcwMDEwMTAwMDAwMFoYDzIwODQwMTI5MTYw
MDAwWjASMRAwDgYDVQQKEwdBY21lIENvMIIBIjANBgkqhkiG9w0BAQEFAAOCAQ8A
MIIBCgKCAQEA3Vtk2puIjOJUqWBXb+rZYc9Q5FBqgs1Yf/d755Kokh8FRF5AvNWP
/jQdhN4K755e+O/dKR9+1E78mRyQc4Px066/FNrF2KwTHb7ZnWycwQ9WZ9TcKqQn
FTZ1e3Dd6gyoAuM7At/L8UZRikKkRYea+6FFfNcv+xmjqq28/8BvdXEZ5BPg8LJP
5l+S9ADfnRsOQJc3qRqA/efMxWt90ob2Fb7f6sQi8+nvu/mNoJ29s2uES2ZnM+P+
BgfJGG1/JXs+BIHnb19+4fMTDEymkgGrxloxE6pyiaET+7UtXu2DWXps5RZXFK3r
SRoy15fyvp/AkMMV5667PUtYgn8fqZkejwIDAQABo4GGMIGDMA4GA1UdDwEB/wQE
AwICpDATBgNVHSUEDDAKBggrBgEFBQcDATAPBgNVHRMBAf8EBTADAQH/MB0GA1Ud
DgQWBBS6YYAoW7XwcFgU5jmh0+FdAxza5zAsBgNVHREEJTAjgglsb2NhbGhvc3SH
BH8AAAGHEAAAAAAAAAAAAAAAAAAAAAEwDQYJKoZIhvcNAQELBQADggEBAMUrANNg
8zlXJOTm+rz/XzFZU2S3SicmxcD+44pohcHkLiKoDX3qBEJ/hThGyhoWgM/87/1x
H6Trsfy3aw6t8nY1jsATSMHElLccr6GYpE8eNpeywvgV8ICe1RI844PvcbomBXiq
tTM7o9q61xQ9TmgXI2p0siOZDv+SHEa4ZcK0XR2/t0Ftg6mngsQipommoaqY0Anp
oXgjwriUHzi3C+GTdHULWM4jjdE/I22j5Px9JUTEp0MGZ3Ci1EE6/RlKRi+L/b/1
2JK7uZe3+fxnKOqwWHOsj75mz5yBZ3pHQGx4Nh+fJRbkYbMLVJCZBpWrETxVFUFw
fqebk+ZRYgZE2V8=
-----END CERTIFICATE-----`)

// LocalhostKeyBytes is the private key for LocalhostCertBytes.
var LocalhostKeyBytes = []byte(func() string {
	return strings.ReplaceAll(`-----BEGIN TEST KEY-----
MIIEvAIBADANBgkqhkiG9w0BAQEFAASCBKYwggSiAgEAAoIBAQDdW2Tam4iM4lSp
YFdv6tlhz1DkUGqCzVh/93vnkqiSHwVEXkC81Y/+NB2E3grvnl74790pH37UTvyZ
HJBzg/HTrr8U2sXYrBMdvtmdbJzBD1Zn1NwqpCcVNnV7cN3qDKgC4zsC38vxRlGK
QqRFh5r7oUV81y/7GaOqrbz/wG91cRnkE+Dwsk/mX5L0AN+dGw5AlzepGoD958zF
a33ShvYVvt/qxCLz6e+7+Y2gnb2za4RLZmcz4/4GB8kYbX8lez4EgedvX37h8xMM
TKaSAavGWjETqnKJoRP7tS1e7YNZemzlFlcUretJGjLXl/K+n8CQwxXnrrs9S1iC
fx+pmR6PAgMBAAECggEAVqAAjOhW/MNJ3GrebObcIUHPZzntJLkVjCaer5YeL+jB
1+qGrR9qVVGxx6BZaUJx6jt8Mi6oJI+wnH6oLPySs4NsNc4TpOJaLMbWRJwPkCHf
b4zGiE1rGgsQ2Ljnr0M6sL6aBlrsZcRd/pxryuXxic2n8t4HYd27xfxtvSxisfNR
bHBEmE35d+a0BEpp3KfTmR7LSFgKDRa9xzuMVCBnjwmEUaDTIxg75t/SRSIGk9mH
CfSchJuuyNyKzbzTnKj/jLfI5KS3xCQkFfypTSvjPJORiS1yT72nyPt0GJg7+5oM
VudIoKEKHJNUPzHRaiHiygFR27LP3mJTHEc0vDZbSQKBgQDjn0ErbOlql2wnBAds
QmaGfQusrphjLBjC2LONbBAxaTe86QwI59ofwuZJVJiq6CyVzdM1lixevBNFk3Iv
xcJWq5GAZ2Mtu26sZ+yK65gWvdNMgTlGEcLCnOsVf5q86OcOL7ldDE6JsUlXhFmW
PpYQ1WwjZCSWAVkRD57sy6U+LQKBgQD49C8ospVIY0MJSeAECbobiHg5bUjJrDrV
CsKVev0qJzjMCPHHOFEaQWe9gT/HTcPg7jtM6ezj96SakweS9Hkb1XoiLF9pNSvU
zv1dzN6z+1piKfvqAiUXuEC29bV8914tnnqd8VF4J8wOrPfdWqS7ioxSGSDX1ZUY
YQ4qB2+BKwKBgCrqJ5tMWWWjTty8QboDetj4Um8oK8rm0XRK7u9G5HasY7nWJlK3
g8RhNpG0xWPTijRkLeH4gj0KMIf5mJmxK0az6ibPVz+UCvWuUkaOzIndGC1gX6/6
QUH328qd2EqtjoJ6NPR6EYScTDuX1FwjSJ+73Tt+8fbmIii5TTlP28OxAoGAQVVb
1vNe5/tcyWBA0O54j+c1neSHOJ3hZq2HOVFohRp79lfWk7C84AYQIpR712MaJ7p9
h4bQa1c/NG2njDJqYhqZDcTVWTfiA9w6c9ZjD5rEMoTQHq5na50oJpu/AEeuyIwR
o8eD2OOg0q0j80xpdOo8PwNnMh1UHmzCGdePtLcCgYAMpVjoRXsXwVQFR/c7Bs75
/ym2se2mc2qXjxVpOb+uOLbqz4Q9IOb6QQIs8pJQVSCTbtaHnx7EuC0kaSAzJ8Xv
bxtilS632LvNH26b/cglwebFWhtLzTnK5a8WGmOAnf7fwbfcnpGnkvt1sCq91UjV
vPxTR4f4L6WHP3HADEB/og==
-----END TEST KEY-----`,
		"TEST KEY",
		"PRIVATE KEY",
	)
}())

var LocalhostCert = func() tls.Certificate {
	cert, err := tls.X509KeyPair(LocalhostCertBytes, LocalhostKeyBytes)
	if err != nil {
		panic(err)
	}
	return cert
}()

var LocalhostCertPool = func() *x509.CertPool {
	certpool := x509.NewCertPool()
	if LocalhostCert.Leaf == nil {
		panic("LocalhostCert.Leaf is nil")
	}
	certpool.AddCert(LocalhostCert.Leaf)
	return certpool
}()

func GetHttp2LocalhostTLSConfig(verify func([][]byte, [][]*x509.Certificate) error) *tls.Config {
	return &tls.Config{
		Certificates:          []tls.Certificate{LocalhostCert},
		NextProtos:            []string{"h2"},
		ClientAuth:            tls.RequestClientCert,
		VerifyPeerCertificate: verify,
	}
}

func GetHttp2LocalhostTLSClient(ctx context.Context, cfg *config.Config) (*http.Client, error) {
	return GetHttp2LocalhostTLSClientWithCert(ctx, cfg, nil)
}

func GetHttp2LocalhostTLSClientWithCert(_ context.Context, _ *config.Config, getCert http_client.GetClientCertFunc) (*http.Client, error) {
	return &http.Client{
		Transport: &http.Transport{
			TLSClientConfig: &tls.Config{
				RootCAs:              LocalhostCertPool,
				GetClientCertificate: getCert,
			},

			// Node-2-node connections to local nodes in tests sometimes seem to hang if the
			// local node is down, although they do terminate when the http service is torn down.
			// This setting limits the duration of attempting to establish a connection to
			// another node.
			DialContext: (&net.Dialer{
				Timeout:   2 * time.Second,
				KeepAlive: 30 * time.Second,
			}).DialContext,

			// ForceAttemptHTTP2 ensures the transport negotiates HTTP/2 if possible.
			// This allows us to use the http.Transport, whose DialContext timeout is
			// respected by the service.
			ForceAttemptHTTP2: true,
		},
	}, nil
}

<<<<<<< HEAD
// MakeTestListener creates a localhost listener on a random port and validates proper
// listener creation. It does not clean up the listener on test close.
func MakeTestListener(t *testing.T, verify func([][]byte, [][]*x509.Certificate) error) (net.Listener, string) {
=======
// MakeTestListener creates a TLS-configured localhost listener on a random port and and
// validates proper listener creation. It does not clean up the listener on test close.
func MakeTestListener(t *testing.T) (net.Listener, string) {
>>>>>>> 97a74ac4
	listener, err := net.Listen("tcp", "localhost:0")
	require.NoError(t, err)
	listener = tls.NewListener(listener, GetHttp2LocalhostTLSConfig(verify))
	return listener, "https://" + listener.Addr().String()
}<|MERGE_RESOLUTION|>--- conflicted
+++ resolved
@@ -131,15 +131,9 @@
 	}, nil
 }
 
-<<<<<<< HEAD
-// MakeTestListener creates a localhost listener on a random port and validates proper
-// listener creation. It does not clean up the listener on test close.
-func MakeTestListener(t *testing.T, verify func([][]byte, [][]*x509.Certificate) error) (net.Listener, string) {
-=======
 // MakeTestListener creates a TLS-configured localhost listener on a random port and and
 // validates proper listener creation. It does not clean up the listener on test close.
-func MakeTestListener(t *testing.T) (net.Listener, string) {
->>>>>>> 97a74ac4
+func MakeTestListener(t *testing.T, verify func([][]byte, [][]*x509.Certificate) error) (net.Listener, string) {
 	listener, err := net.Listen("tcp", "localhost:0")
 	require.NoError(t, err)
 	listener = tls.NewListener(listener, GetHttp2LocalhostTLSConfig(verify))
