package dbtestutils

import (
	"bytes"
	"context"
	"crypto/rand"
	"encoding/hex"
	"fmt"
	"os"
	"os/exec"
	"time"

	"github.com/jackc/pgx/v5/pgxpool"

	"github.com/river-build/river/core/config"
)

func GetTestDbUrl() string {
	dbUrl := os.Getenv("TEST_DATABASE_URL")
	if dbUrl != "" {
		return dbUrl
	}
	return "postgres://postgres:postgres@localhost:5433/river?sslmode=disable&pool_max_conns=1000"
}

func DeleteTestSchema(ctx context.Context, dbUrl string, schemaName string) error {
	if dbUrl == "" {
		return nil
	}

	if os.Getenv("RIVER_TEST_DUMP_DB") != "" {
		cmd := exec.Command(
			"pg_dump",
			"-Fp",
			"-d",
			"postgres://postgres:postgres@localhost:5433/river?sslmode=disable",
			"-n",
			schemaName,
		)
		var out bytes.Buffer
		cmd.Stdout = &out
		err := cmd.Run()
		if err != nil {
			fmt.Printf("Failed to execute pg_dump: %v\n", err)
		} else {
			fmt.Println(out.String())
		}
	}

	conn, err := pgxpool.New(ctx, dbUrl)
	if err != nil {
		fmt.Printf("Failed to connect to database: %v", err)
		return err
	}
	defer conn.Close()
	_, err = conn.Exec(ctx, fmt.Sprintf("DROP SCHEMA IF EXISTS \"%s\" CASCADE", schemaName))
	return err
}

func ConfigureDB(ctx context.Context) (*config.DatabaseConfig, string, func(), error) {
	dbSchemaName := os.Getenv("TEST_DATABASE_SCHEMA_NAME")
	if dbSchemaName == "" {
		b := make([]byte, 16)
		_, err := rand.Read(b)
		if err != nil {
			return &config.DatabaseConfig{}, "", func() {}, err
		}
		// convert to hex string
		dbSchemaName = "tst" + hex.EncodeToString(b)
	}
	dbUrl := os.Getenv("TEST_DATABASE_URL")
	if dbUrl != "" {
		return &config.DatabaseConfig{
			Url:          dbUrl,
			StartupDelay: 2 * time.Millisecond,
		}, dbSchemaName, func() {}, nil
	} else {
		cfg := &config.DatabaseConfig{
<<<<<<< HEAD
			Host:                      "localhost",
			Port:                      5433,
			User:                      "postgres",
			Password:                  "postgres",
			Database:                  "river",
			Extra:                     "?sslmode=disable&pool_max_conns=1000",
			StreamingConnectionsRatio: 0.1,
			StartupDelay:              2 * time.Millisecond,
			TestMode:                  true,
=======
			Host:         "localhost",
			Port:         5433,
			User:         "postgres",
			Password:     "postgres",
			Database:     "river",
			Extra:        "?sslmode=disable&pool_max_conns=1000",
			StartupDelay: 2 * time.Millisecond,
>>>>>>> eda42600
		}
		return cfg,
			dbSchemaName,
			func() {
				_ = DeleteTestSchema(ctx, cfg.GetUrl(), dbSchemaName)
			},
			nil
	}
}<|MERGE_RESOLUTION|>--- conflicted
+++ resolved
@@ -76,17 +76,6 @@
 		}, dbSchemaName, func() {}, nil
 	} else {
 		cfg := &config.DatabaseConfig{
-<<<<<<< HEAD
-			Host:                      "localhost",
-			Port:                      5433,
-			User:                      "postgres",
-			Password:                  "postgres",
-			Database:                  "river",
-			Extra:                     "?sslmode=disable&pool_max_conns=1000",
-			StreamingConnectionsRatio: 0.1,
-			StartupDelay:              2 * time.Millisecond,
-			TestMode:                  true,
-=======
 			Host:         "localhost",
 			Port:         5433,
 			User:         "postgres",
@@ -94,7 +83,7 @@
 			Database:     "river",
 			Extra:        "?sslmode=disable&pool_max_conns=1000",
 			StartupDelay: 2 * time.Millisecond,
->>>>>>> eda42600
+			TestMode:     true,
 		}
 		return cfg,
 			dbSchemaName,
