--- conflicted
+++ resolved
@@ -326,12 +326,9 @@
 		return aeBuilder().
 			fail(invalidContentType(content))
 	case *UserMetadataPayload_EncryptionDevice_:
-<<<<<<< HEAD
 		return aeBuilder().
 			check(params.creatorIsMember)
-	case *UserDeviceKeyPayload_ProfileImage:
-=======
->>>>>>> 38424ca0
+	case *UserMetadataPayload_ProfileImage:
 		return aeBuilder().
 			check(params.creatorIsMember)
 	default:
