package rules

import (
	"bytes"
	"context"
	"log/slog"
	"math/big"
	"slices"
	"time"

	"google.golang.org/protobuf/proto"

	"github.com/river-build/river/core/node/crypto"
	"github.com/river-build/river/core/node/mls_service"
	"github.com/river-build/river/core/node/mls_service/mls_tools"

	"github.com/ethereum/go-ethereum/common"

	ethTypes "github.com/ethereum/go-ethereum/core/types"

	baseContracts "github.com/river-build/river/core/contracts/base"

	"github.com/river-build/river/core/node/auth"
	. "github.com/river-build/river/core/node/base"
	"github.com/river-build/river/core/node/dlog"
	"github.com/river-build/river/core/node/events"
	. "github.com/river-build/river/core/node/protocol"
	"github.com/river-build/river/core/node/shared"
)

type aeParams struct {
	ctx                   context.Context
	cfg                   crypto.OnChainConfiguration
	mediaMaxChunkSize     int
	streamMembershipLimit int
	validNodeAddresses    []common.Address
	currentTime           time.Time
	streamView            events.StreamView
	parsedEvent           *events.ParsedEvent
}

type aeMembershipRules struct {
	params     *aeParams
	membership *MemberPayload_Membership
}

type aeUserMembershipRules struct {
	params         *aeParams
	userMembership *UserPayload_UserMembership
}

type aeUserMembershipActionRules struct {
	params *aeParams
	action *UserPayload_UserMembershipAction
}

type aeBlockchainTransactionRules struct {
	params      *aeParams
	transaction *BlockchainTransaction
}

type aeReceivedBlockchainTransactionRules struct {
	params              *aeParams
	receivedTransaction *UserPayload_ReceivedBlockchainTransaction
}

type aeMemberBlockchainTransactionRules struct {
	params            *aeParams
	memberTransaction *MemberPayload_MemberBlockchainTransaction
}

type aeSpaceChannelRules struct {
	params        *aeParams
	channelUpdate *SpacePayload_ChannelUpdate
}

type aePinRules struct {
	params *aeParams
	pin    *MemberPayload_Pin
}

type aeUnpinRules struct {
	params *aeParams
	unpin  *MemberPayload_Unpin
}

type aeMlsInitializeGroupRules struct {
	params          *aeParams
	initializeGroup *MemberPayload_Mls_InitializeGroup
}

type aeMlsExternalJoinRules struct {
	params          *aeParams
	externalJoin *MemberPayload_Mls_ExternalJoin
}

type aeMediaPayloadChunkRules struct {
	params *aeParams
	chunk  *MediaPayload_Chunk
}

type aeEnsAddressRules struct {
	params  *aeParams
	address *MemberPayload_EnsAddress
}

type aeNftRules struct {
	params *aeParams
	nft    *MemberPayload_Nft
}

type aeKeySolicitationRules struct {
	params       *aeParams
	solicitation *MemberPayload_KeySolicitation
}

type aeKeyFulfillmentRules struct {
	params      *aeParams
	fulfillment *MemberPayload_KeyFulfillment
}

type aeAutojoinRules struct {
	update *SpacePayload_UpdateChannelAutojoin
}

type aeHideUserJoinLeaveEventsWrapperRules struct {
	update *SpacePayload_UpdateChannelHideUserJoinLeaveEvents
}

/*
*
* CanAddEvent
* a pure function with no side effects that returns a boolean value and prerequesits
* for adding an event to a stream.
*

  - @return canAddEvent bool // true if the event can be added to the stream, will be false in case of duplictate state

  - @return chainAuthArgsList *auth.ChainAuthArgs[] // a list of on chain requirements, such that, if defined, at least one must be satisfied in order to add the event to the stream

  - @return sideEffects *AddEventSideEffects // side effects that need to be executed before adding the event to the stream or on failures

  - @return error // if adding result would result in invalid state

*
* example valid states:
* (false, nil, nil, nil) // event cannot be added to the stream, but there is no error, state would remain the same
* (false, nil, nil, error) // event cannot be added to the stream, but there is no error, state would remain the same
* (true, nil, nil, nil) // event can be added to the stream
* (true, nil, &IsStreamEvent_Payload, nil) // event can be added after parent event is added or verified
* (true, chainAuthArgs, nil, nil) // event can be added if chainAuthArgs are satisfied
* (true, chainAuthArgs, &IsStreamEvent_Payload, nil) // event can be added if chainAuthArgs are satisfied and parent event is added or verified
*/
func CanAddEvent(
	ctx context.Context,
	chainConfig crypto.OnChainConfiguration,
	validNodeAddresses []common.Address,
	currentTime time.Time,
	parsedEvent *events.ParsedEvent,
	streamView events.StreamView,
) (bool, *AddEventVerifications, *AddEventSideEffects, error) {
	if parsedEvent.Event.DelegateExpiryEpochMs > 0 &&
		isPastExpiry(currentTime, parsedEvent.Event.DelegateExpiryEpochMs) {
		return false, nil, nil, RiverError(
			Err_PERMISSION_DENIED,
			"event delegate has expired",
			"currentTime",
			currentTime,
			"expiryTime",
			parsedEvent.Event.DelegateExpiryEpochMs,
		)
	}

	// validate that event has required properties
	if parsedEvent.Event.PrevMiniblockHash == nil {
		return false, nil, nil, RiverError(Err_INVALID_ARGUMENT, "event has no prevMiniblockHash")
	}
	// check preceding miniblock hash
	err := streamView.ValidateNextEvent(ctx, chainConfig.Get(), parsedEvent, currentTime)
	if err != nil {
		return false, nil, nil, err
	}
	// make sure the stream event is of the same type as the inception event
	err = parsedEvent.Event.VerifyPayloadTypeMatchesStreamType(streamView.InceptionPayload())
	if err != nil {
		return false, nil, nil, err
	}

	settings := chainConfig.Get()

	ru := &aeParams{
		ctx:                   ctx,
		cfg:                   chainConfig,
		mediaMaxChunkSize:     int(settings.MediaMaxChunkSize),
		streamMembershipLimit: int(settings.MembershipLimits.ForType(streamView.StreamId().Type())),
		validNodeAddresses:    validNodeAddresses,
		currentTime:           currentTime,
		parsedEvent:           parsedEvent,
		streamView:            streamView,
	}
	builder := ru.canAddEvent()
	ru.log().Debug("CanAddEvent", "builder", builder)
	return builder.run()
}

func (params *aeParams) canAddEvent() ruleBuilderAE {
	// run checks per payload type
	switch payload := params.parsedEvent.Event.Payload.(type) {
	case *StreamEvent_ChannelPayload:
		return params.canAddChannelPayload(payload)
	case *StreamEvent_DmChannelPayload:
		return params.canAddDmChannelPayload(payload)
	case *StreamEvent_GdmChannelPayload:
		return params.canAddGdmChannelPayload(payload)
	case *StreamEvent_SpacePayload:
		return params.canAddSpacePayload(payload)
	case *StreamEvent_UserPayload:
		return params.canAddUserPayload(payload)
	case *StreamEvent_UserMetadataPayload:
		return params.canAddUserMetadataPayload(payload)
	case *StreamEvent_UserSettingsPayload:
		return params.canAddUserSettingsPayload(payload)
	case *StreamEvent_UserInboxPayload:
		return params.canAddUserInboxPayload(payload)
	case *StreamEvent_MediaPayload:
		return params.canAddMediaPayload(payload)
	case *StreamEvent_MemberPayload:
		return params.canAddMemberPayload(payload)
	default:
		return aeBuilder().
			fail(unknownPayloadType(payload))
	}
}

func (params *aeParams) canAddChannelPayload(payload *StreamEvent_ChannelPayload) ruleBuilderAE {
	switch content := payload.ChannelPayload.Content.(type) {
	case *ChannelPayload_Inception_:
		return aeBuilder().
			fail(invalidContentType(content))
	case *ChannelPayload_Message:
		return aeBuilder().
			check(params.creatorIsMember).
			requireOneOfChainAuths(params.channelEntitlements(auth.PermissionWrite), params.channelEntitlements(auth.PermissionReact))
	case *ChannelPayload_Redaction_:
		return aeBuilder().
			check(params.creatorIsMember).
			requireChainAuth(params.channelEntitlements(auth.PermissionRedact))
	default:
		return aeBuilder().
			fail(unknownContentType(content))
	}
}

func (params *aeParams) canAddDmChannelPayload(payload *StreamEvent_DmChannelPayload) ruleBuilderAE {
	switch content := payload.DmChannelPayload.Content.(type) {
	case *DmChannelPayload_Inception_:
		return aeBuilder().
			fail(invalidContentType(content))
	case *DmChannelPayload_Message:
		return aeBuilder().
			check(params.creatorIsMember)
	default:
		return aeBuilder().
			fail(unknownContentType(content))
	}
}

func (params *aeParams) canAddGdmChannelPayload(payload *StreamEvent_GdmChannelPayload) ruleBuilderAE {
	switch content := payload.GdmChannelPayload.Content.(type) {
	case *GdmChannelPayload_Inception_:
		return aeBuilder().
			fail(invalidContentType(content))
	case *GdmChannelPayload_Message:
		return aeBuilder().
			check(params.creatorIsMember)
	case *GdmChannelPayload_ChannelProperties:
		return aeBuilder().
			check(params.creatorIsMember)
	default:
		return aeBuilder().
			fail(unknownContentType(content))
	}
}

func (params *aeParams) canAddSpacePayload(payload *StreamEvent_SpacePayload) ruleBuilderAE {
	switch content := payload.SpacePayload.Content.(type) {
	case *SpacePayload_Inception_:
		return aeBuilder().
			fail(invalidContentType(content))
	case *SpacePayload_Channel:
		ru := &aeSpaceChannelRules{
			params:        params,
			channelUpdate: content.Channel,
		}
		if content.Channel.Op == ChannelOp_CO_UPDATED {
			return aeBuilder().
				check(params.creatorIsMember).
				check(ru.validSpaceChannelOp)
		} else {
			return aeBuilder().
				check(params.creatorIsValidNode).
				check(ru.validSpaceChannelOp)
		}
	case *SpacePayload_UpdateChannelAutojoin_:
		ru := &aeAutojoinRules{content.UpdateChannelAutojoin}
		return aeBuilder().
			check(params.creatorIsMember).
			check(params.channelExistsInSpace(ru)).
			requireChainAuth(params.spaceEntitlements(auth.PermissionAddRemoveChannels))
	case *SpacePayload_UpdateChannelHideUserJoinLeaveEvents_:
		ru := &aeHideUserJoinLeaveEventsWrapperRules{content.UpdateChannelHideUserJoinLeaveEvents}
		return aeBuilder().
			check(params.creatorIsMember).
			check(params.channelExistsInSpace(ru)).
			requireChainAuth(params.spaceEntitlements(auth.PermissionAddRemoveChannels))
	case *SpacePayload_SpaceImage:
		return aeBuilder().
			check(params.creatorIsMember).
			requireOneOfChainAuths(params.spaceEntitlements(auth.PermissionModifySpaceSettings))
	default:
		return aeBuilder().
			fail(unknownContentType(content))
	}
}

func (params *aeParams) canAddUserPayload(payload *StreamEvent_UserPayload) ruleBuilderAE {
	switch content := payload.UserPayload.Content.(type) {
	case *UserPayload_Inception_:
		return aeBuilder().
			fail(invalidContentType(content))

	case *UserPayload_UserMembership_:
		ru := &aeUserMembershipRules{
			params:         params,
			userMembership: content.UserMembership,
		}
		return aeBuilder().
			checkOneOf(params.creatorIsMember, params.creatorIsValidNode).
			check(ru.validUserMembershipTransition).
			requireParentEvent(ru.parentEventForUserMembership)
	case *UserPayload_UserMembershipAction_:
		ru := &aeUserMembershipActionRules{
			params: params,
			action: content.UserMembershipAction,
		}
		return aeBuilder().
			check(params.creatorIsMember).
			requireParentEvent(ru.parentEventForUserMembershipAction)
	case *UserPayload_BlockchainTransaction:
		ru := &aeBlockchainTransactionRules{
			params:      params,
			transaction: content.BlockchainTransaction,
		}
		// from the user, only the user, run all receipt verifications
		return aeBuilder().
			check(ru.params.creatorIsMember).
			check(ru.validBlockchainTransaction_IsUnique).
			check(ru.validBlockchainTransaction_CheckReceiptMetadata).
			verifyReceipt(ru.blockchainTransaction_GetReceipt).
			requireChainAuth(ru.blockchainTransaction_ChainAuth).
			requireParentEvent(ru.parentEventForBlockchainTransaction)
	case *UserPayload_ReceivedBlockchainTransaction_:
		ru := &aeReceivedBlockchainTransactionRules{
			params:              params,
			receivedTransaction: content.ReceivedBlockchainTransaction,
		}
		// from the node, derived from other event, creator should be a node
		return aeBuilder().
			check(ru.params.creatorIsValidNode).
			check(ru.validReceivedBlockchainTransaction_IsUnique).
			requireChainAuth(ru.receivedBlockchainTransaction_ChainAuth).
			requireParentEvent(ru.parentEventForReceivedBlockchainTransaction)
	default:
		return aeBuilder().
			fail(unknownContentType(content))
	}
}

func (params *aeParams) canAddUserMetadataPayload(payload *StreamEvent_UserMetadataPayload) ruleBuilderAE {
	switch content := payload.UserMetadataPayload.Content.(type) {
	case *UserMetadataPayload_Inception_:
		return aeBuilder().
			fail(invalidContentType(content))
	case *UserMetadataPayload_EncryptionDevice_:
		return aeBuilder().
			check(params.creatorIsMember)
	case *UserMetadataPayload_ProfileImage:
		return aeBuilder().
			check(params.creatorIsMember)
	case *UserMetadataPayload_Bio:
		return aeBuilder().
			check(params.creatorIsMember)
	default:
		return aeBuilder().
			fail(unknownContentType(content))
	}
}

func (params *aeParams) canAddUserSettingsPayload(payload *StreamEvent_UserSettingsPayload) ruleBuilderAE {
	switch content := payload.UserSettingsPayload.Content.(type) {
	case *UserSettingsPayload_Inception_:
		return aeBuilder().
			fail(invalidContentType(content))
	case *UserSettingsPayload_FullyReadMarkers_:
		return aeBuilder().
			check(params.creatorIsMember)
	case *UserSettingsPayload_UserBlock_:
		return aeBuilder().
			check(params.creatorIsMember)
	default:
		return aeBuilder().
			fail(unknownContentType(content))
	}
}

func (params *aeParams) canAddUserInboxPayload(payload *StreamEvent_UserInboxPayload) ruleBuilderAE {
	switch content := payload.UserInboxPayload.Content.(type) {
	case *UserInboxPayload_Inception_:
		return aeBuilder().
			fail(invalidContentType(content))
	case *UserInboxPayload_GroupEncryptionSessions_:
		return aeBuilder().
			check(params.pass)
	case *UserInboxPayload_Ack_:
		return aeBuilder().
			check(params.creatorIsMember)
	default:
		return aeBuilder().
			fail(unknownContentType(content))
	}
}

func (params *aeParams) canAddMediaPayload(payload *StreamEvent_MediaPayload) ruleBuilderAE {
	switch content := payload.MediaPayload.Content.(type) {
	case *MediaPayload_Inception_:
		return aeBuilder().
			fail(invalidContentType(content))
	case *MediaPayload_Chunk_:
		ru := &aeMediaPayloadChunkRules{
			params: params,
			chunk:  content.Chunk,
		}
		return aeBuilder().
			check(ru.canAddMediaChunk)
	default:
		return aeBuilder().
			fail(unknownContentType(content))
	}
}

func (params *aeParams) canAddMemberPayload(payload *StreamEvent_MemberPayload) ruleBuilderAE {
	switch content := payload.MemberPayload.Content.(type) {
	case *MemberPayload_Membership_:
		ru := &aeMembershipRules{
			params:     params,
			membership: content.Membership,
		}
		if shared.ValidSpaceStreamId(ru.params.streamView.StreamId()) {
			return aeBuilder().
				check(ru.validMembershipPayload).
				check(ru.validMembershipTransitionForSpace).
				check(ru.validMembershipLimit).
				requireChainAuth(ru.spaceMembershipEntitlements)
		} else if shared.ValidChannelStreamId(ru.params.streamView.StreamId()) {
			return aeBuilder().
				check(ru.validMembershipPayload).
				check(ru.validMembershipTransitionForChannel).
				check(ru.validMembershipLimit).
				requireChainAuth(ru.channelMembershipEntitlements).
				requireParentEvent(ru.requireStreamParentMembership)
		} else if shared.ValidDMChannelStreamId(ru.params.streamView.StreamId()) {
			return aeBuilder().
				check(ru.validMembershipPayload).
				check(ru.validMembershipTransitionForDM).
				check(ru.validMembershipLimit)
		} else if shared.ValidGDMChannelStreamId(ru.params.streamView.StreamId()) {
			return aeBuilder().
				check(ru.validMembershipPayload).
				check(ru.validMembershipTransitionForGDM).
				check(ru.validMembershipLimit)
		} else {
			return aeBuilder().
				fail(RiverError(Err_INVALID_ARGUMENT, "invalid stream id for membership payload", "streamId", ru.params.streamView.StreamId()))
		}
	case *MemberPayload_KeySolicitation_:
		ru := &aeKeySolicitationRules{
			params:       params,
			solicitation: content.KeySolicitation,
		}

		if shared.ValidChannelStreamId(params.streamView.StreamId()) {
			return aeBuilder().
				checkOneOf(params.creatorIsMember).
				check(ru.validKeySolicitation).
				requireChainAuth(params.channelEntitlements(auth.PermissionRead)).
				onChainAuthFailure(params.onEntitlementFailureForUserEvent)
		} else {
			return aeBuilder().
				checkOneOf(params.creatorIsMember).
				check(ru.validKeySolicitation)
		}
	case *MemberPayload_KeyFulfillment_:
		ru := &aeKeyFulfillmentRules{
			params:      params,
			fulfillment: content.KeyFulfillment,
		}
		return aeBuilder().
			checkOneOf(params.creatorIsMember).
			check(ru.validKeyFulfillment)
	case *MemberPayload_DisplayName:
		return aeBuilder().
			check(params.creatorIsMember)
	case *MemberPayload_Username:
		return aeBuilder().
			check(params.creatorIsMember)
	case *MemberPayload_EnsAddress:
		ru := &aeEnsAddressRules{
			params:  params,
			address: content,
		}
		return aeBuilder().
			check(params.creatorIsMember).
			check(ru.validEnsAddress)
	case *MemberPayload_Nft_:
		ru := &aeNftRules{
			params: params,
			nft:    content.Nft,
		}
		return aeBuilder().
			check(params.creatorIsMember).
			check(ru.validNft)
	case *MemberPayload_Pin_:
		pinRuls := &aePinRules{
			params: params,
			pin:    content.Pin,
		}
		if shared.ValidSpaceStreamId(params.streamView.StreamId()) {
			return aeBuilder().
				check(params.creatorIsMember).
				check(pinRuls.validPin).
				requireChainAuth(params.spaceEntitlements(auth.PermissionPinMessage))
		} else if shared.ValidChannelStreamId(params.streamView.StreamId()) {
			return aeBuilder().
				check(params.creatorIsMember).
				check(pinRuls.validPin).
				requireChainAuth(params.channelEntitlements(auth.PermissionPinMessage))
		} else {
			return aeBuilder().
				check(params.creatorIsMember).
				check(pinRuls.validPin)
		}
	case *MemberPayload_Unpin_:
		unpinRules := &aeUnpinRules{
			params: params,
			unpin:  content.Unpin,
		}
		if shared.ValidSpaceStreamId(params.streamView.StreamId()) {
			return aeBuilder().
				check(params.creatorIsMember).
				check(unpinRules.validUnpin).
				requireChainAuth(params.spaceEntitlements(auth.PermissionPinMessage))
		} else if shared.ValidChannelStreamId(params.streamView.StreamId()) {
			return aeBuilder().
				check(params.creatorIsMember).
				check(unpinRules.validUnpin).
				requireChainAuth(params.channelEntitlements(auth.PermissionPinMessage))
		} else {
			return aeBuilder().
				check(params.creatorIsMember).
				check(unpinRules.validUnpin)
		}
	case *MemberPayload_MemberBlockchainTransaction_:
		ru := &aeMemberBlockchainTransactionRules{
			params:            params,
			memberTransaction: content.MemberBlockchainTransaction,
		}
		return aeBuilder().
			check(params.creatorIsValidNode).
			check(ru.validMemberBlockchainTransaction_IsUnique).
			check(ru.validMemberBlockchainTransaction_ReceiptMetadata)
	case *MemberPayload_Mls_:
		return params.canAddMlsPayload(content.Mls)

	case *MemberPayload_EncryptionAlgorithm_:
		return aeBuilder().
			check(params.creatorIsMember)
	default:
		return aeBuilder().
			fail(unknownContentType(content))
	}
}

func (params *aeParams) canAddMlsPayload(payload *MemberPayload_Mls) ruleBuilderAE {
	switch content := payload.Content.(type) {
	case *MemberPayload_Mls_InitializeGroup_:
		ru := &aeMlsInitializeGroupRules{
			params:          params,
			initializeGroup: content.InitializeGroup,
		}
		return aeBuilder().
			check(params.creatorIsMember).
			check(ru.validMlsInitializeGroup)
	case *MemberPayload_Mls_ExternalJoin_:
		ru := &aeMlsExternalJoinRules{
			params: 	  params,
			externalJoin: content.ExternalJoin,
		}
		return aeBuilder().
			check(params.creatorIsMember).
			check(ru.validMlsExternalJoin)
	default:
		return aeBuilder().
			fail(unknownContentType(content))
	}

}

func (params *aeParams) pass() (bool, error) {
	// we probably shouldn't ever have 0 checks... currently this is the case in one place
	return true, nil
}

func checkIsMember(params *aeParams, creatorAddress []byte) error {
	isMember, err := params.streamView.IsMember(creatorAddress)
	if err != nil {
		return err
	}
	if !isMember {
		return RiverError(
			Err_PERMISSION_DENIED,
			"event creator is not a member of the stream",
			"creatorAddress",
			creatorAddress,
			"streamId",
			params.streamView.StreamId(),
		)
	}
	return nil
}

func (params *aeParams) creatorIsMember() (bool, error) {
	creatorAddress := params.parsedEvent.Event.CreatorAddress
	err := checkIsMember(params, creatorAddress)
	if err != nil {
		return false, err
	}
	return true, nil
}

func (ru *aeMemberBlockchainTransactionRules) validMemberBlockchainTransaction_ReceiptMetadata() (bool, error) {
	// check creator
	switch content := ru.memberTransaction.Transaction.Content.(type) {
	case nil:
		// only accept typed transactions
		return false, RiverError(Err_INVALID_ARGUMENT, "member transaction content is nil")
	case *BlockchainTransaction_Tip_:
		// make sure everyone is a member
		err := checkIsMember(ru.params, ru.memberTransaction.GetFromUserAddress())
		if err != nil {
			return false, err
		}
		err = checkIsMember(ru.params, content.Tip.GetToUserAddress())
		if err != nil {
			return false, err
		}
		// we need a ref event id
		if content.Tip.GetEvent().GetMessageId() == nil {
			return false, RiverError(Err_INVALID_ARGUMENT, "tip transaction message id is nil")
		}
		return true, nil
	default:
		return false, RiverError(
			Err_INVALID_ARGUMENT,
			"unknown transaction content",
			"content",
			content,
		)
	}
}

func (ru *aeMemberBlockchainTransactionRules) validMemberBlockchainTransaction_IsUnique() (bool, error) {
	// loop over all events in the view, check if the transaction is already in the view
	streamView := ru.params.streamView.(events.JoinableStreamView)

	hasTransaction, err := streamView.HasTransaction(ru.memberTransaction.Transaction.GetReceipt())
	if err != nil {
		return false, err
	}
	if hasTransaction {
		// this is a derived event, so we don't return an error so that the user
		// can retry adding the original event until it succeeds
		return false, nil
	}
	return true, nil
}

func (ru *aeReceivedBlockchainTransactionRules) validReceivedBlockchainTransaction_IsUnique() (bool, error) {
	// loop over all events in the view, check if the transaction is already in the view
	userStreamView := ru.params.streamView.(events.UserStreamView)

	hasTransaction, err := userStreamView.HasTransaction(ru.receivedTransaction.Transaction.GetReceipt())
	if err != nil {
		return false, err
	}
	if hasTransaction {
		// this is a derived event, so we don't return an error so that the user
		// can retry adding the original event until it succeeds
		return false, nil
	}
	return true, nil
}

func (ru *aeBlockchainTransactionRules) validBlockchainTransaction_IsUnique() (bool, error) {
	// loop over all events in the view, check if the transaction is already in the view
	userStreamView := ru.params.streamView.(events.UserStreamView)

	hasTransaction, err := userStreamView.HasTransaction(ru.transaction.GetReceipt())
	if err != nil {
		return false, err
	}
	if hasTransaction {
		return false, RiverError(
			Err_INVALID_ARGUMENT,
			"duplicate transaction",
			"streamId",
			ru.params.streamView.StreamId(),
			"transactionHash",
			ru.transaction.GetReceipt().TransactionHash,
		)
	}
	return true, nil
}

func (ru *aeBlockchainTransactionRules) validBlockchainTransaction_CheckReceiptMetadata() (bool, error) {
	receipt := ru.transaction.Receipt
	if receipt == nil {
		return false, RiverError(Err_INVALID_ARGUMENT, "receipt is nil")
	}
	// check creator
	switch content := ru.transaction.Content.(type) {
	case nil:
		// for unspecified types, we don't need to check anything specific
		// the other checks should make sure the transaction is valid and from this user
		return true, nil
	case *BlockchainTransaction_Tip_:
		// parse the logs for the tip event, make sure it matches the tip metadata
		filterer, err := baseContracts.NewTippingFilterer(common.Address{}, nil)
		if err != nil {
			return false, err
		}
		for _, receiptLog := range receipt.Logs {
			// unpack the log
			// compare to metadata in the tip
			topics := make([]common.Hash, len(receiptLog.Topics))
			for i, topic := range receiptLog.Topics {
				topics[i] = common.BytesToHash(topic)
			}
			log := ethTypes.Log{
				Address: common.BytesToAddress(receiptLog.Address),
				Topics:  topics,
				Data:    receiptLog.Data,
			}
			tipEvent, err := filterer.ParseTip(log)
			if err != nil {
				continue // not a tip
			}
			if tipEvent.TokenId.Cmp(big.NewInt(int64(content.Tip.GetEvent().GetTokenId()))) != 0 {
				continue
			}
			if !bytes.Equal(tipEvent.Currency[:], content.Tip.GetEvent().GetCurrency()) {
				continue
			}
			if !bytes.Equal(tipEvent.Sender[:], content.Tip.GetEvent().GetSender()) {
				continue
			}
			if !bytes.Equal(tipEvent.Receiver[:], content.Tip.GetEvent().GetReceiver()) {
				continue
			}
			if tipEvent.Amount.Cmp(big.NewInt(int64(content.Tip.GetEvent().GetAmount()))) != 0 {
				continue
			}
			if !bytes.Equal(tipEvent.MessageId[:], content.Tip.GetEvent().GetMessageId()) {
				continue
			}
			if !bytes.Equal(tipEvent.ChannelId[:], content.Tip.GetEvent().GetChannelId()) {
				continue
			}
			// match found
			return true, nil
		}
		return false, RiverError(
			Err_INVALID_ARGUMENT,
			"matching tip event not found in receipt logs",
		)
	default:
		return false, RiverError(
			Err_INVALID_ARGUMENT,
			"unknown transaction type",
			"transactionType",
			content,
		)
	}
}

func (ru *aeReceivedBlockchainTransactionRules) receivedBlockchainTransaction_ChainAuth() (*auth.ChainAuthArgs, error) {
	transaction := ru.receivedTransaction.Transaction
	if transaction == nil {
		return nil, RiverError(Err_INVALID_ARGUMENT, "transaction is nil")
	}

	switch content := transaction.Content.(type) {
	case nil:
		return nil, nil
	case *BlockchainTransaction_Tip_:
		userAddress, err := shared.GetUserAddressFromStreamId(*ru.params.streamView.StreamId())
		if err != nil {
			return nil, err
		}
		if !bytes.Equal(content.Tip.GetToUserAddress(), userAddress.Bytes()) {
			return nil, RiverError(Err_INVALID_ARGUMENT, "to user address is not the user", "toUser", content.Tip.GetToUserAddress(), "user", userAddress.Bytes())
		}
		// make sure that the receiver (in the event emitted from the tipping facet) is one of our wallets
		return auth.NewChainAuthArgsForIsWalletLinked(
			userAddress.Bytes(),
			content.Tip.GetEvent().GetReceiver(),
		), nil
	default:
		return nil, RiverError(Err_INVALID_ARGUMENT, "unknown received transaction kind for chain auth", "kind", content)
	}
}

func (ru *aeReceivedBlockchainTransactionRules) parentEventForReceivedBlockchainTransaction() (*DerivedEvent, error) {
	transaction := ru.receivedTransaction.Transaction
	if transaction == nil {
		return nil, RiverError(Err_INVALID_ARGUMENT, "transaction is nil")
	}

	switch content := transaction.Content.(type) {
	case nil:
		return nil, RiverError(Err_INVALID_ARGUMENT, "transaction content is unspecified")
	case *BlockchainTransaction_Tip_:
		if content.Tip.GetEvent().GetChannelId() == nil {
			return nil, RiverError(Err_INVALID_ARGUMENT, "transaction channel id is nil")
		}
		// convert to stream id
		streamId, err := shared.StreamIdFromBytes(content.Tip.GetEvent().GetChannelId())
		if err != nil {
			return nil, err
		}
		// forward the tip to the stream as a member event, preserving the original sender as the from address
		return &DerivedEvent{
			Payload: events.Make_MemberPayload_BlockchainTransaction(
				ru.receivedTransaction.FromUserAddress,
				transaction,
			),
			StreamId: streamId,
		}, nil
	default:
		return nil, RiverError(Err_INVALID_ARGUMENT, "unknown transaction content", "content", content)
	}
}

func (ru *aeBlockchainTransactionRules) parentEventForBlockchainTransaction() (*DerivedEvent, error) {
	switch content := ru.transaction.Content.(type) {
	case nil:
		// unspecified just stays in the user stream
		return nil, nil
	case *BlockchainTransaction_Tip_:
		// forward a "tip received" event to the user stream of the toUserAddress
		userStreamId, err := shared.UserStreamIdFromBytes(content.Tip.GetToUserAddress())
		if err != nil {
			return nil, err
		}
		toStreamId, err := shared.StreamIdFromBytes(content.Tip.GetEvent().GetChannelId())
		if err != nil {
			return nil, err
		}
		if shared.ValidChannelStreamId(&toStreamId) ||
			shared.ValidDMChannelStreamId(&toStreamId) ||
			shared.ValidGDMChannelStreamId(&toStreamId) {
			return &DerivedEvent{
				Payload: events.Make_UserPayload_ReceivedBlockchainTransaction(
					ru.params.parsedEvent.Event.CreatorAddress,
					ru.transaction,
				),
				StreamId: userStreamId,
			}, nil
		}

		return nil, RiverError(
			Err_INVALID_ARGUMENT,
			"tip transaction streamId is not a valid channel/dm/gdm stream id",
			"streamId",
			toStreamId,
		)
	default:
		return nil, RiverError(
			Err_INVALID_ARGUMENT,
			"unknown transaction type",
			"transactionType",
			content,
		)
	}
}

func (ru *aeBlockchainTransactionRules) blockchainTransaction_GetReceipt() (*BlockchainTransactionReceipt, error) {
	return ru.transaction.GetReceipt(), nil
}

// check to see that the transaction is from a wallet linked to the creator
func (ru *aeBlockchainTransactionRules) blockchainTransaction_ChainAuth() (*auth.ChainAuthArgs, error) {
	if bytes.Equal(ru.transaction.Receipt.From, ru.params.parsedEvent.Event.CreatorAddress) {
		return nil, nil
	}
	switch content := ru.transaction.Content.(type) {
	case nil:
		// no content, verify the receipt.from
		return auth.NewChainAuthArgsForIsWalletLinked(
			ru.params.parsedEvent.Event.CreatorAddress,
			ru.transaction.Receipt.From,
		), nil
	case *BlockchainTransaction_Tip_:
		// tips can be sent through a bundler, verify the tip sender
		// as specified in the tip content and verified against the logs in blockchainTransaction_CheckReceiptMetadata
		return auth.NewChainAuthArgsForIsWalletLinked(
			ru.params.parsedEvent.Event.CreatorAddress,
			content.Tip.GetEvent().GetSender(),
		), nil
	default:
		return nil, RiverError(
			Err_INVALID_ARGUMENT,
			"unknown transaction type",
			"transactionType",
			content,
		)
	}
}

func (ru *aeMembershipRules) validMembershipPayload() (bool, error) {
	if ru.membership == nil {
		return false, RiverError(Err_INVALID_ARGUMENT, "membership is nil")
	}
	// for join events require a parent stream id if the stream has a parent
	if ru.membership.Op == MembershipOp_SO_JOIN {
		streamParentId := ru.params.streamView.StreamParentId()

		if streamParentId != nil {
			if ru.membership.StreamParentId == nil {
				return false, RiverError(
					Err_INVALID_ARGUMENT,
					"membership parent stream id is nil",
					"streamParentId",
					streamParentId,
				)
			}
			if !streamParentId.EqualsBytes(ru.membership.StreamParentId) {
				return false, RiverError(
					Err_INVALID_ARGUMENT,
					"membership parent stream id does not match parent stream id",
					"membershipParentStreamId",
					FormatFullHashFromBytes(ru.membership.StreamParentId),
					"streamParentId",
					streamParentId,
				)
			}
		}
	}
	return true, nil
}

func (ru *aeMembershipRules) validMembershipLimit() (bool, error) {
	if ru.membership.Op == MembershipOp_SO_JOIN || ru.membership.Op == MembershipOp_SO_INVITE {
		members, err := ru.params.streamView.(events.JoinableStreamView).GetChannelMembers()
		if err != nil {
			return false, err
		}
		if ru.params.streamMembershipLimit > 0 && members.Cardinality() >= ru.params.streamMembershipLimit {
			return false, RiverError(
				Err_INVALID_ARGUMENT,
				"membership limit reached",
				"membershipLimit",
				ru.params.streamMembershipLimit)
		}
	}
	return true, nil
}

func (ru *aeMembershipRules) validMembershipTransition() (bool, error) {
	if ru.membership == nil {
		return false, RiverError(Err_INVALID_ARGUMENT, "membership is nil")
	}
	if ru.membership.Op == MembershipOp_SO_UNSPECIFIED {
		return false, RiverError(Err_INVALID_ARGUMENT, "membership op is unspecified")
	}

	userAddress := ru.membership.UserAddress

	currentMembership, err := ru.params.streamView.(events.JoinableStreamView).GetMembership(userAddress)
	if err != nil {
		return false, err
	}
	if currentMembership == ru.membership.Op {
		return false, nil
	}

	switch currentMembership {
	case MembershipOp_SO_INVITE:
		// from invite only join and leave are valid
		return true, nil
	case MembershipOp_SO_JOIN:
		// from join only leave is valid
		if ru.membership.Op == MembershipOp_SO_LEAVE {
			return true, nil
		} else {
			return false, RiverError(Err_PERMISSION_DENIED, "only leave is valid from join", "op", ru.membership.Op)
		}
	case MembershipOp_SO_LEAVE:
		// from leave, invite and join are valid
		return true, nil
	case MembershipOp_SO_UNSPECIFIED:
		// from unspecified, leave isn't valid, return a no-op
		if ru.membership.Op == MembershipOp_SO_LEAVE {
			return false, nil
		} else {
			return true, nil
		}
	default:
		return false, RiverError(Err_BAD_EVENT, "invalid current membership", "currentMembership", currentMembership)
	}
}

func (ru *aeMembershipRules) validMembershipTransitionForSpace() (bool, error) {
	canAdd, err := ru.params.creatorIsValidNode()
	if !canAdd || err != nil {
		return canAdd, err
	}

	canAdd, err = ru.validMembershipTransition()
	if !canAdd || err != nil {
		return canAdd, err
	}
	return true, nil
}

func (ru *aeMembershipRules) validMembershipTransitionForChannel() (bool, error) {
	canAdd, err := ru.params.creatorIsValidNode()
	if !canAdd || err != nil {
		return canAdd, err
	}

	canAdd, err = ru.validMembershipTransition()
	if !canAdd || err != nil {
		return canAdd, err
	}

	return true, nil
}

// / GDMs and DMs don't have blockchain entitlements so we need to run extra checks
func (ru *aeMembershipRules) validMembershipTransitionForDM() (bool, error) {
	canAdd, err := ru.params.creatorIsValidNode()
	if !canAdd || err != nil {
		return canAdd, err
	}

	canAdd, err = ru.validMembershipTransition()
	if !canAdd || err != nil {
		return canAdd, err
	}

	if ru.membership == nil {
		return false, RiverError(Err_INVALID_ARGUMENT, "membership is nil")
	}

	inception, err := ru.params.streamView.(events.DMChannelStreamView).GetDMChannelInception()
	if err != nil {
		return false, err
	}

	fp := inception.FirstPartyAddress
	sp := inception.SecondPartyAddress

	userAddress := ru.membership.UserAddress
	initiatorAddress := ru.membership.InitiatorAddress

	if !ru.params.isValidNode(initiatorAddress) {
		if !bytes.Equal(initiatorAddress, fp) && !bytes.Equal(initiatorAddress, sp) {
			return false, RiverError(
				Err_PERMISSION_DENIED,
				"initiator is not a member of DM",
				"initiator",
				initiatorAddress,
			)
		}
	}

	if !bytes.Equal(userAddress, fp) && !bytes.Equal(userAddress, sp) {
		return false, RiverError(Err_PERMISSION_DENIED, "user is not a member of DM", "user", userAddress)
	}

	if ru.membership.Op != MembershipOp_SO_LEAVE && ru.membership.Op != MembershipOp_SO_JOIN {
		return false, RiverError(Err_PERMISSION_DENIED, "only join and leave events are permitted")
	}
	return true, nil
}

// / GDMs and DMs don't have blockchain entitlements so we need to run extra checks
func (ru *aeMembershipRules) validMembershipTransitionForGDM() (bool, error) {
	canAdd, err := ru.params.creatorIsValidNode()
	if !canAdd || err != nil {
		return canAdd, err
	}

	canAdd, err = ru.validMembershipTransition()
	if !canAdd || err != nil {
		return canAdd, err
	}

	if ru.membership == nil {
		return false, RiverError(Err_INVALID_ARGUMENT, "membership is nil")
	}

	initiatorAddress := ru.membership.InitiatorAddress
	userAddress := ru.membership.UserAddress

	initiatorMembership, err := ru.params.streamView.(events.JoinableStreamView).GetMembership(initiatorAddress)
	if err != nil {
		return false, err
	}
	userMembership, err := ru.params.streamView.(events.JoinableStreamView).GetMembership(userAddress)
	if err != nil {
		return false, err
	}

	switch ru.membership.Op {
	case MembershipOp_SO_INVITE:
		// only members can invite (also for some reason invited can invite)
		if initiatorMembership != MembershipOp_SO_JOIN && initiatorMembership != MembershipOp_SO_INVITE {
			return false, RiverError(
				Err_PERMISSION_DENIED,
				"initiator of invite is not a member of GDM",
				"initiator",
				initiatorAddress,
				"nodes",
				ru.params.validNodeAddresses,
			)
		}
		return true, nil
	case MembershipOp_SO_JOIN:
		// if current membership is invite, allow
		if userMembership == MembershipOp_SO_INVITE {
			return true, nil
		}
		// if the user is not invited, fail if the initiator is the user,
		if bytes.Equal(initiatorAddress, userAddress) {
			return false, RiverError(Err_PERMISSION_DENIED, "user is not invited to GDM", "user", userAddress)
		}
		// check the initiator membership
		if initiatorMembership != MembershipOp_SO_JOIN {
			return false, RiverError(
				Err_PERMISSION_DENIED,
				"initiator of join is not a member of GDM",
				"initiator",
				initiatorAddress,
			)
		}
		// user is either invited, or initiator is a member and the user did not just leave
		return true, nil
	case MembershipOp_SO_LEAVE:
		// only members can initiate leave
		if initiatorMembership != MembershipOp_SO_JOIN && initiatorMembership != MembershipOp_SO_INVITE {
			return false, RiverError(
				Err_PERMISSION_DENIED,
				"initiator of leave is not a member of GDM",
				"initiator",
				initiatorAddress,
			)
		}
		return true, nil
	case MembershipOp_SO_UNSPECIFIED:
		return false, RiverError(Err_INVALID_ARGUMENT, "membership op is unspecified")
	default:
		return false, RiverError(Err_PERMISSION_DENIED, "unknown membership event", "op", ru.membership.Op)
	}
}

func (ru *aeMembershipRules) requireStreamParentMembership() (*DerivedEvent, error) {
	if ru.membership == nil {
		return nil, RiverError(Err_INVALID_ARGUMENT, "membership is nil")
	}
	if ru.membership.Op == MembershipOp_SO_LEAVE {
		return nil, nil
	}
	if ru.membership.Op == MembershipOp_SO_INVITE {
		return nil, nil
	}
	streamParentId := ru.params.streamView.StreamParentId()
	if streamParentId == nil {
		return nil, nil
	}

	userStreamId, err := shared.UserStreamIdFromBytes(ru.membership.UserAddress)
	if err != nil {
		return nil, err
	}
	initiatorId, err := shared.AddressHex(ru.membership.InitiatorAddress)
	if err != nil {
		return nil, err
	}
	// for joins and invites, require space membership
	return &DerivedEvent{
		Payload:  events.Make_UserPayload_Membership(MembershipOp_SO_JOIN, *streamParentId, &initiatorId, nil),
		StreamId: userStreamId,
	}, nil
}

func (ru *aeUserMembershipRules) validUserMembershipTransition() (bool, error) {
	if ru.userMembership == nil {
		return false, RiverError(Err_INVALID_ARGUMENT, "membership is nil")
	}
	if ru.userMembership.Op == MembershipOp_SO_UNSPECIFIED {
		return false, RiverError(Err_INVALID_ARGUMENT, "membership op is unspecified")
	}
	streamId, err := shared.StreamIdFromBytes(ru.userMembership.StreamId)
	if err != nil {
		return false, err
	}
	currentMembershipOp, err := ru.params.streamView.(events.UserStreamView).GetUserMembership(streamId)
	if err != nil {
		return false, err
	}

	if currentMembershipOp == ru.userMembership.Op {
		return false, nil
	}

	switch currentMembershipOp {
	case MembershipOp_SO_INVITE:
		// from invite only join and leave are valid
		return true, nil
	case MembershipOp_SO_JOIN:
		// from join only leave is valid
		if ru.userMembership.Op == MembershipOp_SO_LEAVE {
			return true, nil
		} else {
			return false, RiverError(Err_PERMISSION_DENIED, "only leave is valid from join", "op", ru.userMembership.Op)
		}
	case MembershipOp_SO_LEAVE:
		// from leave, invite and join are valid
		return true, nil
	case MembershipOp_SO_UNSPECIFIED:
		// from unspecified, leave would be a no op, join and invite are valid
		if ru.userMembership.Op == MembershipOp_SO_LEAVE {
			return false, nil
		} else {
			return true, nil
		}
	default:
		return false, RiverError(Err_BAD_EVENT, "invalid current membership", "op", currentMembershipOp)
	}
}

// / user membership triggers membership events on space, channel, dm, gdm streams
func (ru *aeUserMembershipRules) parentEventForUserMembership() (*DerivedEvent, error) {
	if ru.userMembership == nil {
		return nil, RiverError(Err_INVALID_ARGUMENT, "event is not a user membership event")
	}
	userMembership := ru.userMembership
	creatorAddress := ru.params.parsedEvent.Event.CreatorAddress

	userAddress, err := shared.GetUserAddressFromStreamId(*ru.params.streamView.StreamId())
	if err != nil {
		return nil, err
	}

	toStreamId, err := shared.StreamIdFromBytes(userMembership.StreamId)
	if err != nil {
		return nil, err
	}
	var initiatorAddress []byte
	if userMembership.Inviter != nil && ru.params.isValidNode(creatorAddress) {
		// the initiator will need permissions to do specific things
		// if the creator of this payload was a valid node, trust that the inviter was the initiator
		initiatorAddress = userMembership.Inviter
	} else {
		// otherwise the initiator is the creator of the event
		initiatorAddress = creatorAddress
	}

	return &DerivedEvent{
		Payload: events.Make_MemberPayload_Membership(
			userMembership.Op,
			userAddress.Bytes(),
			initiatorAddress,
			userMembership.StreamParentId,
		),
		StreamId: toStreamId,
	}, nil
}

// / user actions perform user membership events on other user's streams
func (ru *aeUserMembershipActionRules) parentEventForUserMembershipAction() (*DerivedEvent, error) {
	if ru.action == nil {
		return nil, RiverError(Err_INVALID_ARGUMENT, "event is not a user membership action event")
	}
	action := ru.action
	inviterId, err := shared.AddressHex(ru.params.parsedEvent.Event.CreatorAddress)
	if err != nil {
		return nil, err
	}
	actionStreamId, err := shared.StreamIdFromBytes(action.StreamId)
	if err != nil {
		return nil, err
	}
	payload := events.Make_UserPayload_Membership(action.Op, actionStreamId, &inviterId, action.StreamParentId)
	toUserStreamId, err := shared.UserStreamIdFromBytes(action.UserId)
	if err != nil {
		return nil, err
	}
	return &DerivedEvent{
		Payload:  payload,
		StreamId: toUserStreamId,
	}, nil
}

func (ru *aeMembershipRules) spaceMembershipEntitlements() (*auth.ChainAuthArgs, error) {
	streamId := ru.params.streamView.StreamId()

	permission, permissionUser, err := ru.getPermissionForMembershipOp()
	if err != nil {
		return nil, err
	}

	if permission == auth.PermissionUndefined {
		return nil, nil
	}

	var chainAuthArgs *auth.ChainAuthArgs
	// Space joins are a special case as they do not require an entitlement check. We simply
	// verify that the user is a space member.
	if ru.membership.Op == MembershipOp_SO_JOIN {
		chainAuthArgs = auth.NewChainAuthArgsForIsSpaceMember(*streamId, permissionUser)
	} else {
		chainAuthArgs = auth.NewChainAuthArgsForSpace(
			*streamId,
			permissionUser,
			permission,
		)
	}
	return chainAuthArgs, nil
}

func (ru *aeMembershipRules) channelMembershipEntitlements() (*auth.ChainAuthArgs, error) {
	inception, err := ru.params.streamView.(events.ChannelStreamView).GetChannelInception()
	if err != nil {
		return nil, err
	}

	permission, permissionUser, err := ru.getPermissionForMembershipOp()
	if err != nil {
		return nil, err
	}

	if permission == auth.PermissionUndefined {
		return nil, nil
	}

	spaceId, err := shared.StreamIdFromBytes(inception.SpaceId)
	if err != nil {
		return nil, err
	}

	// ModifyBanning is a space level permission
	// but users with this entitlement should also be entitled to kick users from the channel
	if permission == auth.PermissionModifyBanning {
		return auth.NewChainAuthArgsForSpace(
			spaceId,
			permissionUser,
			permission,
		), nil
	}

	chainAuthArgs := auth.NewChainAuthArgsForChannel(
		spaceId,
		*ru.params.streamView.StreamId(),
		permissionUser,
		permission,
	)

	return chainAuthArgs, nil
}

func (ru *aeMlsInitializeGroupRules) validMlsInitializeGroup() (bool, error) {
<<<<<<< HEAD
	request := mls_tools.InitialGroupInfoRequest{
		SignaturePublicKey: ru.initializeGroup.SignaturePublicKey,
		GroupInfoMessage:      ru.initializeGroup.GroupInfoMessage,
		ExternalGroupSnapshot: ru.initializeGroup.ExternalGroupSnapshot,
	}
	mlsInitialized, err := ru.params.streamView.(events.MlsStreamView).IsMlsInitialized()
=======
	mlsInitialized, err := ru.params.streamView.(events.JoinableStreamView).IsMlsInitialized()
>>>>>>> d22c1eb0
	if err != nil {
		return false, err
	}
	if mlsInitialized {
		return false, RiverError(Err_INVALID_ARGUMENT, "group already initialized")
	}
	request := mls_tools.InitialGroupInfoRequest{
		SignaturePublicKey:    ru.initializeGroup.SignaturePublicKey,
		GroupInfoMessage:      ru.initializeGroup.GroupInfoMessage,
		ExternalGroupSnapshot: ru.initializeGroup.ExternalGroupSnapshot,
	}
	resp, err := mls_service.InitialGroupInfoRequest(&request)
	if err != nil {
		return false, err
	}
	if resp.GetResult() != mls_tools.ValidationResult_VALID {
		return false, RiverError(Err_INVALID_ARGUMENT, "invalid group init", "result", resp.GetResult())
	}
	return true, nil
}

func (ru *aeMlsExternalJoinRules) validMlsExternalJoin() (bool, error) {
	view := ru.params.streamView.(events.MlsStreamView)
	externalJoinRequest, err := view.GetMlsExternalJoinRequest()
	if err != nil {
		return false, err
	}
	externalJoinRequest.ProposedExternalJoinCommit = ru.externalJoin.Commit
	externalJoinRequest.ProposedExternalJoinInfoMessage = ru.externalJoin.GroupInfoMessage
	externalJoinRequest.SignaturePublicKey = ru.externalJoin.SignaturePublicKey
	resp, err := mls_service.ExternalJoinRequest(externalJoinRequest)
	if err != nil {
		return false, err
	}
	if resp.GetResult() != mls_tools.ValidationResult_VALID {
		return false, RiverError(Err_INVALID_ARGUMENT, "invalid external join", "result", resp.GetResult())
	}
	return true, nil
}

// return function that can be used to check if a user has a permission for a space
func (params *aeParams) spaceEntitlements(permission auth.Permission) func() (*auth.ChainAuthArgs, error) {
	return func() (*auth.ChainAuthArgs, error) {
		spaceId := params.streamView.StreamId()

		if !shared.ValidSpaceStreamId(spaceId) {
			return nil, RiverError(Err_INVALID_ARGUMENT, "invalid space stream id", "streamId", spaceId)
		}
		permissionUser, err := shared.AddressHex(params.parsedEvent.Event.CreatorAddress)
		if err != nil {
			return nil, err
		}

		chainAuthArgs := auth.NewChainAuthArgsForSpace(
			*spaceId,
			permissionUser,
			permission,
		)
		return chainAuthArgs, nil
	}
}

// retrun a function that can be used to check if a user has a permission for a channel
func (params *aeParams) channelEntitlements(permission auth.Permission) func() (*auth.ChainAuthArgs, error) {
	return func() (*auth.ChainAuthArgs, error) {
		userId, err := shared.AddressHex(params.parsedEvent.Event.CreatorAddress)
		if err != nil {
			return nil, err
		}
		channelId := *params.streamView.StreamId()

		inception, err := params.streamView.(events.ChannelStreamView).GetChannelInception()
		if err != nil {
			return nil, err
		}

		spaceId, err := shared.StreamIdFromBytes(inception.SpaceId)
		if err != nil {
			return nil, err
		}

		chainAuthArgs := auth.NewChainAuthArgsForChannel(
			spaceId,
			channelId,
			userId,
			permission,
		)

		return chainAuthArgs, nil
	}
}

func (params *aeParams) onEntitlementFailureForUserEvent() (*DerivedEvent, error) {
	userId, err := shared.AddressHex(params.parsedEvent.Event.CreatorAddress)
	if err != nil {
		return nil, err
	}
	userStreamId, err := shared.UserStreamIdFromBytes(params.parsedEvent.Event.CreatorAddress)
	if err != nil {
		return nil, err
	}

	channelId := params.streamView.StreamId()
	if !shared.ValidChannelStreamId(channelId) {
		return nil, RiverError(Err_INVALID_ARGUMENT, "invalid channel stream id", "streamId", channelId)
	}
	spaceId := params.streamView.StreamParentId()
	if spaceId == nil {
		return nil, RiverError(Err_INVALID_ARGUMENT, "channel has no parent", "channelId", channelId)
	}

	return &DerivedEvent{
		StreamId: userStreamId,
		Payload: events.Make_UserPayload_Membership(
			MembershipOp_SO_LEAVE,
			*channelId,
			&userId,
			spaceId[:],
		),
	}, nil
}

func (params *aeParams) creatorIsValidNode() (bool, error) {
	creatorAddress := params.parsedEvent.Event.CreatorAddress
	if !params.isValidNode(creatorAddress) {
		return false, RiverError(
			Err_UNKNOWN_NODE,
			"Event creator must be a valid node",
			"address",
			creatorAddress,
			"nodes",
			params.validNodeAddresses,
		).Func("CheckNodeIsValid")
	}
	return true, nil
}

func (ru *aeMembershipRules) getPermissionForMembershipOp() (auth.Permission, string, error) {
	if ru.membership == nil {
		return auth.PermissionUndefined, "", RiverError(Err_INVALID_ARGUMENT, "membership is nil")
	}
	membership := ru.membership

	// todo aellis - don't need these conversions
	initiatorId, err := shared.AddressHex(ru.membership.InitiatorAddress)
	if err != nil {
		return auth.PermissionUndefined, "", err
	}

	userAddress := ru.membership.UserAddress
	userId, err := shared.AddressHex(userAddress)
	if err != nil {
		return auth.PermissionUndefined, "", err
	}

	currentMembership, err := ru.params.streamView.(events.JoinableStreamView).GetMembership(userAddress)
	if err != nil {
		return auth.PermissionUndefined, "", err
	}
	if membership.Op == currentMembership {
		// this could panic, the rule builder should never allow us to get here
		return auth.PermissionUndefined, "", RiverError(
			Err_FAILED_PRECONDITION,
			"membershipOp should not be the same as currentMembership",
		)
	}

	switch membership.Op {
	case MembershipOp_SO_INVITE:
		if currentMembership == MembershipOp_SO_JOIN {
			return auth.PermissionUndefined, "", RiverError(
				Err_FAILED_PRECONDITION,
				"user is already a member of the channel",
				"user",
				userId,
				"initiator",
				initiatorId,
			)
		}
		return auth.PermissionInvite, initiatorId, nil

	case MembershipOp_SO_JOIN:
		return auth.PermissionRead, userId, nil

	case MembershipOp_SO_LEAVE:
		if currentMembership != MembershipOp_SO_JOIN {
			return auth.PermissionUndefined, "", RiverError(
				Err_FAILED_PRECONDITION,
				"user is not a member of the channel",
				"user",
				userId,
				"initiator",
				initiatorId,
			)
		}
		if userId != initiatorId {
			return auth.PermissionModifyBanning, initiatorId, nil
		} else {
			return auth.PermissionUndefined, userId, nil
		}

	case MembershipOp_SO_UNSPECIFIED:
		fallthrough

	default:
		return auth.PermissionUndefined, "", RiverError(Err_BAD_EVENT, "Need valid membership op", "op", membership.Op)
	}
}

func (ru *aePinRules) validPin() (bool, error) {
	if ru.pin == nil {
		return false, RiverError(Err_INVALID_ARGUMENT, "event is not a pin event")
	}
	// check the hash
	if len(ru.pin.EventId) != 32 {
		return false, RiverError(Err_INVALID_ARGUMENT, "invalid message hash")
	}

	// hash the event and check against the hash
	eventBytes, err := proto.Marshal(ru.pin.Event)
	if err != nil {
		return false, err
	}
	computedHash := crypto.RiverHash(eventBytes)

	if !bytes.Equal(ru.pin.EventId, computedHash[:]) {
		return false, RiverError(Err_INVALID_ARGUMENT, "invalid message hash")
	}

	// cast as joinable view state
	view := ru.params.streamView.(events.JoinableStreamView)
	// get existing pins
	existingPins, err := view.GetPinnedMessages()
	if err != nil {
		return false, err
	}
	// check if we have too many pins
	if len(existingPins) > 100 {
		// if we have more than N pins, we can't add more
		return false, RiverError(Err_INVALID_ARGUMENT, "channel has too many pins")
	}
	// check if the hash is already pinned
	for _, snappedPin := range existingPins {
		if bytes.Equal(snappedPin.Pin.EventId, ru.pin.EventId) {
			return false, RiverError(Err_DUPLICATE_EVENT, "message is already pinned")
		}
	}
	return true, nil
}

func (ru *aeUnpinRules) validUnpin() (bool, error) {
	if ru.unpin == nil {
		return false, RiverError(Err_INVALID_ARGUMENT, "event is not an unpin event")
	}
	// check the hash
	if len(ru.unpin.EventId) != 32 {
		return false, RiverError(Err_INVALID_ARGUMENT, "invalid message hash")
	}
	// cast as joinable view state
	view := ru.params.streamView.(events.JoinableStreamView)
	// get existing pins
	existingPins, err := view.GetPinnedMessages()
	if err != nil {
		return false, err
	}
	// check if the hash is already pinned
	for _, snappedPin := range existingPins {
		if bytes.Equal(snappedPin.Pin.EventId, ru.unpin.EventId) {
			return true, nil
		}
	}
	return false, RiverError(Err_INVALID_ARGUMENT, "message is not pinned")
}

type HasChannelIdBytes interface {
	channelIdBytes() ([]byte, error)
}

func (w *aeAutojoinRules) channelIdBytes() ([]byte, error) {
	if w.update == nil {
		return nil, RiverError(Err_INVALID_ARGUMENT, "event is not an update autojoin event")
	}
	return w.update.ChannelId, nil
}

func (w *aeHideUserJoinLeaveEventsWrapperRules) channelIdBytes() ([]byte, error) {
	if w.update == nil {
		return nil, RiverError(Err_INVALID_ARGUMENT, "event is not an update channel hide user join leave events event")
	}
	return w.update.ChannelId, nil
}

func (params *aeParams) channelExistsInSpace(spaceChannelPayloadRules HasChannelIdBytes) func() (bool, error) {
	return func() (bool, error) {
		channelIdBytes, err := spaceChannelPayloadRules.channelIdBytes()
		if err != nil {
			return false, err
		}
		channelId, err := shared.StreamIdFromBytes(channelIdBytes)
		if err != nil {
			return false, err
		}

		view := params.streamView.(events.SpaceStreamView)
		// check if the channel exists
		_, err = view.GetChannelInfo(channelId)
		if err != nil {
			return false, err
		}

		return true, nil
	}
}

func (ru *aeSpaceChannelRules) validSpaceChannelOp() (bool, error) {
	if ru.channelUpdate == nil {
		return false, RiverError(Err_INVALID_ARGUMENT, "event is not a channel event")
	}

	next := ru.channelUpdate
	view := ru.params.streamView.(events.SpaceStreamView)
	channelId, err := shared.StreamIdFromBytes(next.ChannelId)
	if err != nil {
		return false, err
	}
	current, err := view.GetChannelInfo(channelId)
	if err != nil {
		return false, err
	}
	// if we don't have a channel, accept add
	if current == nil {
		return next.Op == ChannelOp_CO_CREATED, nil
	}

	if current.Op == ChannelOp_CO_DELETED {
		return false, RiverError(Err_PERMISSION_DENIED, "channel is deleted", "channelId", channelId)
	}

	if next.Op == ChannelOp_CO_CREATED {
		// this channel is already created, we can't create it again, but it's not an error, this event is a no-op
		return false, nil
	}

	return true, nil
}

func (ru *aeMediaPayloadChunkRules) canAddMediaChunk() (bool, error) {
	canAdd, err := ru.params.creatorIsMember()
	if !canAdd || err != nil {
		return canAdd, err
	}

	if ru.chunk == nil {
		return false, RiverError(Err_INVALID_ARGUMENT, "event is not a media chunk event")
	}
	chunk := ru.chunk

	inception, err := ru.params.streamView.(events.MediaStreamView).GetMediaInception()
	if err != nil {
		return false, err
	}

	if chunk.ChunkIndex >= inception.ChunkCount || chunk.ChunkIndex < 0 {
		return false, RiverError(Err_INVALID_ARGUMENT, "chunk index out of bounds")
	}

	if len(chunk.Data) > ru.params.mediaMaxChunkSize {
		return false, RiverError(
			Err_INVALID_ARGUMENT,
			"chunk size must be less than or equal to",
			"cfg.Media.MaxChunkSize",
			ru.params.mediaMaxChunkSize)
	}

	return true, nil
}

func (ru *aeKeySolicitationRules) validKeySolicitation() (bool, error) {
	// key solicitations are allowed if they are not empty, or if they are empty and isNewDevice is true and there is no existing device key
	if ru.solicitation == nil {
		return false, RiverError(Err_INVALID_ARGUMENT, "event is not a key solicitation event")
	}

	if !ru.solicitation.IsNewDevice && len(ru.solicitation.SessionIds) == 0 {
		return false, RiverError(Err_INVALID_ARGUMENT, "session ids are required for existing devices")
	}

	if !slices.IsSorted(ru.solicitation.SessionIds) {
		return false, RiverError(Err_INVALID_ARGUMENT, "session ids must be sorted")
	}

	return true, nil
}

func (ru *aeKeyFulfillmentRules) validKeyFulfillment() (bool, error) {
	if ru.fulfillment == nil {
		return false, RiverError(Err_INVALID_ARGUMENT, "event is not a key fulfillment event")
	}
	userAddress := ru.fulfillment.UserAddress
	solicitations, err := ru.params.streamView.(events.JoinableStreamView).GetKeySolicitations(userAddress)
	if err != nil {
		return false, err
	}

	if len(ru.fulfillment.SessionIds) > 0 && !slices.IsSorted(ru.fulfillment.SessionIds) {
		return false, RiverError(Err_INVALID_ARGUMENT, "session ids are required")
	}

	// loop over solicitations, see if the device key exists
	for _, solicitation := range solicitations {
		if solicitation.DeviceKey == ru.fulfillment.DeviceKey {
			if solicitation.IsNewDevice {
				return true, nil
			}
			if hasCommon(solicitation.SessionIds, ru.fulfillment.SessionIds) {
				return true, nil
			}
			return false, RiverError(Err_DUPLICATE_EVENT, "solicitation with common session ids not found")
		}
	}
	return false, RiverError(Err_INVALID_ARGUMENT, "solicitation with matching device key not found")
}

func (ru *aeEnsAddressRules) validEnsAddress() (bool, error) {
	if ru.address == nil {
		return false, RiverError(Err_INVALID_ARGUMENT, "event is not an ENS address event")
	}

	// Allow users to clear their ENS Address or set a valid address
	if len(ru.address.EnsAddress) != 0 && len(ru.address.EnsAddress) != 20 {
		return false, RiverError(Err_INVALID_ARGUMENT, "Invalid ENS address length")
	}
	return true, nil
}

func (ru *aeNftRules) validNft() (bool, error) {
	if ru.nft == nil {
		return false, RiverError(Err_INVALID_ARGUMENT, "event is not an NFT address event")
	}

	// Allow users to clear their NFT or set a valid NFT
	if len(ru.nft.ContractAddress) == 0 {
		return true, nil
	}

	if len(ru.nft.ContractAddress) != 20 {
		return false, RiverError(Err_INVALID_ARGUMENT, "invalid contract address")
	}

	if len(ru.nft.TokenId) == 0 {
		return false, RiverError(Err_INVALID_ARGUMENT, "invalid token id")
	}

	if ru.nft.ChainId == 0 {
		return false, RiverError(Err_INVALID_ARGUMENT, "invalid chain id")
	}

	return true, nil
}

func (params *aeParams) isValidNode(addressOrId []byte) bool {
	for _, item := range params.validNodeAddresses {
		if bytes.Equal(item[:], addressOrId) {
			return true
		}
	}
	return false
}

func (params *aeParams) log() *slog.Logger {
	return dlog.FromCtx(params.ctx)
}

func hasCommon(x, y []string) bool {
	i, j := 0, 0

	for i < len(x) && j < len(y) {
		if x[i] < y[j] {
			i++
		} else if x[i] > y[j] {
			j++
		} else {
			return true
		}
	}

	return false
}<|MERGE_RESOLUTION|>--- conflicted
+++ resolved
@@ -1391,16 +1391,7 @@
 }
 
 func (ru *aeMlsInitializeGroupRules) validMlsInitializeGroup() (bool, error) {
-<<<<<<< HEAD
-	request := mls_tools.InitialGroupInfoRequest{
-		SignaturePublicKey: ru.initializeGroup.SignaturePublicKey,
-		GroupInfoMessage:      ru.initializeGroup.GroupInfoMessage,
-		ExternalGroupSnapshot: ru.initializeGroup.ExternalGroupSnapshot,
-	}
 	mlsInitialized, err := ru.params.streamView.(events.MlsStreamView).IsMlsInitialized()
-=======
-	mlsInitialized, err := ru.params.streamView.(events.JoinableStreamView).IsMlsInitialized()
->>>>>>> d22c1eb0
 	if err != nil {
 		return false, err
 	}
