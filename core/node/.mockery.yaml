quiet: False
disable-version-string: True
with-expecter: False
dir: 'testutils/mocks'
filename: 'mock_{{.InterfaceNameSnake}}.go'
outpkg: 'mocks'
packages:
    github.com/towns-protocol/towns/core/node/nodes:
        interfaces:
            NodeRegistry:
            StreamRegistry:
    github.com/towns-protocol/towns/core/node/protocol/protocolconnect:
        interfaces:
<<<<<<< HEAD
            StreamServiceClient:
            NodeToNodeHandler:
=======
            StreamServiceClient:
>>>>>>> 7366ad4b
<|MERGE_RESOLUTION|>--- conflicted
+++ resolved
@@ -11,9 +11,5 @@
             StreamRegistry:
     github.com/towns-protocol/towns/core/node/protocol/protocolconnect:
         interfaces:
-<<<<<<< HEAD
             StreamServiceClient:
-            NodeToNodeHandler:
-=======
-            StreamServiceClient:
->>>>>>> 7366ad4b
+            NodeToNodeHandler: