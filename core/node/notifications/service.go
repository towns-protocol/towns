package notifications

import (
	"context"
	"time"

	"connectrpc.com/connect"
	"github.com/SherClockHolmes/webpush-go"
	"github.com/ethereum/go-ethereum/common"

<<<<<<< HEAD
	"github.com/river-build/river/core/config"
	"github.com/river-build/river/core/node/authentication"
	. "github.com/river-build/river/core/node/base"
	"github.com/river-build/river/core/node/crypto"
	"github.com/river-build/river/core/node/infra"
	"github.com/river-build/river/core/node/logging"
	"github.com/river-build/river/core/node/track_streams"

	"github.com/river-build/river/core/node/nodes"
	"github.com/river-build/river/core/node/notifications/sync"
	"github.com/river-build/river/core/node/notifications/types"
	. "github.com/river-build/river/core/node/protocol"
	"github.com/river-build/river/core/node/registries"
	"github.com/river-build/river/core/node/shared"
=======
	"github.com/towns-protocol/towns/core/config"
	"github.com/towns-protocol/towns/core/node/authentication"
	. "github.com/towns-protocol/towns/core/node/base"
	"github.com/towns-protocol/towns/core/node/crypto"
	"github.com/towns-protocol/towns/core/node/infra"
	"github.com/towns-protocol/towns/core/node/logging"
	"github.com/towns-protocol/towns/core/node/track_streams"

	"github.com/towns-protocol/towns/core/node/nodes"
	notificationssync "github.com/towns-protocol/towns/core/node/notifications/sync"
	"github.com/towns-protocol/towns/core/node/notifications/types"
	. "github.com/towns-protocol/towns/core/node/protocol"
	"github.com/towns-protocol/towns/core/node/registries"
	"github.com/towns-protocol/towns/core/node/shared"
>>>>>>> ec87bb58
)

const (
	notificationServiceChallengePrefix = "NS_AUTH:"
)

type (
	Service struct {
		authentication.AuthServiceMixin
		notificationsConfig config.NotificationsConfig
		onChainConfig       crypto.OnChainConfiguration
		userPreferences     UserPreferencesStore
		riverRegistry       *registries.RiverRegistryContract
		nodes               []nodes.NodeRegistry
<<<<<<< HEAD
		listener            track_streams.StreamEventListener
=======
		listener            notificationssync.StreamEventListener
>>>>>>> ec87bb58
		streamsTracker      track_streams.StreamsTracker
		metrics             infra.MetricsFactory
	}
)

func NewService(
	ctx context.Context,
	notificationsConfig config.NotificationsConfig,
	onChainConfig crypto.OnChainConfiguration,
	userPreferences UserPreferencesStore,
	riverRegistry *registries.RiverRegistryContract,
	nodes []nodes.NodeRegistry,
	metrics infra.MetricsFactory,
<<<<<<< HEAD
	listener track_streams.StreamEventListener,
) (*Service, error) {
	tracker, err := sync.NewNotificationsStreamsTracker(
=======
	listener notificationssync.StreamEventListener,
) (*Service, error) {
	tracker, err := notificationssync.NewStreamsTrackerForNotifications(
>>>>>>> ec87bb58
		ctx,
		onChainConfig,
		riverRegistry,
		nodes,
		listener,
		userPreferences,
		metrics,
	)
	if err != nil {
		return nil, err
	}

	service := &Service{
		notificationsConfig: notificationsConfig,
		onChainConfig:       onChainConfig,
		userPreferences:     userPreferences,
		riverRegistry:       riverRegistry,
		nodes:               nodes,
		listener:            listener,
		streamsTracker:      tracker,
		metrics:             metrics,
	}
	if err := service.AuthServiceMixin.InitAuthentication(
		notificationServiceChallengePrefix,
		&notificationsConfig.Authentication,
	); err != nil {
		return nil, err
	}

	return service, nil
}

func (s *Service) Start(ctx context.Context) {
	log := logging.FromCtx(ctx)

	go func() {
		for {
			log.Infow("Start notification streams tracker")

			if err := s.streamsTracker.Run(ctx); err != nil {
				log.Errorw("tracking streams failed", "err", err)
			}

			select {
			case <-time.After(10 * time.Second):
				continue
			case <-ctx.Done():
				return
			}
		}
	}()
}

// GetSettings returns user stored notification userPreferencesCache.
func (s *Service) GetSettings(
	ctx context.Context,
	req *connect.Request[GetSettingsRequest],
) (*connect.Response[GetSettingsResponse], error) {
	userID := authentication.UserFromAuthenticatedContext(ctx)
	if userID == (common.Address{}) {
		return nil, RiverError(Err_INVALID_ARGUMENT, "Invalid user id")
	}

	preferences, err := s.userPreferences.GetUserPreferences(ctx, userID)
	if err != nil {
		return nil, err
	}

	resp := connect.NewResponse(&GetSettingsResponse{
		UserId:      preferences.UserID[:],
		Space:       preferences.Spaces.Protobuf(),
		DmGlobal:    preferences.DM,
		GdmGlobal:   preferences.GDM,
		DmChannels:  preferences.DMChannels.Protobuf(),
		GdmChannels: preferences.GDMChannels.Protobuf(),
	})

	for _, wp := range preferences.Subscriptions.WebPush {
		resp.Msg.WebSubscriptions = append(resp.Msg.WebSubscriptions, &WebPushSubscriptionObject{
			Endpoint: wp.Sub.Endpoint,
			Keys: &WebPushSubscriptionObjectKeys{
				P256Dh: wp.Sub.Keys.P256dh,
				Auth:   wp.Sub.Keys.Auth,
			},
		})
	}

	for _, apn := range preferences.Subscriptions.APNPush {
		resp.Msg.ApnSubscriptions = append(resp.Msg.ApnSubscriptions, &APNSubscription{
			DeviceToken: apn.DeviceToken,
			Environment: apn.Environment,
		})
	}

	return resp, nil
}

// SetSettings sets the notification userPreferencesCache, overwriting any existing userPreferencesCache.
func (s *Service) SetSettings(
	ctx context.Context,
	req *connect.Request[SetSettingsRequest],
) (*connect.Response[SetSettingsResponse], error) {
	userID := authentication.UserFromAuthenticatedContext(ctx)
	if userID == (common.Address{}) {
		return nil, RiverError(Err_INVALID_ARGUMENT, "Invalid user id")
	}

	preferences, err := types.DecodeUserPreferenceFromMsg(userID, req.Msg)
	if err != nil {
		return nil, err
	}

	if err := s.userPreferences.SetUserPreferences(ctx, preferences); err != nil {
		return nil, AsRiverError(err).Func("SetSettings").
			Tag("userID", preferences.UserID)
	}

	return connect.NewResponse(&SetSettingsResponse{}), nil
}

func (s *Service) SetDmGdmSettings(
	ctx context.Context,
	req *connect.Request[SetDmGdmSettingsRequest],
) (*connect.Response[SetDmGdmSettingsResponse], error) {
	var (
		msg = req.Msg
		dm  = msg.GetDmGlobal()
		gdm = msg.GetGdmGlobal()
	)

	userID := authentication.UserFromAuthenticatedContext(ctx)
	if userID == (common.Address{}) {
		return nil, RiverError(Err_INVALID_ARGUMENT, "Invalid user id")
	}

	err := s.userPreferences.SetGlobalDmGdm(ctx, userID, dm, gdm)
	if err != nil {
		return nil, AsRiverError(err).Func("SetDmGdmSettings")
	}

	return connect.NewResponse(&SetDmGdmSettingsResponse{}), nil
}

func (s *Service) SetSpaceSettings(
	ctx context.Context,
	req *connect.Request[SetSpaceSettingsRequest],
) (*connect.Response[SetSpaceSettingsResponse], error) {
	var (
		msg          = req.Msg
		spaceID, err = shared.StreamIdFromBytes(msg.GetSpaceId())
		value        = msg.GetValue()
	)

	userID := authentication.UserFromAuthenticatedContext(ctx)
	if userID == (common.Address{}) {
		return nil, RiverError(Err_INVALID_ARGUMENT, "Invalid user id")
	}

	if err != nil {
		return nil, RiverError(Err_INVALID_ARGUMENT, "Invalid spaceId").
			Func("SetSpaceSettings")
	}

	err = s.userPreferences.SetSpaceSettings(ctx, userID, spaceID, value)
	if err != nil {
		return nil, AsRiverError(err).Func("SetSpaceSettings")
	}

	return connect.NewResponse(&SetSpaceSettingsResponse{}), nil
}

func (s *Service) SetDmChannelSetting(
	ctx context.Context,
	req *connect.Request[SetDmChannelSettingRequest],
) (*connect.Response[SetDmChannelSettingResponse], error) {
	var (
		msg   = req.Msg
		value = msg.GetValue()
	)

	userID := authentication.UserFromAuthenticatedContext(ctx)
	if userID == (common.Address{}) {
		return nil, RiverError(Err_INVALID_ARGUMENT, "Invalid user id")
	}

	channelID, err := shared.StreamIdFromBytes(msg.GetDmChannelId())
	if err != nil {
		return nil, AsRiverError(err).Func("SetDmChannelSetting")
	}

	if channelID.Type() != shared.STREAM_DM_CHANNEL_BIN {
		return nil, RiverError(Err_INVALID_ARGUMENT, "channel must be a DM channel").
			Func("SetGdmChannelSetting")
	}

	if err := s.userPreferences.SetDMChannelSetting(ctx, userID, channelID, value); err != nil {
		return nil, AsRiverError(err).Func("SetDMChannelSetting")
	}

	return connect.NewResponse(&SetDmChannelSettingResponse{}), nil
}

func (s *Service) SetGdmChannelSetting(
	ctx context.Context,
	req *connect.Request[SetGdmChannelSettingRequest],
) (*connect.Response[SetGdmChannelSettingResponse], error) {
	var (
		msg   = req.Msg
		value = msg.GetValue()
	)

	userID := authentication.UserFromAuthenticatedContext(ctx)
	if userID == (common.Address{}) {
		return nil, RiverError(Err_INVALID_ARGUMENT, "Invalid user id")
	}

	channelID, err := shared.StreamIdFromBytes(msg.GetGdmChannelId())
	if err != nil {
		return nil, AsRiverError(err).Func("SetGdmChannelSetting")
	}

	if channelID.Type() != shared.STREAM_GDM_CHANNEL_BIN {
		return nil, RiverError(Err_INVALID_ARGUMENT, "channel must be a GDM channel").
			Func("SetGDMChannelSetting")
	}

	if err := s.userPreferences.SetGDMChannelSetting(ctx, userID, channelID, value); err != nil {
		return nil, AsRiverError(err).Func("SetDMChannelSetting")
	}

	return connect.NewResponse(&SetGdmChannelSettingResponse{}), nil
}

func (s *Service) SetSpaceChannelSettings(
	ctx context.Context,
	req *connect.Request[SetSpaceChannelSettingsRequest],
) (*connect.Response[SetSpaceChannelSettingsResponse], error) {
	var (
		msg   = req.Msg
		value = msg.GetValue()
	)

	userID := authentication.UserFromAuthenticatedContext(ctx)
	if userID == (common.Address{}) {
		return nil, RiverError(Err_INVALID_ARGUMENT, "Invalid user id")
	}

	channelID, err := shared.StreamIdFromBytes(msg.GetChannelId())
	if err != nil {
		return nil, AsRiverError(err).Func("SetSpaceChannelSettings")
	}

	if err := s.userPreferences.SetChannelSetting(ctx, userID, channelID, value); err != nil {
		return nil, AsRiverError(err).Func("SetChannelSettings")
	}

	return connect.NewResponse(&SetSpaceChannelSettingsResponse{}), nil
}

func (s *Service) SubscribeWebPush(
	ctx context.Context,
	req *connect.Request[SubscribeWebPushRequest],
) (*connect.Response[SubscribeWebPushResponse], error) {
	var (
		msg          = req.Msg
		subscription = msg.GetSubscription()
		keys         = subscription.GetKeys()
		webPushSub   = &webpush.Subscription{
			Endpoint: subscription.GetEndpoint(),
			Keys: webpush.Keys{
				Auth:   keys.GetAuth(),
				P256dh: keys.GetP256Dh(),
			},
		}
	)

	userID := authentication.UserFromAuthenticatedContext(ctx)
	if userID == (common.Address{}) {
		return nil, RiverError(Err_INVALID_ARGUMENT, "Invalid user id")
	}

	if userID == (common.Address{}) {
		return nil, RiverError(Err_INVALID_ARGUMENT, "Invalid user id")
	}

	if err := s.userPreferences.AddWebPushSubscription(ctx, userID, webPushSub); err != nil {
		return nil, err
	}

	return connect.NewResponse(&SubscribeWebPushResponse{}), nil
}

func (s *Service) UnsubscribeWebPush(
	ctx context.Context,
	req *connect.Request[UnsubscribeWebPushRequest],
) (*connect.Response[UnsubscribeWebPushResponse], error) {
	var (
		msg          = req.Msg
		subscription = msg.GetSubscription()
		keys         = subscription.GetKeys()
		webPushSub   = &webpush.Subscription{
			Endpoint: subscription.GetEndpoint(),
			Keys: webpush.Keys{
				Auth:   keys.GetAuth(),
				P256dh: keys.GetP256Dh(),
			},
		}
	)

	userID := authentication.UserFromAuthenticatedContext(ctx)
	if userID == (common.Address{}) {
		return nil, RiverError(Err_INVALID_ARGUMENT, "Invalid user id")
	}

	if userID == (common.Address{}) {
		return nil, RiverError(Err_INVALID_ARGUMENT, "Invalid user id")
	}

	if err := s.userPreferences.RemoveWebPushSubscription(ctx, userID, webPushSub); err != nil {
		return nil, err
	}

	return connect.NewResponse(&UnsubscribeWebPushResponse{}), nil
}

func (s *Service) SubscribeAPN(
	ctx context.Context,
	req *connect.Request[SubscribeAPNRequest],
) (*connect.Response[SubscribeAPNResponse], error) {
	var (
		msg         = req.Msg
		userID      = authentication.UserFromAuthenticatedContext(ctx)
		deviceToken = msg.GetDeviceToken()
		environment = msg.GetEnvironment()
		pushVersion = msg.GetPushVersion()
	)

	if len(deviceToken) == 0 {
		return nil, RiverError(Err_INVALID_ARGUMENT, "Invalid APN device token")
	}
	if userID == (common.Address{}) {
		return nil, RiverError(Err_INVALID_ARGUMENT, "Invalid user id")
	}

	if pushVersion == NotificationPushVersion_NOTIFICATION_PUSH_VERSION_UNSPECIFIED {
		pushVersion = NotificationPushVersion_NOTIFICATION_PUSH_VERSION_1
	}

	if err := s.userPreferences.AddAPNSubscription(ctx, userID, deviceToken, environment, pushVersion); err != nil {
		return nil, err
	}

	return connect.NewResponse(&SubscribeAPNResponse{}), nil
}

func (s *Service) UnsubscribeAPN(
	ctx context.Context,
	req *connect.Request[UnsubscribeAPNRequest],
) (*connect.Response[UnsubscribeAPNResponse], error) {
	var (
		msg         = req.Msg
		deviceToken = msg.GetDeviceToken()
		userID      = authentication.UserFromAuthenticatedContext(ctx)
	)
	if len(deviceToken) == 0 {
		return nil, RiverError(Err_INVALID_ARGUMENT, "Invalid APN device token")
	}
	if userID == (common.Address{}) {
		return nil, RiverError(Err_INVALID_ARGUMENT, "Invalid user id")
	}

	logging.FromCtx(ctx).Infow("remove APN subscription", "userID", userID)

	if err := s.userPreferences.RemoveAPNSubscription(ctx, deviceToken, userID); err != nil {
		return nil, err
	}

	return connect.NewResponse(&UnsubscribeAPNResponse{}), nil
}<|MERGE_RESOLUTION|>--- conflicted
+++ resolved
@@ -8,22 +8,6 @@
 	"github.com/SherClockHolmes/webpush-go"
 	"github.com/ethereum/go-ethereum/common"
 
-<<<<<<< HEAD
-	"github.com/river-build/river/core/config"
-	"github.com/river-build/river/core/node/authentication"
-	. "github.com/river-build/river/core/node/base"
-	"github.com/river-build/river/core/node/crypto"
-	"github.com/river-build/river/core/node/infra"
-	"github.com/river-build/river/core/node/logging"
-	"github.com/river-build/river/core/node/track_streams"
-
-	"github.com/river-build/river/core/node/nodes"
-	"github.com/river-build/river/core/node/notifications/sync"
-	"github.com/river-build/river/core/node/notifications/types"
-	. "github.com/river-build/river/core/node/protocol"
-	"github.com/river-build/river/core/node/registries"
-	"github.com/river-build/river/core/node/shared"
-=======
 	"github.com/towns-protocol/towns/core/config"
 	"github.com/towns-protocol/towns/core/node/authentication"
 	. "github.com/towns-protocol/towns/core/node/base"
@@ -38,7 +22,6 @@
 	. "github.com/towns-protocol/towns/core/node/protocol"
 	"github.com/towns-protocol/towns/core/node/registries"
 	"github.com/towns-protocol/towns/core/node/shared"
->>>>>>> ec87bb58
 )
 
 const (
@@ -53,11 +36,7 @@
 		userPreferences     UserPreferencesStore
 		riverRegistry       *registries.RiverRegistryContract
 		nodes               []nodes.NodeRegistry
-<<<<<<< HEAD
 		listener            track_streams.StreamEventListener
-=======
-		listener            notificationssync.StreamEventListener
->>>>>>> ec87bb58
 		streamsTracker      track_streams.StreamsTracker
 		metrics             infra.MetricsFactory
 	}
@@ -71,15 +50,9 @@
 	riverRegistry *registries.RiverRegistryContract,
 	nodes []nodes.NodeRegistry,
 	metrics infra.MetricsFactory,
-<<<<<<< HEAD
 	listener track_streams.StreamEventListener,
 ) (*Service, error) {
-	tracker, err := sync.NewNotificationsStreamsTracker(
-=======
-	listener notificationssync.StreamEventListener,
-) (*Service, error) {
-	tracker, err := notificationssync.NewStreamsTrackerForNotifications(
->>>>>>> ec87bb58
+	tracker, err := notificationssync.NewNotificationsStreamsTracker(
 		ctx,
 		onChainConfig,
 		riverRegistry,
