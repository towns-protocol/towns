package events

import (
	"github.com/ethereum/go-ethereum/common"

	. "github.com/river-build/river/core/node/base"
	"github.com/river-build/river/core/node/crypto"
	. "github.com/river-build/river/core/node/protocol"
	"github.com/river-build/river/core/node/storage"

	"google.golang.org/protobuf/proto"
	"google.golang.org/protobuf/types/known/emptypb"
	"google.golang.org/protobuf/types/known/timestamppb"
)

func Make_GenesisMiniblockHeader(parsedEvents []*ParsedEvent) (*MiniblockHeader, error) {
	if len(parsedEvents) <= 0 {
		return nil, RiverError(Err_STREAM_EMPTY, "no events to make genisis miniblock header")
	}
	if parsedEvents[0].Event.GetInceptionPayload() == nil {
		return nil, RiverError(Err_STREAM_NO_INCEPTION_EVENT, "first event must be inception event")
	}
	for _, event := range parsedEvents[1:] {
		if event.Event.GetInceptionPayload() != nil {
			return nil, RiverError(Err_BAD_EVENT, "inception event can only be first event")
		}
		if event.Event.GetMiniblockHeader() != nil {
			return nil, RiverError(Err_BAD_EVENT, "block header can't be a block event")
		}
	}

	snapshot, err := Make_GenesisSnapshot(parsedEvents)
	if err != nil {
		return nil, err
	}

	eventHashes := make([][]byte, len(parsedEvents))
	for i, event := range parsedEvents {
		eventHashes[i] = event.Hash.Bytes()
	}

	return &MiniblockHeader{
		MiniblockNum: 0,
		Timestamp:    NextMiniblockTimestamp(nil),
		EventHashes:  eventHashes,
		Snapshot:     snapshot,
		Content: &MiniblockHeader_None{
			None: &emptypb.Empty{},
		},
	}, nil
}

func MakeGenesisMiniblock(wallet *crypto.Wallet, genesisMiniblockEvents []*ParsedEvent) (*Miniblock, error) {
	header, err := Make_GenesisMiniblockHeader(genesisMiniblockEvents)
	if err != nil {
		return nil, err
	}

	headerEnvelope, err := MakeEnvelopeWithPayload(
		wallet,
		Make_MiniblockHeader(header),
		nil,
	)
	if err != nil {
		return nil, err
	}

	envelopes := make([]*Envelope, len(genesisMiniblockEvents))
	for i, e := range genesisMiniblockEvents {
		envelopes[i] = e.Envelope
	}

	return &Miniblock{
		Events: envelopes,
		Header: headerEnvelope,
	}, nil
}

func NextMiniblockTimestamp(prevBlockTimestamp *timestamppb.Timestamp) *timestamppb.Timestamp {
	now := timestamppb.Now()

	if prevBlockTimestamp != nil {
		if now.Seconds < prevBlockTimestamp.Seconds ||
			(now.Seconds == prevBlockTimestamp.Seconds && now.Nanos <= prevBlockTimestamp.Nanos) {
			now.Seconds = prevBlockTimestamp.Seconds + 1
			now.Nanos = 0
		}
	}

	return now
}

type MiniblockInfo struct {
	Ref                *MiniblockRef
	headerEvent        *ParsedEvent
<<<<<<< HEAD
	useGetterForEvents []*ParsedEvent // Use events(). Getter check if events have been initialized.
=======
	useGetterForEvents []*ParsedEvent // Use events(). Getter checks if events have been initialized.
>>>>>>> be3930c9
	Proto              *Miniblock
}

func (b *MiniblockInfo) events() []*ParsedEvent {
	if len(b.useGetterForEvents) == 0 && len(b.Proto.Events) > 0 {
		panic("DontParseEvents option was used, events are not initialized")
	}
	return b.useGetterForEvents
}

func (b *MiniblockInfo) header() *MiniblockHeader {
	return b.headerEvent.Event.GetMiniblockHeader()
}

func (b *MiniblockInfo) lastEvent() *ParsedEvent {
	events := b.events()
	if len(events) > 0 {
		return events[len(events)-1]
	} else {
		return nil
	}
}

func (b *MiniblockInfo) isSnapshot() bool {
	return b.header().GetSnapshot() != nil
}

func (b *MiniblockInfo) asStorageMb() (*storage.WriteMiniblockData, error) {
	bytes, err := b.ToBytes()
	if err != nil {
		return nil, err
	}
	return b.asStorageMbWithData(bytes), nil
}

func (b *MiniblockInfo) asStorageMbWithData(bytes []byte) *storage.WriteMiniblockData {
	return &storage.WriteMiniblockData{
		Number:   b.Ref.Num,
		Hash:     b.Ref.Hash,
		Snapshot: b.isSnapshot(),
		Data:     bytes,
	}
}

func (b *MiniblockInfo) forEachEvent(op func(e *ParsedEvent, minibockNum int64, eventNum int64) (bool, error)) error {
	blockNum := b.header().MiniblockNum
	eventNum := b.header().EventNumOffset
	for _, event := range b.events() {
		c, err := op(event, blockNum, eventNum)
		eventNum++
		if !c {
			return err
		}
	}
	c, err := op(b.headerEvent, blockNum, eventNum)
	if !c {
		return err
	}
	return nil
}

func NewMiniblockInfoFromBytes(bytes []byte, expectedBlockNumber int64) (*MiniblockInfo, error) {
	var pb Miniblock
	err := proto.Unmarshal(bytes, &pb)
	if err != nil {
		return nil, AsRiverError(err, Err_INVALID_ARGUMENT).
			Message("Failed to decode miniblock from bytes").
			Func("NewMiniblockInfoFromBytes")
	}

	return NewMiniblockInfoFromProto(&pb, NewMiniblockInfoFromProtoOpts{ExpectedBlockNumber: expectedBlockNumber})
}

func NewMiniblockInfoFromBytesWithOpts(bytes []byte, opts NewMiniblockInfoFromProtoOpts) (*MiniblockInfo, error) {
	var pb Miniblock
	err := proto.Unmarshal(bytes, &pb)
	if err != nil {
		return nil, AsRiverError(err, Err_INVALID_ARGUMENT).
			Message("Failed to decode miniblock from bytes").
			Func("NewMiniblockInfoFromBytes")
	}

	return NewMiniblockInfoFromProto(&pb, opts)
}

type NewMiniblockInfoFromProtoOpts struct {
	ExpectedBlockNumber int64
	DontParseEvents     bool
}

func NewMiniblockInfoFromProto(pb *Miniblock, opts NewMiniblockInfoFromProtoOpts) (*MiniblockInfo, error) {
	headerEvent, err := ParseEvent(pb.Header)
	if err != nil {
		return nil, err
	}

	blockHeader := headerEvent.Event.GetMiniblockHeader()
	if blockHeader == nil {
		return nil, RiverError(Err_BAD_EVENT, "header event must be a block header")
	}
	if opts.ExpectedBlockNumber >= 0 && blockHeader.MiniblockNum != int64(opts.ExpectedBlockNumber) {
		return nil, RiverError(
			Err_BAD_EVENT,
			"block number mismatch",
			"expected",
			opts.ExpectedBlockNumber,
			"actual",
			blockHeader.MiniblockNum,
		)
	}

	var events []*ParsedEvent
	if !opts.DontParseEvents {
		events, err = ParseEvents(pb.Events)
		if err != nil {
			return nil, err
		}
	}

	// TODO: add header validation, num of events, prev block hash, block num, etc

	return &MiniblockInfo{
		Ref: &MiniblockRef{
			Hash: headerEvent.Hash,
			Num:  blockHeader.MiniblockNum,
		},
		headerEvent:        headerEvent,
		useGetterForEvents: events,
		Proto:              pb,
	}, nil
}

func NewMiniblockInfoFromParsed(headerEvent *ParsedEvent, events []*ParsedEvent) (*MiniblockInfo, error) {
	if headerEvent.Event.GetMiniblockHeader() == nil {
		return nil, RiverError(Err_BAD_EVENT, "header event must be a block header")
	}

	envelopes := make([]*Envelope, len(events))
	for i, e := range events {
		envelopes[i] = e.Envelope
	}

	return &MiniblockInfo{
		Ref: &MiniblockRef{
			Hash: headerEvent.Hash,
			Num:  headerEvent.Event.GetMiniblockHeader().MiniblockNum,
		},
		headerEvent:        headerEvent,
		useGetterForEvents: events,
		Proto: &Miniblock{
			Header: headerEvent.Envelope,
			Events: envelopes,
		},
	}, nil
}

func NewMiniblockInfoFromHeaderAndParsed(
	wallet *crypto.Wallet,
	header *MiniblockHeader,
	events []*ParsedEvent,
) (*MiniblockInfo, error) {
	headerEvent, err := MakeParsedEventWithPayload(
		wallet,
		Make_MiniblockHeader(header),
		&MiniblockRef{
			Hash: common.BytesToHash(header.PrevMiniblockHash),
			Num:  max(header.MiniblockNum-1, 0),
		},
	)
	if err != nil {
		return nil, err
	}

	return NewMiniblockInfoFromParsed(headerEvent, events)
}

func (b *MiniblockInfo) ToBytes() ([]byte, error) {
	serialized, err := proto.Marshal(b.Proto)
	if err == nil {
		return serialized, nil
	}
	return nil, AsRiverError(err, Err_INTERNAL).
		Message("Failed to serialize miniblockinfo to bytes").
		Func("ToBytes")
}<|MERGE_RESOLUTION|>--- conflicted
+++ resolved
@@ -93,11 +93,7 @@
 type MiniblockInfo struct {
 	Ref                *MiniblockRef
 	headerEvent        *ParsedEvent
-<<<<<<< HEAD
-	useGetterForEvents []*ParsedEvent // Use events(). Getter check if events have been initialized.
-=======
 	useGetterForEvents []*ParsedEvent // Use events(). Getter checks if events have been initialized.
->>>>>>> be3930c9
 	Proto              *Miniblock
 }
 
