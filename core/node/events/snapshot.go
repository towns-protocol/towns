--- conflicted
+++ resolved
@@ -219,7 +219,6 @@
 		}
 		snapshot.SpaceContent.Channels = insertChannel(snapshot.SpaceContent.Channels, channel)
 		return nil
-<<<<<<< HEAD
 	case *SpacePayload_UpdateChannelAutojoin_:
 		channel, err := findChannel(snapshot.SpaceContent.Channels, content.UpdateChannelAutojoin.ChannelId)
 		if err != nil {
@@ -233,13 +232,11 @@
 			return err
 		}
 		channel.Settings.HideUserJoinLeaveEvents = content.UpdateChannelHideUserJoinLeaveEvents.HideUserJoinLeaveEvents
-=======
 	case *SpacePayload_SpaceImage:
 		snapshot.SpaceContent.SpaceImage = &SpacePayload_SnappedSpaceImage{
 			Data:           content.SpaceImage,
 			CreatorAddress: creatorAddress,
 		}
->>>>>>> 094bc406
 		return nil
 	default:
 		return RiverError(Err_INVALID_ARGUMENT, "unknown space payload type %T", spacePayload.Content)
