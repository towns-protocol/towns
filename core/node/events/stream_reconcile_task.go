--- conflicted
+++ resolved
@@ -401,14 +401,9 @@
 	).Tags("stream", stream.streamId, "missingFromInclusive", nextFromInclusive, "missingToExclusive", toExclusive)
 }
 
-// reconcileStreamFromSinglePeer reconciles the database for the given streamResult by fetching missing blocks from a single peer.
-<<<<<<< HEAD
-// It returns block number of last block successfully reconciled + 1.
+// reconcileStreamForwardFromSinglePeer reconciles the database for the given streamResult by fetching missing blocks from a single peer.
+// It returns the block number of the last block successfully reconciled + 1.
 func (s *StreamCache) reconcileStreamForwardFromSinglePeer(
-=======
-// It returns the block number of the last block successfully reconciled + 1.
-func (s *StreamCache) reconcileStreamFromSinglePeer(
->>>>>>> 71c0f560
 	stream *Stream,
 	remote common.Address,
 	fromInclusive int64,
