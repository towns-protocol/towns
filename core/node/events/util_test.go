package events

import (
	"context"
	"sync"
	"testing"

	"github.com/ethereum/go-ethereum/common"
	"github.com/stretchr/testify/require"
	"google.golang.org/protobuf/proto"

	"github.com/river-build/river/core/node/base/test"
	"github.com/river-build/river/core/node/crypto"
	"github.com/river-build/river/core/node/infra"
	. "github.com/river-build/river/core/node/nodes"
	. "github.com/river-build/river/core/node/protocol"
	"github.com/river-build/river/core/node/registries"
	. "github.com/river-build/river/core/node/shared"
	"github.com/river-build/river/core/node/storage"
	"github.com/river-build/river/core/node/testutils"
)

type cacheTestContext struct {
	testParams testParams
	t          *testing.T
	ctx        context.Context
	require    *require.Assertions
	btc        *crypto.BlockchainTestContext

	instances []*cacheTestInstance
}

type cacheTestInstance struct {
	params         *StreamCacheParams
	streamRegistry StreamRegistry
	cache          StreamCache
	mbProducer     MiniblockProducer
}

type testParams struct {
	replFactor                    int
	mediaMaxChunkCount            int
	mediaMaxChunkSize             int
	recencyConstraintsGenerations int
	recencyConstraintsAgeSec      int
	defaultMinEventsPerSnapshot   int

	disableMineOnTx bool
	numInstances    int
}

// makeCacheTestContext creates a test context with a blockchain and a stream registry for stream cache tests.
// It doesn't create a stream cache itself. Call initCache to create a stream cache.
func makeCacheTestContext(t *testing.T, p testParams) (context.Context, *cacheTestContext) {
	t.Parallel()

	if p.numInstances <= 0 {
		p.numInstances = 1
	}

	ctx, cancel := test.NewTestContext()
	t.Cleanup(cancel)

	ctc := &cacheTestContext{
		testParams: p,
		t:          t,
		ctx:        ctx,
		require:    require.New(t),
	}

	btc, err := crypto.NewBlockchainTestContext(
		ctx,
		crypto.TestParams{NumKeys: p.numInstances, MineOnTx: !p.disableMineOnTx, AutoMine: true},
	)
	ctc.require.NoError(err)
	ctc.btc = btc
	t.Cleanup(btc.Close)

	setOnChainStreamConfig(t, ctx, btc, p)

	for i := range p.numInstances {
		ctc.require.NoError(btc.InitNodeRecord(ctx, i, "fakeurl"))

		bc := btc.GetBlockchain(ctx, i)
		bc.StartChainMonitor(ctx)

		pg := storage.NewTestPgStore(ctx)
		t.Cleanup(pg.Close)

		cfg := btc.RegistryConfig()
		registry, err := registries.NewRiverRegistryContract(ctx, bc, &cfg)
		ctc.require.NoError(err)

		blockNumber := btc.BlockNum(ctx)

		nr, err := LoadNodeRegistry(ctx, registry, bc.Wallet.Address, blockNumber, bc.ChainMonitor)
		ctc.require.NoError(err)

		sr := NewStreamRegistry(bc.Wallet.Address, nr, registry, btc.OnChainConfig)

		params := &StreamCacheParams{
			Storage:         pg.Storage,
			Wallet:          bc.Wallet,
			RiverChain:      bc,
			Registry:        registry,
			ChainConfig:     btc.OnChainConfig,
			AppliedBlockNum: blockNumber,
			ChainMonitor:    bc.ChainMonitor,
			Metrics:         infra.NewMetrics("", ""),
		}

		ctc.instances = append(ctc.instances, &cacheTestInstance{
			params:         params,
			streamRegistry: sr,
		})
	}

	return ctx, ctc
}

func (ctc *cacheTestContext) initCache(n int, opts *MiniblockProducerOpts) *streamCacheImpl {
	streamCache, err := NewStreamCache(ctc.ctx, ctc.instances[n].params)
	ctc.require.NoError(err)
	ctc.instances[n].cache = streamCache
	ctc.instances[n].mbProducer = NewMiniblockProducer(ctc.ctx, streamCache, opts)
	return streamCache
}

func (ctc *cacheTestContext) createStreamNoCache(
	streamId StreamId,
	genesisMiniblock *Miniblock,
) {
	mbBytes, err := proto.Marshal(genesisMiniblock)
	ctc.require.NoError(err)

	_, err = ctc.instances[0].streamRegistry.AllocateStream(
		ctc.ctx,
		streamId,
		common.BytesToHash(genesisMiniblock.Header.Hash),
		mbBytes,
	)
	ctc.require.NoError(err)
}

func (ctc *cacheTestContext) createStream(
	streamId StreamId,
	genesisMiniblock *Miniblock,
) (SyncStream, StreamView) {
	ctc.createStreamNoCache(streamId, genesisMiniblock)
	s, v, err := ctc.instances[0].cache.CreateStream(ctc.ctx, streamId)
	ctc.require.NoError(err)
	return s, v
}

func (ctc *cacheTestContext) getBC() *crypto.Blockchain {
	return ctc.instances[0].params.RiverChain
}

func (ctc *cacheTestContext) allocateStreams(count int) map[StreamId]*Miniblock {
	genesisBlocks := make(map[StreamId]*Miniblock)
	var mu sync.Mutex

	var wg sync.WaitGroup
	wg.Add(count)
	for range count {
		go func() {
			defer wg.Done()

			streamID := testutils.FakeStreamId(STREAM_SPACE_BIN)
			mb := MakeGenesisMiniblockForSpaceStream(ctc.t, ctc.getBC().Wallet, streamID)
			ctc.createStreamNoCache(streamID, mb)

			mu.Lock()
			defer mu.Unlock()
			genesisBlocks[streamID] = mb
		}()
	}
	wg.Wait()
	return genesisBlocks
<<<<<<< HEAD
=======
}

func (ctc *cacheTestContext) makeMiniblock(inst int, streamId StreamId, forceSnapshot bool) (common.Hash, int64) {
	h, n, err := ctc.instances[inst].mbProducer.TestMakeMiniblock(ctc.ctx, streamId, forceSnapshot)
	ctc.require.NoError(err)
	return h, n
>>>>>>> 287f3a39
}

func setOnChainStreamConfig(t *testing.T, ctx context.Context, btc *crypto.BlockchainTestContext, p testParams) {
	if p.replFactor != 0 {
		btc.SetConfigValue(
			t,
			ctx,
			crypto.StreamReplicationFactorConfigKey,
			crypto.ABIEncodeUint64(uint64(p.replFactor)),
		)
	}
	if p.mediaMaxChunkCount != 0 {
		btc.SetConfigValue(
			t,
			ctx,
			crypto.StreamMediaMaxChunkCountConfigKey,
			crypto.ABIEncodeUint64(uint64(p.mediaMaxChunkCount)),
		)
	}
	if p.mediaMaxChunkSize != 0 {
		btc.SetConfigValue(
			t,
			ctx,
			crypto.StreamMediaMaxChunkSizeConfigKey,
			crypto.ABIEncodeUint64(uint64(p.mediaMaxChunkSize)),
		)
	}
	if p.recencyConstraintsGenerations != 0 {
		btc.SetConfigValue(t, ctx,
			crypto.StreamRecencyConstraintsGenerationsConfigKey,
			crypto.ABIEncodeUint64(uint64(p.recencyConstraintsGenerations)),
		)
	}
	if p.recencyConstraintsAgeSec != 0 {
		btc.SetConfigValue(t, ctx,
			crypto.StreamRecencyConstraintsAgeSecConfigKey,
			crypto.ABIEncodeUint64(uint64(p.recencyConstraintsAgeSec)),
		)
	}
	if p.defaultMinEventsPerSnapshot != 0 {
		btc.SetConfigValue(t, ctx,
			crypto.StreamDefaultMinEventsPerSnapshotConfigKey,
			crypto.ABIEncodeUint64(uint64(p.defaultMinEventsPerSnapshot)),
		)
	}
}<|MERGE_RESOLUTION|>--- conflicted
+++ resolved
@@ -177,15 +177,12 @@
 	}
 	wg.Wait()
 	return genesisBlocks
-<<<<<<< HEAD
-=======
 }
 
 func (ctc *cacheTestContext) makeMiniblock(inst int, streamId StreamId, forceSnapshot bool) (common.Hash, int64) {
 	h, n, err := ctc.instances[inst].mbProducer.TestMakeMiniblock(ctc.ctx, streamId, forceSnapshot)
 	ctc.require.NoError(err)
 	return h, n
->>>>>>> 287f3a39
 }
 
 func setOnChainStreamConfig(t *testing.T, ctx context.Context, btc *crypto.BlockchainTestContext, p testParams) {
