package events

import (
	"context"
	"testing"

	"github.com/ethereum/go-ethereum/common"
	"github.com/river-build/river/core/node/base/test"
	"github.com/river-build/river/core/node/crypto"
	"github.com/river-build/river/core/node/infra"
	. "github.com/river-build/river/core/node/nodes"
	. "github.com/river-build/river/core/node/protocol"
	"github.com/river-build/river/core/node/registries"
	. "github.com/river-build/river/core/node/shared"
	"github.com/river-build/river/core/node/storage"
	"google.golang.org/protobuf/proto"
)

type testContext struct {
	bcTest         *crypto.BlockchainTestContext
	params         *StreamCacheParams
	cache          StreamCache
	streamRegistry StreamRegistry
	closer         func()
}

type testParams struct {
	replFactor                    int
	mediaMaxChunkCount            int
	mediaMaxChunkSize             int
	recencyConstraintsGenerations int
	recencyConstraintsAgeSec      int
	defaultMinEventsPerSnapshot   int

	disableMineOnTx bool
}

// makeTestStreamParams creates a test context with a blockchain and a stream registry for stream cahe tests.
// It doesn't create a stream cache itself. Call initCache to create a stream cache.
func makeTestStreamParams(t *testing.T, p testParams) (context.Context, *testContext) {
	t.Parallel()

	ctx, cancel := test.NewTestContext()
<<<<<<< HEAD
	btc, err := crypto.NewBlockchainTestContext(ctx, 1, !p.disableMineOnTx)
=======
	btc, err := crypto.NewBlockchainTestContext(ctx, crypto.TestParams{NumKeys: 1, MineOnTx: true, AutoMine: true})
>>>>>>> eb3e1689
	if err != nil {
		panic(err)
	}

	err = btc.InitNodeRecord(ctx, 0, "fakeurl")
	if err != nil {
		panic(err)
	}

	bc := btc.GetBlockchain(ctx, 0)
	bc.StartChainMonitor(ctx)

	pg := storage.NewTestPgStore(ctx)

	cfg := btc.RegistryConfig()
	registry, err := registries.NewRiverRegistryContract(ctx, bc, &cfg)
	if err != nil {
		panic(err)
	}

	blockNumber := btc.BlockNum(ctx)

	nr, err := LoadNodeRegistry(ctx, registry, bc.Wallet.Address, blockNumber, bc.ChainMonitor)
	if err != nil {
		panic(err)
	}

	setOnChainStreamConfig(t, ctx, btc, p)

	sr := NewStreamRegistry(bc.Wallet.Address, nr, registry, btc.OnChainConfig)

	params := &StreamCacheParams{
		Storage:         pg.Storage,
		Wallet:          bc.Wallet,
		RiverChain:      bc,
		Registry:        registry,
		ChainConfig:     btc.OnChainConfig,
		AppliedBlockNum: blockNumber,
		ChainMonitor:    bc.ChainMonitor,
		Metrics:         infra.NewMetrics("", ""),
	}

	return ctx,
		&testContext{
			bcTest:         btc,
			params:         params,
			streamRegistry: sr,
			closer: func() {
				btc.Close()
				pg.Close()
				cancel()
			},
		}
}

func setOnChainStreamConfig(t *testing.T, ctx context.Context, btc *crypto.BlockchainTestContext, p testParams) {
	if p.replFactor != 0 {
		btc.SetConfigValue(
			t,
			ctx,
			crypto.StreamReplicationFactorConfigKey,
			crypto.ABIEncodeUint64(uint64(p.replFactor)),
		)
	}
	if p.mediaMaxChunkCount != 0 {
		btc.SetConfigValue(
			t,
			ctx,
			crypto.StreamMediaMaxChunkCountConfigKey,
			crypto.ABIEncodeUint64(uint64(p.mediaMaxChunkCount)),
		)
	}
	if p.mediaMaxChunkSize != 0 {
		btc.SetConfigValue(
			t,
			ctx,
			crypto.StreamMediaMaxChunkSizeConfigKey,
			crypto.ABIEncodeUint64(uint64(p.mediaMaxChunkSize)),
		)
	}
	if p.recencyConstraintsGenerations != 0 {
		btc.SetConfigValue(t, ctx,
			crypto.StreamRecencyConstraintsGenerationsConfigKey,
			crypto.ABIEncodeUint64(uint64(p.recencyConstraintsGenerations)),
		)
	}
	if p.recencyConstraintsAgeSec != 0 {
		btc.SetConfigValue(t, ctx,
			crypto.StreamRecencyConstraintsAgeSecConfigKey,
			crypto.ABIEncodeUint64(uint64(p.recencyConstraintsAgeSec)),
		)
	}
	if p.defaultMinEventsPerSnapshot != 0 {
		btc.SetConfigValue(t, ctx,
			crypto.StreamDefaultMinEventsPerSnapshotConfigKey,
			crypto.ABIEncodeUint64(uint64(p.defaultMinEventsPerSnapshot)),
		)
	}
}

func (tt *testContext) initCache(ctx context.Context) *streamCacheImpl {
	streamCache, err := NewStreamCache(ctx, tt.params)
	if err != nil {
		panic(err)
	}
	tt.cache = streamCache
	return streamCache
}

func (tt *testContext) createStreamNoCache(
	ctx context.Context,
	streamId StreamId,
	genesisMiniblock *Miniblock,
) error {
	mbBytes, err := proto.Marshal(genesisMiniblock)
	if err != nil {
		return err
	}

	_, err = tt.streamRegistry.AllocateStream(ctx, streamId, common.BytesToHash(
		genesisMiniblock.Header.Hash), mbBytes)
	return err
}

func (tt *testContext) createStream(
	ctx context.Context,
	streamId StreamId,
	genesisMiniblock *Miniblock,
) (SyncStream, StreamView, error) {
	err := tt.createStreamNoCache(ctx, streamId, genesisMiniblock)
	if err != nil {
		return nil, nil, err
	}
	return tt.cache.CreateStream(ctx, streamId)
}

func (tt *testContext) getBC() *crypto.Blockchain {
	return tt.params.RiverChain
}<|MERGE_RESOLUTION|>--- conflicted
+++ resolved
@@ -41,11 +41,10 @@
 	t.Parallel()
 
 	ctx, cancel := test.NewTestContext()
-<<<<<<< HEAD
-	btc, err := crypto.NewBlockchainTestContext(ctx, 1, !p.disableMineOnTx)
-=======
-	btc, err := crypto.NewBlockchainTestContext(ctx, crypto.TestParams{NumKeys: 1, MineOnTx: true, AutoMine: true})
->>>>>>> eb3e1689
+	btc, err := crypto.NewBlockchainTestContext(
+		ctx,
+		crypto.TestParams{NumKeys: 1, MineOnTx: !p.disableMineOnTx, AutoMine: true},
+	)
 	if err != nil {
 		panic(err)
 	}
