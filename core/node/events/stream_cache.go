package events

import (
	"context"
	"slices"
	"sync/atomic"
	"time"

	"github.com/ethereum/go-ethereum/core/types"
	"github.com/gammazero/workerpool"
	"github.com/prometheus/client_golang/prometheus"
	"github.com/puzpuzpuz/xsync/v3"
	"github.com/river-build/river/core/config"
	"github.com/river-build/river/core/contracts/river"
	. "github.com/river-build/river/core/node/base"
	"github.com/river-build/river/core/node/crypto"
	"github.com/river-build/river/core/node/infra"
	"github.com/river-build/river/core/node/logging"
	. "github.com/river-build/river/core/node/nodes"
	. "github.com/river-build/river/core/node/protocol"
	"github.com/river-build/river/core/node/registries"
	. "github.com/river-build/river/core/node/shared"
	"github.com/river-build/river/core/node/storage"
	"go.opentelemetry.io/otel/attribute"
	"go.opentelemetry.io/otel/trace"
)

type Scrubber interface {
	// Scrub schedules a scrub for the given channel.
	// Returns true if the scrub was scheduled, false if it was already pending.
	Scrub(channelId StreamId) bool
}

type StreamCacheParams struct {
	Storage                 storage.StreamStorage
	Wallet                  *crypto.Wallet
	RiverChain              *crypto.Blockchain
	Registry                *registries.RiverRegistryContract
	ChainConfig             crypto.OnChainConfiguration
	Config                  *config.Config
	AppliedBlockNum         crypto.BlockNumber
	ChainMonitor            crypto.ChainMonitor // TODO: delete and use RiverChain.ChainMonitor
	Metrics                 infra.MetricsFactory
	RemoteMiniblockProvider RemoteMiniblockProvider
	Scrubber                Scrubber
<<<<<<< HEAD
	NodeRegistry            NodeRegistry
=======
	Tracer                  trace.Tracer
>>>>>>> d85819f3
}

type StreamCache struct {
	params *StreamCacheParams

	// streamId -> *streamImpl
	// cache is populated by getting all streams that should be on local node from River chain.
	// streamImpl can be in unloaded state, in which case it will be loaded on first GetStream call.
	cache *xsync.MapOf[StreamId, *Stream]

	// appliedBlockNum is the number of the last block logs from which were applied to cache.
	appliedBlockNum atomic.Uint64

	chainConfig crypto.OnChainConfiguration

	streamCacheSizeGauge     prometheus.Gauge
	streamCacheUnloadedGauge prometheus.Gauge
	streamCacheRemoteGauge   prometheus.Gauge

	onlineSyncWorkerPool *workerpool.WorkerPool
}

func NewStreamCache(params *StreamCacheParams) *StreamCache {
	return &StreamCache{
		params: params,
		cache:  xsync.NewMapOf[StreamId, *Stream](),
		streamCacheSizeGauge: params.Metrics.NewGaugeVecEx(
			"stream_cache_size", "Number of streams in stream cache",
			"chain_id", "address",
		).WithLabelValues(
			params.RiverChain.ChainId.String(),
			params.Wallet.Address.String(),
		),
		streamCacheUnloadedGauge: params.Metrics.NewGaugeVecEx(
			"stream_cache_unloaded", "Number of unloaded streams in stream cache",
			"chain_id", "address",
		).WithLabelValues(
			params.RiverChain.ChainId.String(),
			params.Wallet.Address.String(),
		),
		streamCacheRemoteGauge: params.Metrics.NewGaugeVecEx(
			"stream_cache_remote", "Number of remote streams in stream cache",
			"chain_id", "address",
		).WithLabelValues(
			params.RiverChain.ChainId.String(),
			params.Wallet.Address.String(),
		),
		chainConfig:          params.ChainConfig,
		onlineSyncWorkerPool: workerpool.New(params.Config.StreamReconciliation.OnlineWorkerPoolSize),
	}
}

func (s *StreamCache) Start(ctx context.Context) error {
	// schedule sync tasks for all streams that are local to this node.
	// these tasks sync up the local db with the latest block in the registry.
	var localStreamResults []*registries.GetStreamResult
	err := s.params.Registry.ForAllStreams(
		ctx,
		s.params.AppliedBlockNum,
		func(stream *registries.GetStreamResult) bool {
			if slices.Contains(stream.Nodes, s.params.Wallet.Address) {
				localStreamResults = append(localStreamResults, stream)
			}
			return true
		},
	)
	if err != nil {
		return err
	}

	// load local streams in-memory cache
	initialSyncWorkerPool := workerpool.New(s.params.Config.StreamReconciliation.InitialWorkerPoolSize)
	for _, stream := range localStreamResults {
		si := &Stream{
			params:              s.params,
			streamId:            stream.StreamId,
			lastAppliedBlockNum: s.params.AppliedBlockNum,
			local:               &localStreamState{},
		}
		si.nodesLocked.Reset(stream.Nodes, s.params.Wallet.Address)
		s.cache.Store(stream.StreamId, si)
		if s.params.Config.StreamReconciliation.InitialWorkerPoolSize > 0 {
			s.submitSyncStreamTask(ctx, initialSyncWorkerPool, si, stream)
		}
	}

	s.appliedBlockNum.Store(uint64(s.params.AppliedBlockNum))

	// Close initial worker pool after all tasks are executed.
	go func() {
		initialSyncWorkerPool.StopWait()
	}()

	// TODO: add buffered channel to avoid blocking ChainMonitor
	s.params.RiverChain.ChainMonitor.OnBlockWithLogs(
		s.params.AppliedBlockNum+1,
		s.onBlockWithLogs,
	)

	go s.runCacheCleanup(ctx)

	go func() {
		<-ctx.Done()
		s.onlineSyncWorkerPool.Stop()
		initialSyncWorkerPool.Stop()
	}()

	return nil
}

func (s *StreamCache) onBlockWithLogs(ctx context.Context, blockNum crypto.BlockNumber, logs []*types.Log) {
	streamEvents, errs := s.params.Registry.FilterStreamEvents(ctx, logs)
	// Process parsed stream events even if some failed to parse
	for _, err := range errs {
		logging.FromCtx(ctx).Errorw("Failed to parse stream event", "err", err)
	}

	// TODO: parallel processing?
	for streamId, events := range streamEvents {
		switch event := events[0].(type) {
		case *river.StreamAllocated:
			s.onStreamAllocated(ctx, event, events[1:], blockNum)
			continue
		case *river.StreamCreated:
			s.onStreamCreated(ctx, event, blockNum)
			continue
		default:
			stream, ok := s.cache.Load(streamId)
			if !ok {
				continue
			}
			stream.applyStreamEvents(ctx, events, blockNum)
		}
	}

	s.appliedBlockNum.Store(uint64(blockNum))
}

func (s *StreamCache) onStreamAllocated(
	ctx context.Context,
	event *river.StreamAllocated,
	otherEvents []river.EventWithStreamId,
	blockNum crypto.BlockNumber,
) {
	if !slices.Contains(event.Nodes, s.params.Wallet.Address) {
		return
	}

	stream := &Stream{
		params:              s.params,
		streamId:            event.GetStreamId(),
		lastAppliedBlockNum: blockNum,
		lastAccessedTime:    time.Now(),
		local:               &localStreamState{},
	}
	stream.nodesLocked.Reset(event.Nodes, s.params.Wallet.Address)
	stream, created, err := s.createStreamStorage(ctx, stream, event.GenesisMiniblock)
	if err != nil {
		logging.FromCtx(ctx).Errorw("Failed to allocate stream", "err", err, "streamId", event.GetStreamId())
	}
	if created && len(otherEvents) > 0 {
		stream.applyStreamEvents(ctx, otherEvents, blockNum)
	}
}

func (s *StreamCache) Params() *StreamCacheParams {
	return s.params
}

func (s *StreamCache) runCacheCleanup(ctx context.Context) {
	log := logging.FromCtx(ctx)

	for {
		pollInterval := s.params.ChainConfig.Get().StreamCachePollIntterval
		expirationEnabled := false
		if pollInterval > 0 {
			expirationEnabled = true
		}
		select {
		case <-time.After(pollInterval):
			s.CacheCleanup(ctx, expirationEnabled, s.params.ChainConfig.Get().StreamCacheExpiration)
		case <-ctx.Done():
			log.Debugw("stream cache cache cleanup shutdown")
			return
		}
	}
}

type CacheCleanupResult struct {
	TotalStreams    int
	UnloadedStreams int
	RemoteStreams   int
}

func (s *StreamCache) CacheCleanup(ctx context.Context, enabled bool, expiration time.Duration) CacheCleanupResult {
	var (
		log    = logging.FromCtx(ctx)
		result CacheCleanupResult
	)

	// TODO: add data structure that supports to loop over streams that have their view loaded instead of
	// looping over all streams.
	s.cache.Range(func(streamID StreamId, stream *Stream) bool {
		if !stream.IsLocal() {
			result.RemoteStreams++
			return true
		}
		result.TotalStreams++
		if enabled {
			// TODO: add purge from cache for non-local streams.
			if stream.tryCleanup(expiration) {
				result.UnloadedStreams++
				log.Debugw("stream view is unloaded from cache", "streamId", stream.streamId)
			}
		}
		return true
	})

	s.streamCacheSizeGauge.Set(float64(result.TotalStreams))
	if enabled {
		s.streamCacheUnloadedGauge.Set(float64(result.UnloadedStreams))
	} else {
		s.streamCacheUnloadedGauge.Set(float64(-1))
	}
	s.streamCacheRemoteGauge.Set(float64(result.RemoteStreams))
	return result
}

func (s *StreamCache) tryLoadStreamRecord(
	ctx context.Context,
	streamId StreamId,
	waitForLocal bool,
) (*Stream, error) {
	if s.params.Tracer != nil {
		var span trace.Span
		ctx, span = s.params.Tracer.Start(ctx, "tryLoadStreamRecord")
		span.SetAttributes(
			attribute.String("stream", streamId.String()),
			attribute.Bool("waitForLocal", waitForLocal))
		defer span.End()
	}

	// For GetStream the fact that record is not in cache means that there is race to get it during creation:
	// Blockchain record is already created, but this fact is not reflected yet in local storage.
	// This may happen if somebody observes record allocation on blockchain and tries to get stream
	// while local storage is being initialized.
	record, _, mb, blockNum, err := s.params.Registry.GetStreamWithGenesis(ctx, streamId)
	if err != nil {
		if !waitForLocal {
			return nil, err
		}

		// Loop here waiting for record to be created.
		// This is less optimal than implementing pub/sub, but given that this is rare codepath,
		// it is not worth over-engineering.
		ctx, cancel := context.WithTimeout(ctx, time.Second*10)
		defer cancel()
		delay := time.Millisecond * 20
	forLoop:
		for {
			select {
			case <-ctx.Done():
				return nil, AsRiverError(ctx.Err(), Err_INTERNAL).Message("Timeout waiting for cache record to be created")
			case <-time.After(delay):
				stream, _ := s.cache.Load(streamId)
				if stream != nil {
					return stream, nil
				}
				record, _, mb, blockNum, err = s.params.Registry.GetStreamWithGenesis(ctx, streamId)
				if err == nil {
					break forLoop
				}
				delay *= 2
			}
		}
	}

	stream := &Stream{
		params:              s.params,
		streamId:            streamId,
		lastAppliedBlockNum: blockNum,
		lastAccessedTime:    time.Now(),
	}
	stream.nodesLocked.Reset(record.Nodes, s.params.Wallet.Address)

	if !stream.nodesLocked.IsLocal() {
		stream, _ = s.cache.LoadOrStore(streamId, stream)
		return stream, nil
	}

	stream.local = &localStreamState{}

	if record.LastMiniblockNum > 0 {
		// TODO: reconcile from other nodes.
		return nil, RiverError(
			Err_INTERNAL,
			"tryLoadStreamRecord: Stream is past genesis",
			"streamId",
			streamId,
			"record",
			record,
		)
	}

	stream, _, err = s.createStreamStorage(ctx, stream, mb)
	return stream, err
}

func (s *StreamCache) createStreamStorage(
	ctx context.Context,
	stream *Stream,
	mb []byte,
) (*Stream, bool, error) {
	// Lock stream, so parallel creators have to wait for the stream to be intialized.
	stream.mu.Lock()
	defer stream.mu.Unlock()
	entry, loaded := s.cache.LoadOrStore(stream.streamId, stream)
	if !loaded {
		// TODO: delete entry on failures below?

		// Our stream won the race, put into storage.
		err := s.params.Storage.CreateStreamStorage(ctx, stream.streamId, mb)
		if err != nil {
			if AsRiverError(err).Code == Err_ALREADY_EXISTS {
				// Attempt to load stream from storage. Might as well do it while under lock.
				err = stream.loadInternal(ctx)
				if err != nil {
					return nil, false, err
				}
				return stream, true, nil
			}
			return nil, false, err
		}

		// Successfully put data into storage, init stream view.
		view, err := MakeStreamView(
			ctx,
			&storage.ReadStreamFromLastSnapshotResult{
				StartMiniblockNumber: 0,
				Miniblocks:           [][]byte{mb},
			},
		)
		if err != nil {
			return nil, false, err
		}
		stream.setView(view)

		return stream, true, nil
	} else {
		// There was another record in the cache, use it.
		if entry == nil {
			return nil, false, RiverError(Err_INTERNAL, "tryLoadStreamRecord: Cache corruption", "streamId", stream.streamId)
		}
		return entry, false, nil
	}
}

// GetStreamWaitForLocal is a transitional method to support existing GetStream API before block number are wired through APIs.
func (s *StreamCache) GetStreamWaitForLocal(ctx context.Context, streamId StreamId) (*Stream, error) {
	return s.getStreamImpl(ctx, streamId, true)
}

// GetStreamNoWait is a transitional method to support existing GetStream API before block number are wired through APIs.
func (s *StreamCache) GetStreamNoWait(ctx context.Context, streamId StreamId) (*Stream, error) {
	return s.getStreamImpl(ctx, streamId, false)
}

func (s *StreamCache) getStreamImpl(
	ctx context.Context,
	streamId StreamId,
	waitForLocal bool,
) (*Stream, error) {
	stream, _ := s.cache.Load(streamId)
	if stream == nil {
		return s.tryLoadStreamRecord(ctx, streamId, waitForLocal)
	}
	return stream, nil
}

func (s *StreamCache) ForceFlushAll(ctx context.Context) {
	s.cache.Range(func(streamID StreamId, stream *Stream) bool {
		stream.ForceFlush(ctx)
		return true
	})
}

func (s *StreamCache) GetLoadedViews(ctx context.Context) []*StreamView {
	var result []*StreamView
	s.cache.Range(func(streamID StreamId, stream *Stream) bool {
		view := stream.tryGetView()
		if view != nil {
			result = append(result, view)
		}
		return true
	})
	return result
}

func (s *StreamCache) GetMbCandidateStreams(ctx context.Context) []*Stream {
	var candidates []*Stream
	s.cache.Range(func(streamID StreamId, stream *Stream) bool {
		if stream.canCreateMiniblock() {
			candidates = append(candidates, stream)
		}
		return true
	})

	return candidates
}<|MERGE_RESOLUTION|>--- conflicted
+++ resolved
@@ -10,6 +10,9 @@
 	"github.com/gammazero/workerpool"
 	"github.com/prometheus/client_golang/prometheus"
 	"github.com/puzpuzpuz/xsync/v3"
+	"go.opentelemetry.io/otel/attribute"
+	"go.opentelemetry.io/otel/trace"
+
 	"github.com/river-build/river/core/config"
 	"github.com/river-build/river/core/contracts/river"
 	. "github.com/river-build/river/core/node/base"
@@ -21,8 +24,6 @@
 	"github.com/river-build/river/core/node/registries"
 	. "github.com/river-build/river/core/node/shared"
 	"github.com/river-build/river/core/node/storage"
-	"go.opentelemetry.io/otel/attribute"
-	"go.opentelemetry.io/otel/trace"
 )
 
 type Scrubber interface {
@@ -43,11 +44,8 @@
 	Metrics                 infra.MetricsFactory
 	RemoteMiniblockProvider RemoteMiniblockProvider
 	Scrubber                Scrubber
-<<<<<<< HEAD
 	NodeRegistry            NodeRegistry
-=======
 	Tracer                  trace.Tracer
->>>>>>> d85819f3
 }
 
 type StreamCache struct {
