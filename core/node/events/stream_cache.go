--- conflicted
+++ resolved
@@ -317,13 +317,8 @@
 		lastAccessedTime:    time.Now(),
 		local:               &localStreamState{},
 	}
-<<<<<<< HEAD
 	stream.nodesLocked.ResetFromStreamState(event, s.params.Wallet.Address)
-	stream, created, err := s.createStreamStorage(ctx, stream, genesisMB)
-=======
-	stream.nodesLocked.Reset(event.Nodes, s.params.Wallet.Address)
 	stream, created, err := s.createStreamStorage(ctx, stream, genesisMB, genesisMbNum, genesisHash)
->>>>>>> a236fb29
 	if err != nil {
 		logging.FromCtx(ctx).Errorw("Failed to allocate stream", "err", err, "streamId", event.GetStreamId())
 	}
