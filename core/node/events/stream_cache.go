--- conflicted
+++ resolved
@@ -10,18 +10,6 @@
 	"github.com/gammazero/workerpool"
 	"github.com/prometheus/client_golang/prometheus"
 	"github.com/puzpuzpuz/xsync/v3"
-<<<<<<< HEAD
-	"github.com/river-build/river/core/config"
-	"github.com/river-build/river/core/contracts/river"
-	. "github.com/river-build/river/core/node/base"
-	"github.com/river-build/river/core/node/crypto"
-	"github.com/river-build/river/core/node/infra"
-	"github.com/river-build/river/core/node/logging"
-	. "github.com/river-build/river/core/node/protocol"
-	"github.com/river-build/river/core/node/registries"
-	. "github.com/river-build/river/core/node/shared"
-	"github.com/river-build/river/core/node/storage"
-=======
 	"go.opentelemetry.io/otel/attribute"
 	"go.opentelemetry.io/otel/trace"
 
@@ -36,7 +24,6 @@
 	"github.com/towns-protocol/towns/core/node/registries"
 	. "github.com/towns-protocol/towns/core/node/shared"
 	"github.com/towns-protocol/towns/core/node/storage"
->>>>>>> e043f9b5
 )
 
 type Scrubber interface {
@@ -57,12 +44,9 @@
 	Metrics                 infra.MetricsFactory
 	RemoteMiniblockProvider RemoteMiniblockProvider
 	Scrubber                Scrubber
-<<<<<<< HEAD
-	disableCallbacks        bool // for test purposes
-=======
 	NodeRegistry            NodeRegistry
 	Tracer                  trace.Tracer
->>>>>>> e043f9b5
+	disableCallbacks        bool // for test purposes
 }
 
 type StreamCache struct {
@@ -87,20 +71,8 @@
 	disableCallbacks bool
 }
 
-<<<<<<< HEAD
-var (
-	_ StreamCache = (*streamCacheImpl)(nil)
-)
-
-func NewStreamCache(
-	ctx context.Context,
-	params *StreamCacheParams,
-) *streamCacheImpl {
-	return &streamCacheImpl{
-=======
 func NewStreamCache(params *StreamCacheParams) *StreamCache {
 	return &StreamCache{
->>>>>>> e043f9b5
 		params: params,
 		cache:  xsync.NewMapOf[StreamId, *Stream](),
 		streamCacheSizeGauge: params.Metrics.NewGaugeVecEx(
