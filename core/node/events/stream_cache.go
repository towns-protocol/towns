package events

import (
	"context"
	"slices"
	"sync"
	"sync/atomic"
	"time"

	mapset "github.com/deckarep/golang-set/v2"
	"github.com/ethereum/go-ethereum/core/types"
	"github.com/gammazero/workerpool"
	"github.com/linkdata/deadlock"
	"github.com/prometheus/client_golang/prometheus"
	"github.com/puzpuzpuz/xsync/v4"
	"go.opentelemetry.io/otel/attribute"
	"go.opentelemetry.io/otel/trace"

	"github.com/towns-protocol/towns/core/config"
	"github.com/towns-protocol/towns/core/contracts/river"
	. "github.com/towns-protocol/towns/core/node/base"
	"github.com/towns-protocol/towns/core/node/crypto"
	"github.com/towns-protocol/towns/core/node/infra"
	"github.com/towns-protocol/towns/core/node/logging"
	. "github.com/towns-protocol/towns/core/node/nodes"
	. "github.com/towns-protocol/towns/core/node/protocol"
	"github.com/towns-protocol/towns/core/node/registries"
	. "github.com/towns-protocol/towns/core/node/shared"
	"github.com/towns-protocol/towns/core/node/storage"
)

type Scrubber interface {
	// Scrub schedules a scrub for the given channel.
	// Returns true if the scrub was scheduled, false if it was already pending.
	Scrub(channelId StreamId) bool
}

type StreamCacheParams struct {
	Storage                 storage.StreamStorage
	Wallet                  *crypto.Wallet
	RiverChain              *crypto.Blockchain
	Registry                *registries.RiverRegistryContract
	ChainConfig             crypto.OnChainConfiguration
	Config                  *config.Config
	AppliedBlockNum         crypto.BlockNumber
	ChainMonitor            crypto.ChainMonitor // TODO: delete and use RiverChain.ChainMonitor
	Metrics                 infra.MetricsFactory
	RemoteMiniblockProvider RemoteMiniblockProvider
	Scrubber                Scrubber
	NodeRegistry            NodeRegistry
	Tracer                  trace.Tracer
	disableCallbacks        bool // for test purposes
	streamCache             *StreamCache
}

type StreamCache struct {
	params *StreamCacheParams

	// streamId -> *streamImpl
	// cache is populated by getting all streams that should be on local node from River chain.
	// streamImpl can be in unloaded state, in which case it will be loaded on first GetStream call.
	cache *xsync.Map[StreamId, *Stream]

	// appliedBlockNum is the number of the last block logs from which were applied to cache.
	appliedBlockNum atomic.Uint64

	chainConfig crypto.OnChainConfiguration

	streamCacheSizeGauge     prometheus.Gauge
	streamCacheUnloadedGauge prometheus.Gauge
	streamCacheRemoteGauge   prometheus.Gauge
	loadStreamRecordDuration prometheus.Histogram
	loadStreamRecordCounter  *infra.StatusCounterVec

	stoppedMu sync.RWMutex
	stopped   bool

	onlineSyncStreamTasksInProgressMu deadlock.Mutex
	onlineSyncStreamTasksInProgress   mapset.Set[StreamId]

	onlineSyncWorkerPool *workerpool.WorkerPool

	disableCallbacks bool
}

func NewStreamCache(params *StreamCacheParams) *StreamCache {
	s := &StreamCache{
		params: params,
		cache:  xsync.NewMap[StreamId, *Stream](),
		streamCacheSizeGauge: params.Metrics.NewGaugeVecEx(
			"stream_cache_size", "Number of streams in stream cache",
			"chain_id", "address",
		).WithLabelValues(
			params.RiverChain.ChainId.String(),
			params.Wallet.Address.String(),
		),
		streamCacheUnloadedGauge: params.Metrics.NewGaugeVecEx(
			"stream_cache_unloaded", "Number of unloaded streams in stream cache",
			"chain_id", "address",
		).WithLabelValues(
			params.RiverChain.ChainId.String(),
			params.Wallet.Address.String(),
		),
		streamCacheRemoteGauge: params.Metrics.NewGaugeVecEx(
			"stream_cache_remote", "Number of remote streams in stream cache",
			"chain_id", "address",
		).WithLabelValues(
			params.RiverChain.ChainId.String(),
			params.Wallet.Address.String(),
		),
		loadStreamRecordDuration: params.Metrics.NewHistogramEx(
			"stream_cache_load_duration_seconds",
			"Load stream record duration",
			infra.DefaultRpcDurationBucketsSeconds,
		),
		loadStreamRecordCounter: params.Metrics.NewStatusCounterVecEx(
			"stream_cache_load_counter",
			"Number of stream record loads",
		),
		chainConfig:                     params.ChainConfig,
		onlineSyncWorkerPool:            workerpool.New(params.Config.StreamReconciliation.OnlineWorkerPoolSize),
		disableCallbacks:                params.disableCallbacks,
		onlineSyncStreamTasksInProgress: mapset.NewSet[StreamId](),
	}
	s.params.streamCache = s
	return s
}

func (s *StreamCache) Start(ctx context.Context) error {
	// schedule sync tasks for all streams that are local to this node.
	// these tasks sync up the local db with the latest block in the registry.
	var localStreamResults []*registries.GetStreamResult
	err := s.params.Registry.ForAllStreams(
		ctx,
		s.params.AppliedBlockNum,
		func(stream *registries.GetStreamResult) bool {
			if slices.Contains(stream.Nodes, s.params.Wallet.Address) {
				localStreamResults = append(localStreamResults, stream)
			}
			return true
		},
	)
	if err != nil {
		return err
	}

	// load local streams in-memory cache
	initialSyncWorkerPool := workerpool.New(s.params.Config.StreamReconciliation.InitialWorkerPoolSize)
	for _, streamRecord := range localStreamResults {
		stream := &Stream{
			params:              s.params,
			streamId:            streamRecord.StreamId,
			lastAppliedBlockNum: s.params.AppliedBlockNum,
			local:               &localStreamState{},
		}
		stream.nodesLocked.ResetFromStreamResult(streamRecord, s.params.Wallet.Address)
		s.cache.Store(streamRecord.StreamId, stream)
		if s.params.Config.StreamReconciliation.InitialWorkerPoolSize > 0 {
			s.submitSyncStreamTaskToPool(
				ctx,
				initialSyncWorkerPool,
				stream,
				streamRecord,
			)
		}
	}

	s.appliedBlockNum.Store(uint64(s.params.AppliedBlockNum))

	// Close initial worker pool after all tasks are executed.
	go initialSyncWorkerPool.StopWait()

	// TODO: add buffered channel to avoid blocking ChainMonitor
	if !s.disableCallbacks {
		s.params.RiverChain.ChainMonitor.OnBlockWithLogs(
			s.params.AppliedBlockNum+1,
			s.onBlockWithLogs,
		)
	}

	go s.runCacheCleanup(ctx)

	go func() {
		<-ctx.Done()
		s.stoppedMu.Lock()
		s.stopped = true
		s.onlineSyncWorkerPool.Stop()
		s.stoppedMu.Unlock()
		initialSyncWorkerPool.Stop()
	}()

	return nil
}

func (s *StreamCache) onBlockWithLogs(ctx context.Context, blockNum crypto.BlockNumber, logs []*types.Log) {
	streamEvents, errs := s.params.Registry.FilterStreamEvents(ctx, logs)
	// Process parsed stream events even if some failed to parse
	for _, err := range errs {
		logging.FromCtx(ctx).Errorw("Failed to parse stream event", "err", err)
	}

	wp := workerpool.New(16)

	for streamID, events := range streamEvents {
		wp.Submit(func() {
			for len(events) > 0 {
				switch events[0].Reason() {
				case river.StreamUpdatedEventTypeAllocate:
					streamState := events[0].(*river.StreamState)
					s.onStreamAllocated(ctx, streamState, blockNum)
					events = events[1:]
				case river.StreamUpdatedEventTypeCreate:
					streamState := events[0].(*river.StreamState)
					s.onStreamCreated(ctx, streamState, blockNum)
					events = events[1:]
				case river.StreamUpdatedEventTypePlacementUpdated:
					streamState := events[0].(*river.StreamState)
					s.onStreamPlacementUpdated(ctx, streamState, blockNum)
					events = events[1:]
				case river.StreamUpdatedEventTypeLastMiniblockBatchUpdated:
					i := 1
					for i < len(events) && events[i].Reason() == river.StreamUpdatedEventTypeLastMiniblockBatchUpdated {
						i++
					}
					eventsToApply := events[:i]
					events = events[i:]

					if stream, ok := s.cache.Load(streamID); ok {
						stream.applyStreamEvents(ctx, eventsToApply, blockNum)
					}
				}
			}
		})
	}

	wp.StopWait()

	s.appliedBlockNum.Store(uint64(blockNum))
}

func (s *StreamCache) onStreamAllocated(
	ctx context.Context,
	event *river.StreamState,
	blockNum crypto.BlockNumber,
) {
	if !slices.Contains(event.Nodes, s.params.Wallet.Address) {
		return
	}

	// Bug out early if stream is created through race with GetStream to avoid doing RPC call.
	_, exists := s.cache.Load(event.GetStreamId())
	if exists {
		return
	}

	_, genesisHash, genesisMB, err := s.params.Registry.GetStreamWithGenesis(ctx, event.StreamID, blockNum)
	if err != nil {
		logging.FromCtx(ctx).Errorw("onStreamAllocated: Failed to get genesis block for allocated stream", "err", err)
		return
	}

	if event.LastMiniblockHash != genesisHash {
		logging.FromCtx(ctx).Errorw("onStreamAllocated: Unexpected genesis miniblock hash on allocated stream")
		return
	}

	// Bug out if stream is created through race with GetStream to avoid needlessly trying to create storage.
	_, exists = s.cache.Load(event.GetStreamId())
	if exists {
		return
	}
<<<<<<< HEAD
	stream.nodesLocked.ResetFromStreamState(event, s.params.Wallet.Address)

	stream, created, err := s.createStreamStorage(ctx, stream, genesisMB, genesisMbNum, genesisHash)
=======

	err = s.params.Storage.CreateStreamStorage(
		ctx,
		event.GetStreamId(),
		&storage.WriteMiniblockData{Data: genesisMB},
	)
>>>>>>> 1f562f8c
	if err != nil {
		if IsRiverErrorCode(err, Err_ALREADY_EXISTS) {
			logging.FromCtx(ctx).
				Warnw("onStreamAllocated: stream already exists in storage (race with GetStream?)", "err", err)
		} else {
			logging.FromCtx(ctx).Errorw("onStreamAllocated: Failed to create stream storage", "err", err)
			return
		}
	}

	_, _ = s.cache.LoadOrCompute(
		event.GetStreamId(),
		func() (newValue *Stream, cancel bool) {
			ret := &Stream{
				params:              s.params,
				streamId:            event.GetStreamId(),
				lastAppliedBlockNum: blockNum,
				lastAccessedTime:    time.Now(),
				local:               &localStreamState{},
			}
			ret.nodesLocked.ResetFromStreamState(event, s.params.Wallet.Address)
			return ret, false
		},
	)
}

func (s *StreamCache) Params() *StreamCacheParams {
	return s.params
}

func (s *StreamCache) runCacheCleanup(ctx context.Context) {
	log := logging.FromCtx(ctx)

	for {
		pollInterval := s.params.ChainConfig.Get().StreamCachePollIntterval
		expirationEnabled := false
		if pollInterval > 0 {
			expirationEnabled = true
		}
		select {
		case <-time.After(pollInterval):
			s.CacheCleanup(ctx, expirationEnabled, s.params.ChainConfig.Get().StreamCacheExpiration)
		case <-ctx.Done():
			log.Debugw("stream cache cache cleanup shutdown")
			return
		}
	}
}

type CacheCleanupResult struct {
	TotalStreams    int
	UnloadedStreams int
	RemoteStreams   int
}

func (s *StreamCache) CacheCleanup(ctx context.Context, enabled bool, expiration time.Duration) CacheCleanupResult {
	var (
		log    = logging.FromCtx(ctx)
		result CacheCleanupResult
	)

	// TODO: add data structure that supports to loop over streams that have their view loaded instead of
	// looping over all streams.
	s.cache.Range(func(streamID StreamId, stream *Stream) bool {
		if !stream.IsLocal() {
			result.RemoteStreams++
			return true
		}
		result.TotalStreams++
		if enabled {
			// TODO: add purge from cache for non-local streams.
			if stream.tryCleanup(expiration) {
				result.UnloadedStreams++
				log.Debugw("stream view is unloaded from cache", "streamId", stream.streamId)
			}
		}
		return true
	})

	s.streamCacheSizeGauge.Set(float64(result.TotalStreams))
	if enabled {
		s.streamCacheUnloadedGauge.Set(float64(result.UnloadedStreams))
	} else {
		s.streamCacheUnloadedGauge.Set(float64(-1))
	}
	s.streamCacheRemoteGauge.Set(float64(result.RemoteStreams))
	return result
}

func (s *StreamCache) loadStreamRecord(
	ctx context.Context,
	streamId StreamId,
	waitForLocal bool,
) (*Stream, error) {
	if s.params.Tracer != nil {
		var span trace.Span
		ctx, span = s.params.Tracer.Start(ctx, "tryLoadStreamRecord")
		span.SetAttributes(
			attribute.String("stream", streamId.String()),
			attribute.Bool("waitForLocal", waitForLocal))
		defer span.End()
	}

	defer prometheus.NewTimer(s.loadStreamRecordDuration).ObserveDuration()

	stream, err := s.loadStreamRecordImpl(ctx, streamId, waitForLocal)
	if err != nil {
		s.loadStreamRecordCounter.IncFail()
	} else {
		s.loadStreamRecordCounter.IncPass()
	}
	return stream, err
}

// loadStreamRecordImpl is called when stream is not in the cache.
// On start, all local streams from the registry contract are loaded into the cache.
// onStreamAllocated initializes local streams proactively.
//
// Thus in most cases this function is called for streams that are not local.
//
// However, it's possible that this function is called while local stream is still being initialized.
func (s *StreamCache) loadStreamRecordImpl(
	ctx context.Context,
	streamId StreamId,
	waitForLocal bool,
) (*Stream, error) {
	// For GetStream the fact that record is not in cache means that there is race to get it during creation:
	// Blockchain record is already created, but this fact is not reflected yet in local storage.
	// Moveover, blockchain record might not be available yet through this particular RPC endpoint.
	// if waitForLocal is true, wait for record to be created.
	// if waitForLocal is false, return error immediately.
	backoff := BackoffTracker{
		NextDelay:   100 * time.Millisecond,
		MaxAttempts: 8,
		Multiplier:  3,
		Divisor:     2,
	}

	var blockNum crypto.BlockNumber
	var record *registries.GetStreamResult
	for {
		blockNum, err := s.params.RiverChain.GetBlockNumber(ctx)
		if err == nil {
			record, err = s.params.Registry.GetStream(ctx, streamId, blockNum)
			if err == nil {
				break
			}
		}
		if !waitForLocal {
			return nil, err
		}
		err = backoff.Wait(ctx, err)
		if err != nil {
			return nil, err
		}
	}

	local := slices.Contains(record.Nodes, s.params.Wallet.Address)
	if !local {
		stream, _ := s.cache.LoadOrCompute(
			streamId,
			func() (newValue *Stream, cancel bool) {
				ret := &Stream{
					params:              s.params,
					streamId:            streamId,
					lastAppliedBlockNum: blockNum,
					lastAccessedTime:    time.Now(),
				}
				ret.nodesLocked.ResetFromStreamResult(record, s.params.Wallet.Address)
				return ret, false
			},
		)
		return stream, nil
	}

	// If record is beyond genesis, return stream with empty local state and schedule reconciliation.
	if record.LastMiniblockNum > 0 {
		stream, _ := s.cache.LoadOrCompute(
			streamId,
			func() (newValue *Stream, cancel bool) {
				ret := &Stream{
					params:              s.params,
					streamId:            streamId,
					lastAppliedBlockNum: blockNum,
					lastAccessedTime:    time.Now(),
					local:               &localStreamState{},
				}
				ret.nodesLocked.ResetFromStreamResult(record, s.params.Wallet.Address)
				return ret, false
			},
		)
		s.SubmitSyncStreamTask(ctx, stream)
		return stream, nil
	}

	// Bug out if stream was created meanwhile.
	stream, exists := s.cache.Load(streamId)
	if exists {
		return stream, nil
	}

	record, _, mb, err := s.params.Registry.GetStreamWithGenesis(ctx, streamId, blockNum)
	if err != nil {
		return nil, err
	}

	// Bug out if stream was created meanwhile.
	stream, exists = s.cache.Load(streamId)
	if exists {
		return stream, nil
	}

<<<<<<< HEAD
func (s *StreamCache) createStreamStorage(
	ctx context.Context,
	stream *Stream,
	data []byte,
	num crypto.BlockNumber,
	hash common.Hash,
) (*Stream, bool, error) {
	// Lock stream, so parallel creators have to wait for the stream to be intialized.
	stream.mu.Lock()
	defer stream.mu.Unlock()

	entry, loaded := s.cache.LoadOrStore(stream.streamId, stream)
	if !loaded {
		// TODO: delete entry on failures below?

		// Create stream view
		view, err := MakeStreamView(
			&storage.ReadStreamFromLastSnapshotResult{
				Miniblocks: []*storage.MiniblockDescriptor{{
					Data:   data,
					Number: num.AsBigInt().Int64(),
					Hash:   hash,
				}},
			},
		)
		if err != nil {
			return nil, false, err
		}

		// Prepare storage level structure to create a stream.
		storageMb, err := view.Miniblocks()[0].AsStorageMb()
		if err != nil {
			return nil, false, err
		}

		// Our stream won the race, put into storage.
		if err = s.params.Storage.CreateStreamStorage(ctx, stream.streamId, storageMb); err != nil {
			if AsRiverError(err).Code == Err_ALREADY_EXISTS {
				// Attempt to load stream from storage. Might as well do it while under lock.
				if err = stream.loadInternal(ctx); err != nil {
					return nil, false, err
				}
				return stream, true, nil
			}
			return nil, false, err
		}

		// Successfully put data into storage, init stream view.
		stream.setView(view)

		return stream, true, nil
	}

	// There was another record in the cache, use it.
	if entry == nil {
		return nil, false, RiverError(Err_INTERNAL, "tryLoadStreamRecord: Cache corruption", "streamId", stream.streamId)
	}

	return entry, false, nil
=======
	err = s.params.Storage.CreateStreamStorage(
		ctx,
		streamId,
		&storage.WriteMiniblockData{Data: mb},
	)
	if err != nil {
		if IsRiverErrorCode(err, Err_ALREADY_EXISTS) {
			logging.FromCtx(ctx).
				Warnw("loadStreamRecordImpl: stream already exists in storage (creation race?)", "err", err)
		} else {
			logging.FromCtx(ctx).Errorw("onStreamAllocated: Failed to create stream storage", "err", err)
			return nil, err
		}
	}

	stream, _ = s.cache.LoadOrCompute(
		streamId,
		func() (newValue *Stream, cancel bool) {
			ret := &Stream{
				params:              s.params,
				streamId:            streamId,
				lastAppliedBlockNum: blockNum,
				lastAccessedTime:    time.Now(),
				local:               &localStreamState{},
			}
			ret.nodesLocked.ResetFromStreamResult(record, s.params.Wallet.Address)
			return ret, false
		},
	)

	return stream, nil
>>>>>>> 1f562f8c
}

// GetStreamWaitForLocal is a transitional method to support existing GetStream API before block number are wired through APIs.
func (s *StreamCache) GetStreamWaitForLocal(ctx context.Context, streamId StreamId) (*Stream, error) {
	return s.getStreamImpl(ctx, streamId, true)
}

// GetStreamNoWait is a transitional method to support existing GetStream API before block number are wired through APIs.
func (s *StreamCache) GetStreamNoWait(ctx context.Context, streamId StreamId) (*Stream, error) {
	return s.getStreamImpl(ctx, streamId, false)
}

func (s *StreamCache) getStreamImpl(
	ctx context.Context,
	streamId StreamId,
	waitForLocal bool,
) (*Stream, error) {
	stream, _ := s.cache.Load(streamId)
	if stream == nil {
		return s.loadStreamRecord(ctx, streamId, waitForLocal)
	}
	return stream, nil
}

func (s *StreamCache) ForceFlushAll(ctx context.Context) {
	s.cache.Range(func(streamID StreamId, stream *Stream) bool {
		stream.ForceFlush(ctx)
		return true
	})
}

func (s *StreamCache) GetLoadedViews(ctx context.Context) []*StreamView {
	var result []*StreamView
	s.cache.Range(func(streamID StreamId, stream *Stream) bool {
		view, _ := stream.tryGetView()
		if view != nil {
			result = append(result, view)
		}
		return true
	})
	return result
}

func (s *StreamCache) GetMbCandidateStreams(ctx context.Context) []*Stream {
	var candidates []*Stream
	s.cache.Range(func(streamID StreamId, stream *Stream) bool {
		if stream.canCreateMiniblock() {
			candidates = append(candidates, stream)
		}
		return true
	})

	return candidates
}<|MERGE_RESOLUTION|>--- conflicted
+++ resolved
@@ -269,18 +269,12 @@
 	if exists {
 		return
 	}
-<<<<<<< HEAD
-	stream.nodesLocked.ResetFromStreamState(event, s.params.Wallet.Address)
-
-	stream, created, err := s.createStreamStorage(ctx, stream, genesisMB, genesisMbNum, genesisHash)
-=======
 
 	err = s.params.Storage.CreateStreamStorage(
 		ctx,
 		event.GetStreamId(),
 		&storage.WriteMiniblockData{Data: genesisMB},
 	)
->>>>>>> 1f562f8c
 	if err != nil {
 		if IsRiverErrorCode(err, Err_ALREADY_EXISTS) {
 			logging.FromCtx(ctx).
@@ -493,67 +487,6 @@
 		return stream, nil
 	}
 
-<<<<<<< HEAD
-func (s *StreamCache) createStreamStorage(
-	ctx context.Context,
-	stream *Stream,
-	data []byte,
-	num crypto.BlockNumber,
-	hash common.Hash,
-) (*Stream, bool, error) {
-	// Lock stream, so parallel creators have to wait for the stream to be intialized.
-	stream.mu.Lock()
-	defer stream.mu.Unlock()
-
-	entry, loaded := s.cache.LoadOrStore(stream.streamId, stream)
-	if !loaded {
-		// TODO: delete entry on failures below?
-
-		// Create stream view
-		view, err := MakeStreamView(
-			&storage.ReadStreamFromLastSnapshotResult{
-				Miniblocks: []*storage.MiniblockDescriptor{{
-					Data:   data,
-					Number: num.AsBigInt().Int64(),
-					Hash:   hash,
-				}},
-			},
-		)
-		if err != nil {
-			return nil, false, err
-		}
-
-		// Prepare storage level structure to create a stream.
-		storageMb, err := view.Miniblocks()[0].AsStorageMb()
-		if err != nil {
-			return nil, false, err
-		}
-
-		// Our stream won the race, put into storage.
-		if err = s.params.Storage.CreateStreamStorage(ctx, stream.streamId, storageMb); err != nil {
-			if AsRiverError(err).Code == Err_ALREADY_EXISTS {
-				// Attempt to load stream from storage. Might as well do it while under lock.
-				if err = stream.loadInternal(ctx); err != nil {
-					return nil, false, err
-				}
-				return stream, true, nil
-			}
-			return nil, false, err
-		}
-
-		// Successfully put data into storage, init stream view.
-		stream.setView(view)
-
-		return stream, true, nil
-	}
-
-	// There was another record in the cache, use it.
-	if entry == nil {
-		return nil, false, RiverError(Err_INTERNAL, "tryLoadStreamRecord: Cache corruption", "streamId", stream.streamId)
-	}
-
-	return entry, false, nil
-=======
 	err = s.params.Storage.CreateStreamStorage(
 		ctx,
 		streamId,
@@ -585,7 +518,6 @@
 	)
 
 	return stream, nil
->>>>>>> 1f562f8c
 }
 
 // GetStreamWaitForLocal is a transitional method to support existing GetStream API before block number are wired through APIs.
