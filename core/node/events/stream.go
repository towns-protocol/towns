package events

import (
	"bytes"
	"context"
	"slices"
	"sync"
	"time"

	mapset "github.com/deckarep/golang-set/v2"
	"github.com/ethereum/go-ethereum/common"

	"github.com/river-build/river/core/contracts/river"
	. "github.com/river-build/river/core/node/base"
	"github.com/river-build/river/core/node/crypto"
	"github.com/river-build/river/core/node/dlog"
	"github.com/river-build/river/core/node/nodes"
	. "github.com/river-build/river/core/node/nodes"
	. "github.com/river-build/river/core/node/protocol"
	. "github.com/river-build/river/core/node/shared"
	"github.com/river-build/river/core/node/storage"
)

type AddableStream interface {
	AddEvent(ctx context.Context, event *ParsedEvent) error
}

type MiniblockStream interface {
	GetMiniblocks(ctx context.Context, fromInclusive int64, ToExclusive int64) ([]*Miniblock, bool, error)
}

type Stream interface {
	AddableStream
	MiniblockStream

	GetView(ctx context.Context) (StreamView, error)

	// GetViewIfLocal returns the stream view if the stream is local, otherwise returns nil, nil.
	GetViewIfLocal(ctx context.Context) (StreamView, error)
}

type SyncResultReceiver interface {
	// OnUpdate is called each time a new cookie is available for a stream
	OnUpdate(r *StreamAndCookie)
	// OnSyncError is called when a sync subscription failed unrecoverable
	OnSyncError(err error)
	// OnStreamSyncDown is called when updates for a stream could not be given.
	OnStreamSyncDown(StreamId)
}

// TODO: refactor interfaces.
type SyncStream interface {
	Stream
	nodes.StreamNodes

	Sub(ctx context.Context, cookie *SyncCookie, receiver SyncResultReceiver) error
	Unsub(receiver SyncResultReceiver)

	// ApplyMiniblock applies given miniblock, updating the cached stream view and storage.
	ApplyMiniblock(ctx context.Context, miniblock *MiniblockInfo) error

	// SaveMiniblockCandidate saves the given miniblock as a candidate.
	// Once blockchain event making candidate canonical is observed,
	// candidate is read and applied.
	SaveMiniblockCandidate(
		ctx context.Context,
		mb *Miniblock,
	) error

	IsLocal() bool
}

func SyncStreamsResponseFromStreamAndCookie(result *StreamAndCookie) *SyncStreamsResponse {
	return &SyncStreamsResponse{
		Stream: result,
	}
}

type streamImpl struct {
	params *StreamCacheParams

	streamId StreamId

	// Mutex protects fields below
	// View is copied on write.
	// I.e. if there no calls to AddEvent, readers share the same view object
	// out of lock, which is immutable, so if there is a need to modify, lock is taken, copy
	// of view is created, and copy is modified and stored.
	mu sync.RWMutex

	lastAppliedBlockNum crypto.BlockNumber

	// lastAccessedTime keeps track of when the stream was last used by a client
	lastAccessedTime time.Time

	nodesLocked StreamNodesWithoutLock

	// local is not nil if stream is local to current node. local and all fields of local are protected by mu.
	local *localStreamState
}

var _ SyncStream = (*streamImpl)(nil)

type localStreamState struct {
	// useGetterAndSetterToGetView contains pointer to current immutable view, if loaded, nil otherwise.
	// Use view() and setView() to access it.
	useGetterAndSetterToGetView *streamViewImpl

	// lastScrubbedTime keeps track of when the stream was last scrubbed. Streams that
	// are never scrubbed will not have this value modified.
	lastScrubbedTime time.Time

	receivers mapset.Set[SyncResultReceiver]

	// pendingCandidates contains list of miniblocks that should be applied immediately when candidate is received.
	// When StreamLastMiniblockUpdated is received and promoteCandidate is called,
	// if there is no candidate in local storage, request is stored in pendingCandidates.
	// First element is the oldest candidate with block number view.LastBlock().Num + 1,
	// second element is the next candidate with next block number and so on.
	// If SaveMiniblockCandidate is called and it matched first element of pendingCandidates,
	// it is removed from pendingCandidates and is applied immediately instead of being stored.
	pendingCandidates []*MiniblockRef
}

func (s *streamImpl) IsLocal() bool {
	s.mu.RLock()
	defer s.mu.RUnlock()
	return s.local != nil
}

func (s *streamImpl) view() *streamViewImpl {
	return s.local.useGetterAndSetterToGetView
}

func (s *streamImpl) setView(view *streamViewImpl) {
	s.local.useGetterAndSetterToGetView = view
	if view != nil && len(s.local.pendingCandidates) > 0 {
		lastMbNum := view.LastBlock().Ref.Num
		for i, candidate := range s.local.pendingCandidates {
			if candidate.Num > lastMbNum {
				s.local.pendingCandidates = s.local.pendingCandidates[i:]
				return
			}
		}
		s.local.pendingCandidates = nil
	}
}

// Should be called with lock held
func (s *streamImpl) loadInternal(ctx context.Context) error {
	if s.view() != nil {
		return nil
	}

	streamRecencyConstraintsGenerations := int(s.params.ChainConfig.Get().RecencyConstraintsGen)

	streamData, err := s.params.Storage.ReadStreamFromLastSnapshot(
		ctx,
		s.streamId,
		streamRecencyConstraintsGenerations,
	)
	if err != nil {
		if AsRiverError(err).Code == Err_NOT_FOUND {
			return s.initFromBlockchain(ctx)
		}
		return err
	}

	view, err := MakeStreamView(ctx, streamData)
	if err != nil {
		dlog.FromCtx(ctx).
			Error("Stream.loadInternal: Failed to parse stream data loaded from storage", "error", err, "streamId", s.streamId)
		return err
	}

	s.setView(view)
	return nil
}

// ApplyMiniblock applies given miniblock, updating the cached stream view and storage.
func (s *streamImpl) ApplyMiniblock(ctx context.Context, miniblock *MiniblockInfo) error {
	s.mu.Lock()
	defer s.mu.Unlock()

	if err := s.loadInternal(ctx); err != nil {
		return err
	}

	return s.applyMiniblockImplLocked(ctx, miniblock, nil)
}

// importMiniblocks imports the given miniblocks.
func (s *streamImpl) importMiniblocks(
	ctx context.Context,
	miniblocks []*MiniblockInfo,
) error {
	if len(miniblocks) == 0 {
		return nil
	}

	s.mu.Lock()
	defer s.mu.Unlock()
	return s.importMiniblocksLocked(ctx, miniblocks)
}

func (s *streamImpl) importMiniblocksLocked(
	ctx context.Context,
	miniblocks []*MiniblockInfo,
) error {
	firstMbNum := miniblocks[0].Ref.Num
	blocksToWriteToStorage := make([]*storage.WriteMiniblockData, len(miniblocks))
	for i, miniblock := range miniblocks {
		if miniblock.Ref.Num != firstMbNum+int64(i) {
			return RiverError(Err_INTERNAL, "miniblock numbers are not sequential").Func("importMiniblocks")
		}
		mb, err := miniblock.asStorageMb()
		if err != nil {
			return err
		}
		blocksToWriteToStorage[i] = mb
	}

	if s.view() == nil {
		// Do we have genesis miniblock?
		if miniblocks[0].Header().MiniblockNum == 0 {
			err := s.initFromGenesis(ctx, miniblocks[0], blocksToWriteToStorage[0].Data)
			if err != nil {
				return err
			}
			miniblocks = miniblocks[1:]
			blocksToWriteToStorage = blocksToWriteToStorage[1:]
		}

		err := s.loadInternal(ctx)
		if err != nil {
			return err
		}
	}

	originalView := s.view()

	// Skip known blocks.
	for len(miniblocks) > 0 && miniblocks[0].Ref.Num <= originalView.LastBlock().Ref.Num {
		blocksToWriteToStorage = blocksToWriteToStorage[1:]
		miniblocks = miniblocks[1:]
	}
	if len(miniblocks) == 0 {
		return nil
	}

	currentView := originalView
	var err error
	var newEvents []*Envelope
	allNewEvents := []*Envelope{}
	for _, miniblock := range miniblocks {
		currentView, newEvents, err = currentView.copyAndApplyBlock(miniblock, s.params.ChainConfig.Get())
		if err != nil {
			return err
		}
		allNewEvents = append(allNewEvents, newEvents...)
		allNewEvents = append(allNewEvents, miniblock.headerEvent.Envelope)
	}

	newMinipoolBytes, err := currentView.minipool.getEnvelopeBytes()
	if err != nil {
		return err
	}

	err = s.params.Storage.WriteMiniblocks(
		ctx,
		s.streamId,
		blocksToWriteToStorage,
		currentView.minipool.generation,
		newMinipoolBytes,
		originalView.minipool.generation,
		originalView.minipool.events.Len(),
	)
	if err != nil {
		return err
	}

	prevSyncCookie := originalView.SyncCookie(s.params.Wallet.Address)
	s.setView(currentView)
	newSyncCookie := s.view().SyncCookie(s.params.Wallet.Address)
	s.notifySubscribers(allNewEvents, newSyncCookie, prevSyncCookie)
	return nil
}

func (s *streamImpl) applyMiniblockImplLocked(
	ctx context.Context,
	miniblock *MiniblockInfo,
	miniblockBytes []byte,
) error {
	// Check if the miniblock is already applied.
	if miniblock.Ref.Num <= s.view().LastBlock().Ref.Num {
		return nil
	}

	// TODO: strict check here.
	// TODO: tests for this.

	// Lets see if this miniblock can be applied.
	prevSV := s.view()
	newSV, newEvents, err := prevSV.copyAndApplyBlock(miniblock, s.params.ChainConfig.Get())
	if err != nil {
		return err
	}

	newMinipool, err := newSV.minipool.getEnvelopeBytes()
	if err != nil {
		return err
	}

	if miniblockBytes == nil {
		miniblockBytes, err = miniblock.ToBytes()
		if err != nil {
			return err
		}
	}

	err = s.params.Storage.WriteMiniblocks(
		ctx,
		s.streamId,
		[]*storage.WriteMiniblockData{miniblock.asStorageMbWithData(miniblockBytes)},
		newSV.minipool.generation,
		newMinipool,
		prevSV.minipool.generation,
		prevSV.minipool.events.Len(),
	)
	if err != nil {
		return err
	}

	prevSyncCookie := s.view().SyncCookie(s.params.Wallet.Address)
	s.setView(newSV)
	newSyncCookie := s.view().SyncCookie(s.params.Wallet.Address)

	newEvents = append(newEvents, miniblock.headerEvent.Envelope)
	s.notifySubscribers(newEvents, newSyncCookie, prevSyncCookie)
	return nil
}

func (s *streamImpl) promoteCandidate(ctx context.Context, mb *MiniblockRef) error {
	s.mu.Lock()
	defer s.mu.Unlock()
	return s.promoteCandidateLocked(ctx, mb)
}

func (s *streamImpl) promoteCandidateLocked(ctx context.Context, mb *MiniblockRef) error {
	if s.local == nil {
		return nil
	}

	if s.local == nil {
		return nil
	}

	if err := s.loadInternal(ctx); err != nil {
		return err
	}

	// Check if the miniblock is already applied.
	lastMbNum := s.view().LastBlock().Ref.Num
	if mb.Num <= lastMbNum {
		// Log error if hash doesn't match.
		appliedMb, _ := s.view().blockWithNum(mb.Num)
		if appliedMb != nil && appliedMb.Ref.Hash != mb.Hash {
			dlog.FromCtx(ctx).Error("PromoteCandidate: Miniblock is already applied",
				"streamId", s.streamId,
				"blockNum", mb.Num,
				"blockHash", mb.Hash,
				"lastBlockNum", s.view().LastBlock().Ref.Num,
				"lastBlockHash", s.view().LastBlock().Ref.Hash,
			)
		}
		return nil
	}

	if mb.Num > lastMbNum+1 {
		return s.schedulePromotionLocked(ctx, mb)
	}

	miniblockBytes, err := s.params.Storage.ReadMiniblockCandidate(ctx, s.streamId, mb.Hash, mb.Num)
	if err != nil {
		if IsRiverErrorCode(err, Err_NOT_FOUND) {
			return s.schedulePromotionLocked(ctx, mb)
		}
		return err
	}

	miniblock, err := NewMiniblockInfoFromBytes(miniblockBytes, mb.Num)
	if err != nil {
		return err
	}

	return s.applyMiniblockImplLocked(ctx, miniblock, miniblockBytes)
}

func (s *streamImpl) schedulePromotionLocked(ctx context.Context, mb *MiniblockRef) error {
	if len(s.local.pendingCandidates) == 0 {
		if mb.Num != s.view().LastBlock().Ref.Num+1 {
			return RiverError(Err_INTERNAL, "schedulePromotionNoLock: next promotion is not for the next block")
		}
		s.local.pendingCandidates = append(s.local.pendingCandidates, mb)
	} else {
		lastPending := s.local.pendingCandidates[len(s.local.pendingCandidates)-1]
		if mb.Num != lastPending.Num+1 {
			return RiverError(Err_INTERNAL, "schedulePromotionNoLock: pending candidates are not consecutive")
		}
		s.local.pendingCandidates = append(s.local.pendingCandidates, mb)
	}
	return nil
}

func (s *streamImpl) initFromGenesis(
	ctx context.Context,
	genesisInfo *MiniblockInfo,
	genesisBytes []byte,
) error {
	if genesisInfo.Header().MiniblockNum != 0 {
		return RiverError(Err_BAD_BLOCK, "init from genesis must be from block with num 0")
	}

	// TODO: move this call out of the lock
	_, registeredGenesisHash, _, blockNum, err := s.params.Registry.GetStreamWithGenesis(ctx, s.streamId)
	if err != nil {
		return err
	}

	if registeredGenesisHash != genesisInfo.Ref.Hash {
		return RiverError(Err_BAD_BLOCK, "Invalid genesis block hash").
			Tags("registryHash", registeredGenesisHash, "blockHash", genesisInfo.Ref.Hash).
			Func("initFromGenesis")
	}

	if err := s.params.Storage.CreateStreamStorage(ctx, s.streamId, genesisBytes); err != nil {
		// TODO: this error is not handle correctly here: if stream is in storage, caller of this initFromGenesis
		// should read it from storage.
		if AsRiverError(err).Code != Err_ALREADY_EXISTS {
			return err
		}
	}

	s.lastAppliedBlockNum = blockNum

	view, err := MakeStreamView(
		ctx,
		&storage.ReadStreamFromLastSnapshotResult{
			StartMiniblockNumber: 0,
			Miniblocks:           [][]byte{genesisBytes},
		},
	)
	if err != nil {
		return err
	}
	s.setView(view)

	return nil
}

func (s *streamImpl) initFromBlockchain(ctx context.Context) error {
	// TODO: move this call out of the lock
	record, _, mb, blockNum, err := s.params.Registry.GetStreamWithGenesis(ctx, s.streamId)
	if err != nil {
		return err
	}

	s.nodesLocked.Reset(record.Nodes, s.params.Wallet.Address)
	if !s.nodesLocked.IsLocal() {
		return RiverError(
			Err_INTERNAL,
			"initFromBlockchain: Stream is not local",
			"streamId", s.streamId,
			"nodes", record.Nodes,
			"localNode", s.params.Wallet,
		)
	}

	if record.LastMiniblockNum > 0 {
		return RiverError(
			Err_INTERNAL,
			"initFromBlockchain: Stream is past genesis",
			"streamId",
			s.streamId,
			"record",
			record,
		)
	}

	err = s.params.Storage.CreateStreamStorage(ctx, s.streamId, mb)
	if err != nil {
		return err
	}

	s.lastAppliedBlockNum = blockNum

	// Successfully put data into storage, init stream view.
	view, err := MakeStreamView(
		ctx,
		&storage.ReadStreamFromLastSnapshotResult{
			StartMiniblockNumber: 0,
			Miniblocks:           [][]byte{mb},
		},
	)
	if err != nil {
		return err
	}
	s.setView(view)
	return nil
}

func (s *streamImpl) getViewIfLocal(ctx context.Context) (*streamViewImpl, error) {
	s.mu.RLock()
<<<<<<< HEAD
	isLocal := s.local != nil
	var view *streamViewImpl
	if isLocal {
		view = s.view()
=======
	view := s.view()
	if view != nil {
		s.maybeScrubLocked()
>>>>>>> 7771779c
	}
	s.mu.RUnlock()
	if !isLocal {
		return nil, nil
	}
	if view != nil {
		return view, nil
	}

	s.mu.Lock()
	defer s.mu.Unlock()
	s.lastAccessedTime = time.Now()
	if err := s.loadInternal(ctx); err != nil {
		return nil, err
	}
	s.maybeScrubLocked()
	return s.view(), nil
}

func (s *streamImpl) GetView(ctx context.Context) (StreamView, error) {
	view, err := s.getViewIfLocal(ctx)
	// Return nil interface, if implementation is nil.
	if err != nil {
		return nil, err
	}
	if view == nil {
		return nil, RiverError(Err_INTERNAL, "GetView: stream is not local")
	}
	return view, nil
}

func (s *streamImpl) GetViewIfLocal(ctx context.Context) (StreamView, error) {
	view, err := s.getViewIfLocal(ctx)
	// Return nil interface, if implementation is nil.
	if err != nil {
		return nil, err
	}
	return view, nil
}

// Returns StreamView if it's already loaded, or nil if it's not.
func (s *streamImpl) tryGetView() StreamView {
	s.mu.RLock()
	defer s.mu.RUnlock()
	// Return nil interface, if implementation is nil. This is go for you.
	if s.local != nil && s.view() != nil {
		s.maybeScrubLocked()
		return s.view()
	} else {
		return nil
	}
}

func (s *streamImpl) maybeScrubLocked() {
	if !ValidChannelStreamId(&s.streamId) {
		return
	}

	if s.params.Config.Scrubbing.ScrubEligibleDuration > 0 &&
		time.Since(s.local.lastScrubbedTime) > s.params.Config.Scrubbing.ScrubEligibleDuration {
		s.params.Scrubber.Scrub(s.streamId)
		// Needs write lock to reset last scrubbed time.
		go s.resetLastScrubbed()
	}
}

func (s *streamImpl) resetLastScrubbed() {
	s.mu.Lock()
	defer s.mu.Unlock()
	if s.local != nil {
		s.local.lastScrubbedTime = time.Now()
	}
}

// tryCleanup unloads its internal view when s haven't got activity within the given expiration period.
// It returns true when the view is unloaded
func (s *streamImpl) tryCleanup(expiration time.Duration) bool {
	s.mu.Lock()
	defer s.mu.Unlock()

	if s.local == nil {
		// TODO: add purge from cache for non-local streams.
		return false
	}

	// return immediately if the view is already purged or if the mini block creation routine is running for this stream
	if s.view() == nil {
		return true
	}

	if time.Since(s.lastAccessedTime) < expiration {
		return false
	}

	if s.view().minipool.size() != 0 {
		return false
	}

	if len(s.local.pendingCandidates) != 0 {
		return false
	}

	s.setView(nil)
	return true
}

// Returns
// miniblocks: with indexes from fromIndex inclusive, to toIndex exclusive
// terminus: true if fromIndex is 0, or if there are no more blocks because they've been garbage collected
func (s *streamImpl) GetMiniblocks(
	ctx context.Context,
	fromInclusive int64,
	toExclusive int64,
) ([]*Miniblock, bool, error) {
	blocks, err := s.params.Storage.ReadMiniblocks(ctx, s.streamId, fromInclusive, toExclusive)
	if err != nil {
		return nil, false, err
	}

	miniblocks := make([]*Miniblock, len(blocks))
	startMiniblockNumber := int64(-1)
	for i, binMiniblock := range blocks {
		miniblock, err := NewMiniblockInfoFromBytes(binMiniblock, startMiniblockNumber+int64(i))
		if err != nil {
			return nil, false, err
		}
		if i == 0 {
			startMiniblockNumber = miniblock.Header().MiniblockNum
		}
		miniblocks[i] = miniblock.Proto
	}

	terminus := fromInclusive == 0
	return miniblocks, terminus, nil
}

func (s *streamImpl) AddEvent(ctx context.Context, event *ParsedEvent) error {
	s.mu.Lock()
	defer s.mu.Unlock()
	if err := s.loadInternal(ctx); err != nil {
		return err
	}

	return s.addEventImpl(ctx, event)
}

// caller must have a RW lock on s.mu
func (s *streamImpl) notifySubscribers(envelopes []*Envelope, newSyncCookie *SyncCookie, prevSyncCookie *SyncCookie) {
	if s.local.receivers != nil && s.local.receivers.Cardinality() > 0 {
		s.lastAccessedTime = time.Now()

		resp := &StreamAndCookie{
			Events:         envelopes,
			NextSyncCookie: newSyncCookie,
		}
		for receiver := range s.local.receivers.Iter() {
			receiver.OnUpdate(resp)
		}
	}
}

// Lock must be taken.
func (s *streamImpl) addEventImpl(ctx context.Context, event *ParsedEvent) error {
	envelopeBytes, err := event.GetEnvelopeBytes()
	if err != nil {
		return err
	}

	// Check if event can be added before writing to storage.
	newSV, err := s.view().copyAndAddEvent(event)
	if err != nil {
		return err
	}

	err = s.params.Storage.WriteEvent(
		ctx,
		s.streamId,
		s.view().minipool.generation,
		s.view().minipool.nextSlotNumber(),
		envelopeBytes,
	)
	// TODO: for some classes of errors, it's not clear if event was added or not
	// for those, perhaps entire Stream structure should be scrapped and reloaded
	if err != nil {
		return err
	}

	prevSyncCookie := s.view().SyncCookie(s.params.Wallet.Address)
	s.setView(newSV)
	newSyncCookie := s.view().SyncCookie(s.params.Wallet.Address)

	s.notifySubscribers([]*Envelope{event.Envelope}, newSyncCookie, prevSyncCookie)

	return nil
}

func (s *streamImpl) Sub(ctx context.Context, cookie *SyncCookie, receiver SyncResultReceiver) error {
	log := dlog.FromCtx(ctx)
	if !bytes.Equal(cookie.NodeAddress, s.params.Wallet.Address.Bytes()) {
		return RiverError(
			Err_BAD_SYNC_COOKIE,
			"cookies is not for this node",
			"cookie.NodeAddress",
			cookie.NodeAddress,
			"s.params.Wallet.AddressStr",
			s.params.Wallet,
		)
	}
	if !s.streamId.EqualsBytes(cookie.StreamId) {
		return RiverError(
			Err_BAD_SYNC_COOKIE,
			"bad stream id",
			"cookie.StreamId",
			cookie.StreamId,
			"s.streamId",
			s.streamId,
		)
	}
	slot := cookie.MinipoolSlot
	if slot < 0 {
		return RiverError(Err_BAD_SYNC_COOKIE, "bad slot", "cookie.MinipoolSlot", slot).Func("Stream.Sub")
	}

	s.mu.Lock()
	defer s.mu.Unlock()
	if err := s.loadInternal(ctx); err != nil {
		return err
	}

	s.lastAccessedTime = time.Now()

	if cookie.MinipoolGen == s.view().minipool.generation {
		if slot > int64(s.view().minipool.events.Len()) {
			return RiverError(Err_BAD_SYNC_COOKIE, "Stream.Sub: bad slot")
		}

		if s.local.receivers == nil {
			s.local.receivers = mapset.NewSet[SyncResultReceiver]()
		}
		s.local.receivers.Add(receiver)

		envelopes := make([]*Envelope, 0, s.view().minipool.events.Len()-int(slot))
		if slot < int64(s.view().minipool.events.Len()) {
			for _, e := range s.view().minipool.events.Values[slot:] {
				envelopes = append(envelopes, e.Envelope)
			}
		}
		// always send response, even if there are no events so that the client knows it's upToDate
		receiver.OnUpdate(
			&StreamAndCookie{
				Events:         envelopes,
				NextSyncCookie: s.view().SyncCookie(s.params.Wallet.Address),
			},
		)
		return nil
	} else {
		if s.local.receivers == nil {
			s.local.receivers = mapset.NewSet[SyncResultReceiver]()
		}
		s.local.receivers.Add(receiver)

		miniblockIndex, err := s.view().indexOfMiniblockWithNum(cookie.MinipoolGen)
		if err != nil {
			// The user's sync cookie is out of date. Send a sync reset and return an up-to-date StreamAndCookie.
			log.Warn("Stream.Sub: out of date cookie.MiniblockNum. Sending sync reset.",
				"stream", s.streamId, "error", err.Error())

			receiver.OnUpdate(
				&StreamAndCookie{
					Events:         s.view().MinipoolEnvelopes(),
					NextSyncCookie: s.view().SyncCookie(s.params.Wallet.Address),
					Miniblocks:     s.view().MiniblocksFromLastSnapshot(),
					SyncReset:      true,
				},
			)
			return nil
		}

		// append events from blocks
		envelopes := make([]*Envelope, 0, 16)
		err = s.view().forEachEvent(miniblockIndex, func(e *ParsedEvent, minibockNum int64, eventNum int64) (bool, error) {
			envelopes = append(envelopes, e.Envelope)
			return true, nil
		})
		if err != nil {
			panic("Should never happen: Stream.Sub: forEachEvent failed: " + err.Error())
		}

		// always send response, even if there are no events so that the client knows it's upToDate
		receiver.OnUpdate(
			&StreamAndCookie{
				Events:         envelopes,
				NextSyncCookie: s.view().SyncCookie(s.params.Wallet.Address),
			},
		)
		return nil
	}
}

// It's ok to unsub non-existing receiver.
// Such situation arises during ForceFlush.
func (s *streamImpl) Unsub(receiver SyncResultReceiver) {
	s.mu.Lock()
	defer s.mu.Unlock()
	if s.local.receivers != nil {
		s.local.receivers.Remove(receiver)
	}
}

// ForceFlush transitions Stream object to unloaded state.
// All subbed receivers will receive empty response and must
// terminate corresponding sync loop.
func (s *streamImpl) ForceFlush(ctx context.Context) {
	s.mu.Lock()
	defer s.mu.Unlock()

	if s.local == nil {
		return
	}

	s.setView(nil)
	if s.local.receivers != nil && s.local.receivers.Cardinality() > 0 {
		err := RiverError(Err_INTERNAL, "Stream unloaded")
		for r := range s.local.receivers.Iter() {
			r.OnSyncError(err)
		}
	}
	s.local.receivers = nil
}

func (s *streamImpl) canCreateMiniblock() bool {
	s.mu.RLock()
	defer s.mu.RUnlock()

	// Loaded, has events in minipool, and periodic miniblock creation is not disabled in test settings.
	return s.local != nil &&
		s.view() != nil &&
		s.view().minipool.events.Len() > 0 &&
		!s.view().snapshot.GetInceptionPayload().GetSettings().GetDisableMiniblockCreation()
}

type streamImplStatus struct {
	loaded            bool
	numMinipoolEvents int
	numSubscribers    int
	lastAccess        time.Time
}

func (s *streamImpl) getStatus() *streamImplStatus {
	s.mu.RLock()
	defer s.mu.RUnlock()

	ret := &streamImplStatus{
		numSubscribers: s.local.receivers.Cardinality(),
		lastAccess:     s.lastAccessedTime,
	}

	if s.view() != nil {
		ret.loaded = true
		ret.numMinipoolEvents = s.view().minipool.events.Len()
	}

	return ret
}

func (s *streamImpl) SaveMiniblockCandidate(ctx context.Context, mb *Miniblock) error {
	mbInfo, err := NewMiniblockInfoFromProto(
		mb,
		NewMiniblockInfoFromProtoOpts{ExpectedBlockNumber: -1},
	)
	if err != nil {
		return err
	}

	applied, err := s.tryApplyCandidate(ctx, mbInfo)
	if err != nil {
		return err
	}
	if applied {
		return nil
	}

	serialized, err := mbInfo.ToBytes()
	if err != nil {
		return err
	}

	return s.params.Storage.WriteMiniblockCandidate(
		ctx,
		s.streamId,
		mbInfo.Ref.Hash,
		mbInfo.Ref.Num,
		serialized,
	)
}

func (s *streamImpl) tryApplyCandidate(ctx context.Context, mb *MiniblockInfo) (bool, error) {
	s.mu.Lock()
	defer s.mu.Unlock()

	err := s.loadInternal(ctx)
	if err != nil {
		return false, err
	}

	if mb.Ref.Num <= s.view().LastBlock().Ref.Num {
		existing, err := s.view().blockWithNum(mb.Ref.Num)
		if err == nil && existing.Ref.Hash == mb.Ref.Hash {
			return true, nil
		}

		return false, RiverError(
			Err_INTERNAL,
			"Candidate miniblock is too old",
			"candidate.Num",
			mb.Ref.Num,
			"lastBlock.Num",
			s.view().LastBlock().Ref.Num,
			"streamId",
			s.streamId,
		)
	}

	if len(s.local.pendingCandidates) > 0 {
		pending := s.local.pendingCandidates[0]
		if mb.Ref.Num == pending.Num && mb.Ref.Hash == pending.Hash {
			err = s.importMiniblocksLocked(ctx, []*MiniblockInfo{mb})
			if err != nil {
				return false, err
			}

			for len(s.local.pendingCandidates) > 0 {
				pending = s.local.pendingCandidates[0]
				ok := s.tryReadAndApplyCandidateLocked(ctx, pending)
				if !ok {
					break
				}
			}

			return true, nil
		}
	}

	return false, nil
}

func (s *streamImpl) tryReadAndApplyCandidateLocked(ctx context.Context, mbRef *MiniblockRef) bool {
	miniblockBytes, err := s.params.Storage.ReadMiniblockCandidate(ctx, s.streamId, mbRef.Hash, mbRef.Num)
	if err == nil {
		miniblock, err := NewMiniblockInfoFromBytes(miniblockBytes, mbRef.Num)
		if err == nil {
			err = s.importMiniblocksLocked(ctx, []*MiniblockInfo{miniblock})
			if err == nil {
				return true
			}
		}
	}

	if !IsRiverErrorCode(err, Err_NOT_FOUND) {
		dlog.FromCtx(ctx).
			Error("Stream.tryReadAndApplyCandidateNoLock: failed to read miniblock candidate", "error", err)
	}
	return false
}

// getLastMiniblockNumSkipLoad returns the last miniblock number for the given stream from the view if loaded,
// or from storage otherwise.
func (s *streamImpl) getLastMiniblockNumSkipLoad(ctx context.Context) (int64, error) {
	s.mu.RLock()
	defer s.mu.RUnlock()

	view := s.view()
	if view != nil {
		return view.LastBlock().Ref.Num, nil
	}

	return s.params.Storage.GetLastMiniblockNumber(ctx, s.streamId)
}

func (s *streamImpl) applyStreamEvents(
	ctx context.Context,
	events []river.EventWithStreamId,
	blockNum crypto.BlockNumber,
) {
	if len(events) == 0 {
		return
	}

	// TODO: refactor locking
	s.mu.Lock()
	defer s.mu.Unlock()

	// Sanity check
	if s.lastAppliedBlockNum >= blockNum {
		dlog.FromCtx(ctx).
			Error("applyStreamEvents: already applied events for block", "blockNum", blockNum, "streamId", s.streamId,
				"lastAppliedBlockNum", s.lastAppliedBlockNum,
			)
		return
	}

	for _, e := range events {
		switch event := e.(type) {
		case *river.StreamLastMiniblockUpdated:
			err := s.promoteCandidateLocked(ctx, &MiniblockRef{
				Hash: event.LastMiniblockHash,
				Num:  int64(event.LastMiniblockNum),
			})
			if err != nil {
				dlog.FromCtx(ctx).Error("onStreamLastMiniblockUpdated: failed to promote candidate", "err", err)
			}
		case *river.StreamPlacementUpdated:
			err := s.nodesLocked.Update(event, s.params.Wallet.Address)
			if err != nil {
				dlog.FromCtx(ctx).Error("applyStreamEventsNoLock: failed to update nodes", "err", err, "streamId", s.streamId)
			}
		default:
			dlog.FromCtx(ctx).Error("applyStreamEventsNoLock: unknown event", "event", event, "streamId", s.streamId)
		}
	}

	s.lastAppliedBlockNum = blockNum
}

func (s *streamImpl) GetNodes() []common.Address {
	s.mu.RLock()
	defer s.mu.RUnlock()
	return slices.Clone(s.nodesLocked.GetNodes())
}

func (s *streamImpl) GetRemotesAndIsLocal() ([]common.Address, bool) {
	s.mu.RLock()
	defer s.mu.RUnlock()
	r, l := s.nodesLocked.GetRemotesAndIsLocal()
	return slices.Clone(r), l
}

func (s *streamImpl) GetStickyPeer() common.Address {
	s.mu.RLock()
	defer s.mu.RUnlock()
	return s.nodesLocked.GetStickyPeer()
}

func (s *streamImpl) AdvanceStickyPeer(currentPeer common.Address) common.Address {
	s.mu.Lock()
	defer s.mu.Unlock()
	return s.nodesLocked.AdvanceStickyPeer(currentPeer)
}

func (s *streamImpl) Update(event *river.StreamPlacementUpdated, localNode common.Address) error {
	return RiverError(Err_INTERNAL, "Can't update nodes on the streamImpl")
}<|MERGE_RESOLUTION|>--- conflicted
+++ resolved
@@ -511,16 +511,13 @@
 
 func (s *streamImpl) getViewIfLocal(ctx context.Context) (*streamViewImpl, error) {
 	s.mu.RLock()
-<<<<<<< HEAD
 	isLocal := s.local != nil
 	var view *streamViewImpl
 	if isLocal {
 		view = s.view()
-=======
-	view := s.view()
-	if view != nil {
-		s.maybeScrubLocked()
->>>>>>> 7771779c
+		if view != nil {
+			s.maybeScrubLocked()
+		}
 	}
 	s.mu.RUnlock()
 	if !isLocal {
