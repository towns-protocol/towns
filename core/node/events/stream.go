--- conflicted
+++ resolved
@@ -334,13 +334,8 @@
 	// TODO: strict check here.
 	// TODO: tests for this.
 
-<<<<<<< HEAD
-	// Let's see if this miniblock can be applied.
-	prevSV := s.view()
-=======
 	// Lets see if this miniblock can be applied.
 	prevSV := s.getViewLocked()
->>>>>>> 1f562f8c
 	newSV, newEvents, err := prevSV.copyAndApplyBlock(info, s.params.ChainConfig.Get())
 	if err != nil {
 		return err
@@ -356,7 +351,7 @@
 		storageMb = &storage.WriteMiniblockData{
 			Number:   info.Ref.Num,
 			Hash:     info.Ref.Hash,
-			Snapshot: miniblock.Snapshot,
+			Snapshot: info.GetSnapshot(),
 			Data:     miniblock.Data,
 		}
 	} else {
@@ -471,30 +466,15 @@
 		return RiverError(Err_INTERNAL, "init from genesis must be from block with num 0")
 	}
 
-<<<<<<< HEAD
-	// TODO: move this call out of the lock
-	_, hash, _, blockNum, err := s.params.Registry.GetStreamWithGenesis(ctx, s.streamId)
-=======
 	err := s.params.Storage.CreateStreamStorage(
 		ctx,
 		s.streamId,
 		&storage.WriteMiniblockData{Data: genesisBytes},
 	)
->>>>>>> 1f562f8c
-	if err != nil {
-		return err
-	}
-
-<<<<<<< HEAD
-	if hash != genesisInfo.Ref.Hash {
-		return RiverError(Err_BAD_BLOCK, "Invalid genesis block hash").
-			Tags("registryHash", hash, "blockHash", genesisInfo.Ref.Hash).
-			Func("initFromGenesis")
-	}
-
-	// Create view from genesis miniblock.
-=======
->>>>>>> 1f562f8c
+	if err != nil {
+		return err
+	}
+
 	view, err := MakeStreamView(
 		&storage.ReadStreamFromLastSnapshotResult{
 			Miniblocks: []*storage.MiniblockDescriptor{{
@@ -507,91 +487,8 @@
 	if err != nil {
 		return err
 	}
-<<<<<<< HEAD
-
-	// Prepare storage level structure to create a stream.
-	storageMb, err := view.Miniblocks()[0].AsStorageMb()
-	if err != nil {
-		return err
-	}
-
-	if err = s.params.Storage.CreateStreamStorage(ctx, s.streamId, storageMb); err != nil {
-		// TODO: this error is not handle correctly here: if stream is in storage, caller of this initFromGenesis
-		// should read it from storage.
-		if AsRiverError(err).Code != Err_ALREADY_EXISTS {
-			return err
-		}
-	}
-
-	s.lastAppliedBlockNum = blockNum
-	s.setView(view)
-
-	return nil
-}
-
-// initFromBlockchain is not thread-safe. It should be called with a lock held.
-func (s *Stream) initFromBlockchain(ctx context.Context) error {
-	// TODO: move this call out of the lock
-	record, hash, mb, blockNum, err := s.params.Registry.GetStreamWithGenesis(ctx, s.streamId)
-	if err != nil {
-		return err
-	}
-
-	s.nodesLocked.ResetFromStreamResult(record, s.params.Wallet.Address)
-	if !s.nodesLocked.IsLocal() {
-		return RiverError(
-			Err_INTERNAL,
-			"initFromBlockchain: Stream is not local",
-			"streamId", s.streamId,
-			"nodes", record.Nodes,
-			"localNode", s.params.Wallet,
-		)
-	}
-
-	if record.LastMiniblockNum > 0 {
-		return RiverError(
-			Err_INTERNAL,
-			"initFromBlockchain: Stream is past genesis",
-			"streamId",
-			s.streamId,
-			"record",
-			record,
-		)
-	}
-
-	// Create view from genesis miniblock.
-	view, err := MakeStreamView(
-		&storage.ReadStreamFromLastSnapshotResult{
-			Miniblocks: []*storage.MiniblockDescriptor{{
-				Data:   mb,
-				Number: blockNum.AsBigInt().Int64(),
-				Hash:   hash,
-			}},
-		},
-	)
-	if err != nil {
-		return err
-	}
-
-	// Prepare storage level structure to create a stream.
-	storageMb, err := view.Miniblocks()[0].AsStorageMb()
-	if err != nil {
-		return err
-	}
-
-	if err = s.params.Storage.CreateStreamStorage(ctx, s.streamId, storageMb); err != nil {
-		return err
-	}
-
-	s.lastAppliedBlockNum = blockNum
-
-	// Successfully put data into storage, init stream view.
-	s.setView(view)
-
-=======
 	s.setViewLocked(view)
 
->>>>>>> 1f562f8c
 	return nil
 }
 
