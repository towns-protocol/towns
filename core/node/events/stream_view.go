--- conflicted
+++ resolved
@@ -945,12 +945,7 @@
 		log.Debugw("GetStreamSince: out of date cookie.MiniblockNum. Sending sync reset.",
 			"stream", r.streamId, "error", err.Error())
 
-<<<<<<< HEAD
 		return r.GetResetStreamAndCookie(addr), nil
-
-=======
-		return r.GetResetStreamAndCookie(wallet), nil
->>>>>>> 97976ac7
 	}
 
 	// append events from blocks
