--- conflicted
+++ resolved
@@ -203,7 +203,10 @@
 	// It is used for testing only.
 	MetadataShardMask uint64 `mapstructure:"TestOnlyOverrideMetadataShardMask"`
 
-<<<<<<< HEAD
+	// TestEntitlementsBypassSecret enables test-only bypass of entitlement checks if set (non-empty).
+	// The value is a shared secret expected in the X-River-Test-Bypass header.
+	TestEntitlementsBypassSecret string
+
 	// MediaStreamDataStorage is the storage type for media stream data.
 	// Allowed values: "postgres", "gcs", "s3".
 	MediaStreamDataStorage string
@@ -211,11 +214,6 @@
 	// ExternalMediaStreamDataBucket is the bucket where media stream data is to be stored.
 	ExternalMediaStreamDataBucket string
 	ExternalMediaStreamDataToken  string
-=======
-	// TestEntitlementsBypassSecret enables test-only bypass of entitlement checks if set (non-empty).
-	// The value is a shared secret expected in the X-River-Test-Bypass header.
-	TestEntitlementsBypassSecret string
->>>>>>> 3264251b
 }
 
 type TLSConfig struct {
