--- conflicted
+++ resolved
@@ -132,7 +132,6 @@
 		Metrics: MetricsConfig{
 			Enabled: true,
 		},
-<<<<<<< HEAD
 		RateLimit: RateLimitConfig{
 			Enabled:           false,
 			MaxTrackedIPs:     100000,
@@ -176,7 +175,7 @@
 				"127.0.0.1/32", // Localhost only
 			},
 			MetricsEnabled: true,
-=======
+		},
 		HighUsageDetection: HighUsageDetectionConfig{
 			Enabled:    true,
 			MaxResults: 50,
@@ -194,7 +193,6 @@
 				ThresholdCreateMediaStreamWindow2: 30 * time.Minute,
 				ThresholdCreateMediaStreamCount2:  100,
 			},
->>>>>>> bf772f86
 		},
 		// TODO: Network: NetworkConfig{},
 		StandByOnStart:    true,
