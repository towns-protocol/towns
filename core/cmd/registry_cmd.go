package cmd

import (
	"context"
	"fmt"
	"net/http"
<<<<<<< HEAD
	"os"
	"slices"
=======
>>>>>>> 99f02afe
	"sync/atomic"
	"time"

	"connectrpc.com/connect"
	"github.com/ethereum/go-ethereum/accounts/abi/bind"
	"github.com/ethereum/go-ethereum/common"
	"github.com/ethereum/go-ethereum/common/hexutil"

	"github.com/towns-protocol/towns/core/config"
	"github.com/towns-protocol/towns/core/contracts/river"
	. "github.com/towns-protocol/towns/core/node/base"
	"github.com/towns-protocol/towns/core/node/crypto"
	"github.com/towns-protocol/towns/core/node/events"
	"github.com/towns-protocol/towns/core/node/http_client"
	"github.com/towns-protocol/towns/core/node/infra"
	"github.com/towns-protocol/towns/core/node/logging"
	. "github.com/towns-protocol/towns/core/node/protocol"
	. "github.com/towns-protocol/towns/core/node/protocol/protocolconnect"
	"github.com/towns-protocol/towns/core/node/registries"
	. "github.com/towns-protocol/towns/core/node/shared"

	"github.com/spf13/cobra"
)

type streamDumpOpts struct {
	countOnly bool
	timeOnly  bool
	stats     bool
	dump      bool
	csv       bool
	node      common.Address
	blockNum  crypto.BlockNumber
}

func printStats(opts *streamDumpOpts, humanName, csvName, value string) {
	if opts.csv {
		fmt.Fprintf(os.Stderr, "%s,%s\n", csvName, value)
	} else {
		fmt.Fprintf(os.Stderr, "%s: %s\n", humanName, value)
	}
}

func srStreamDump(cfg *config.Config, opts *streamDumpOpts) error {
	ctx := context.Background() // lint:ignore context.Background() is fine here
	blockchain, err := crypto.NewBlockchain(
		ctx,
		&cfg.RiverChain,
		nil,
		infra.NewMetricsFactory(nil, "river", "cmdline"),
		nil,
	)
	if err != nil {
		return err
	}

	registryContract, err := registries.NewRiverRegistryContract(
		ctx,
		blockchain,
		&cfg.RegistryContract,
		&cfg.RiverRegistry,
	)
	if err != nil {
		return err
	}

	blockNum := blockchain.InitialBlockNum
	if opts.blockNum != 0 {
		blockNum = opts.blockNum
	}
	printStats(opts, "Block number", "block_number", fmt.Sprintf("%d", blockNum))

	var streamNum int64
	if opts.node == common.Address{} {
		streamNum, err = registryContract.GetStreamCount(ctx, blockNum)
	} else {
		streamNum, err = registryContract.GetStreamCountForNode(ctx, blockNum, opts.node)
	}
	if err != nil {
		return err
	}
	printStats(opts, "Stream count", "stream_count", fmt.Sprintf("%d", streamNum))

	if opts.countOnly {
		return nil
	}

	var i atomic.Int64
	startTime := time.Now()
	err = registryContract.ForAllStreams(ctx, blockchain.InitialBlockNum, func(strm *river.StreamWithId) bool {
		curI := i.Add(1)
		if !timeOnly {
			s := fmt.Sprintf("%4d %s", curI-1, strm.StreamId().String())
			fmt.Printf("%-69s %4d, %s\n", s, strm.LastMbNum(), strm.LastMbHash().Hex())
			for _, node := range strm.Nodes() {
				fmt.Printf("        %s\n", node.Hex())
			}
		}
		if timeOnly && curI%50000 == 0 {
			elapsed := time.Since(startTime)
			fmt.Printf("Received %d streams in %s (%.1f streams/s)\n", curI, elapsed, float64(curI)/elapsed.Seconds())
		}
		return true
	})
	if err != nil {
		return err
	}
	elapsed := time.Since(startTime)
	finalI := i.Load()
	fmt.Printf("TOTAL: %d ELAPSED: %s (%.1f streams/s)\n", finalI, elapsed, float64(finalI)/elapsed.Seconds())

	if streamNum != finalI {
		return RiverError(
			Err_INTERNAL,
			"Stream count mismatch",
			"GetStreamCount",
			streamNum,
			"ForAllStreams",
			finalI,
		)
	}

	return nil
}

func validateStream(
	ctx context.Context,
	httpClient *http.Client,
	registryContract *registries.RiverRegistryContract,
	streamId StreamId,
	nodeAddress common.Address,
	expectedMinBlockHash common.Hash,
	expectedMinBlockNum int64,
) error {
	nodeRecord, err := registryContract.NodeRegistry.GetNode(&bind.CallOpts{
		Context: ctx,
	}, nodeAddress)
	if err != nil {
		return err
	}

	streamServiceClient := NewStreamServiceClient(httpClient, nodeRecord.Url, connect.WithGRPC())
	response, err := streamServiceClient.GetStream(
		ctx,
		connect.NewRequest(&GetStreamRequest{
			StreamId: streamId[:],
		}),
	)
	if err != nil {
		return err
	}
	stream := response.Msg.GetStream()

	fmt.Printf("      Miniblocks: %d\n", len(stream.Miniblocks))
	var lastBlock *MiniblockRef
	for i, mb := range stream.Miniblocks {
		info, err := events.NewMiniblockInfoFromProto(
			mb, stream.GetSnapshotByMiniblockIndex(i),
			events.NewParsedMiniblockInfoOpts().
				WithDoNotParseEvents(true),
		)
		if err != nil {
			return err
		}
		lastBlock = info.Ref
		header := info.Header()
		var snapshot string
		if header.IsSnapshot() {
			snapshot = "snapshot"
		}
		fmt.Printf(
			"          %d %s num_events=%d %s\n",
			info.Ref.Num,
			info.Ref.Hash.Hex(),
			len(header.EventHashes),
			snapshot,
		)
		// If a snapshot has occurred after the most recent hash committed to the contract, we
		// may never see the block committed to the contract. However if we do see it, let's validate
		// that it has the expected hash.
		if i == int(expectedMinBlockNum) {
			if lastBlock.Hash != expectedMinBlockHash {
				return RiverError(
					Err_INTERNAL,
					"Block hash mismatch",
					"expected",
					expectedMinBlockHash,
					"actual",
					lastBlock.Hash,
					"mismatchedHashBlockNum",
					i,
					"node",
					nodeAddress,
				)
			}
		}
	}
	fmt.Printf("      Minipool: len=%d\n", len(stream.Events))
	fmt.Printf(
		"      Cookie: minipool_generation=%d prev_mb_hash=%s\n",
		stream.NextSyncCookie.MinipoolGen,
		common.BytesToHash(stream.NextSyncCookie.PrevMiniblockHash),
	)

	if lastBlock == nil {
		return RiverError(Err_INTERNAL, "No miniblocks found", "node", nodeAddress)
	}
	if lastBlock.Num < expectedMinBlockNum {
		return RiverError(
			Err_INTERNAL,
			"Block number mismatch",
			"expectedMinimumBlockNum",
			expectedMinBlockNum,
			"actual",
			lastBlock.Num,
			"node",
			nodeAddress,
		)
	}
	return nil
}

func srStream(cfg *config.Config, streamId string, validate bool) error {
	ctx := context.Background() // lint:ignore context.Background() is fine here

	var httpClient *http.Client
	var err error
	if validate {
		httpClient, err = http_client.GetHttpClient(ctx, cfg)
		if err != nil {
			return err
		}
	}

	blockchain, err := crypto.NewBlockchain(
		ctx,
		&cfg.RiverChain,
		nil,
		infra.NewMetricsFactory(nil, "river", "cmdline"),
		nil,
	)
	if err != nil {
		return err
	}

	registryContract, err := registries.NewRiverRegistryContract(
		ctx,
		blockchain,
		&cfg.RegistryContract,
		&cfg.RiverRegistry,
	)
	if err != nil {
		return err
	}

	id, err := StreamIdFromString(streamId)
	if err != nil {
		return err
	}

	stream, err := registryContract.GetStream(ctx, id, blockchain.InitialBlockNum)
	if err != nil {
		return err
	}

	fmt.Printf("StreamId: %s\n", stream.StreamId().String())
	fmt.Printf("Miniblock: %d %s\n", stream.LastMbNum(), stream.LastMbHash().Hex())
	fmt.Println("IsSealed: ", stream.IsSealed())
	fmt.Println("Nodes:")
	err = nil
	for i, node := range stream.Nodes() {
		fmt.Printf("  %d %s\n", i, node)
		if validate {
			validateErr := validateStream(
				ctx,
				httpClient,
				registryContract,
				id,
				node,
				stream.LastMbHash(),
				stream.LastMbNum(),
			)
			if validateErr != nil {
				if err == nil {
					err = validateErr
				}

				fmt.Printf("      %s\n", validateErr)
			}
		}
	}

	return err
}

func nodesDump(cfg *config.Config) error {
	ctx := context.Background() // lint:ignore context.Background() is fine here

	blockchain, err := crypto.NewBlockchain(
		ctx,
		&cfg.RiverChain,
		nil,
		infra.NewMetricsFactory(nil, "river", "cmdline"),
		nil,
	)
	if err != nil {
		return err
	}

	registryContract, err := registries.NewRiverRegistryContract(
		ctx,
		blockchain,
		&cfg.RegistryContract,
		&cfg.RiverRegistry,
	)
	if err != nil {
		return err
	}

	nodes, err := registryContract.GetAllNodes(ctx, blockchain.InitialBlockNum)
	if err != nil {
		return err
	}

	for i, node := range nodes {
		fmt.Printf(
			"%4d %s %s %d (%-11s) %s\n",
			i,
			node.NodeAddress.Hex(),
			node.Operator.Hex(),
			node.Status,
			river.NodeStatusString(node.Status),
			node.Url,
		)
	}

	return nil
}

func settingsDump(cfg *config.Config) error {
	ctx := context.Background() // lint:ignore context.Background() is fine here

	blockchain, err := crypto.NewBlockchain(
		ctx,
		&cfg.RiverChain,
		nil,
		infra.NewMetricsFactory(nil, "river", "cmdline"),
		nil,
	)
	if err != nil {
		return err
	}

	blockNum, err := blockchain.GetBlockNumber(ctx)
	if err != nil {
		return err
	}
	fmt.Printf("Using current block number: %d\n", blockNum)

	caller, err := river.NewRiverConfigV1Caller(cfg.RegistryContract.Address, blockchain.Client)
	if err != nil {
		return err
	}

	retrievedSettings, err := caller.GetAllConfiguration(&bind.CallOpts{
		Context:     ctx,
		BlockNumber: blockNum.AsBigInt(),
	})
	if err != nil {
		return err
	}

	if len(retrievedSettings) == 0 {
		fmt.Println("No settings found")
		return nil
	}

	for _, s := range retrievedSettings {
		fmt.Printf("%10d %s %s\n", s.BlockNumber, common.Hash(s.Key).Hex(), hexutil.Encode(s.Value))
	}

	return nil
}

func blockNumber(cfg *config.Config) error {
	ctx := context.Background() // lint:ignore context.Background() is fine here

	blockchain, err := crypto.NewBlockchain(
		ctx,
		&cfg.RiverChain,
		nil,
		infra.NewMetricsFactory(nil, "river", "cmdline"),
		nil,
	)
	if err != nil {
		return err
	}

	blockNum, err := blockchain.GetBlockNumber(ctx)
	if err != nil {
		return err
	}
	fmt.Printf("%d\n", blockNum)

	return nil
}

func getStreamsForNode(ctx context.Context, node common.Address) error {
	blockchain, err := crypto.NewBlockchain(
		ctx,
		&cmdConfig.RiverChain,
		nil,
		infra.NewMetricsFactory(nil, "river", "cmdline"),
		nil,
	)
	if err != nil {
		return err
	}

	registryContract, err := registries.NewRiverRegistryContract(
		ctx,
		blockchain,
		&cmdConfig.RegistryContract,
		&cmdConfig.RiverRegistry,
	)
	if err != nil {
		return err
	}

	blockNum, err := blockchain.GetBlockNumber(ctx)
	if err != nil {
		return err
	}
	fmt.Printf("#Using current block number: %d, node address %v\n", blockNum, node)
	fmt.Printf("#Streams:\n")
	fmt.Printf("#========\n")

	if err := registryContract.ForAllStreamsOnNode(ctx, blockNum, node, func(result *river.StreamWithId) bool {
		fmt.Println(result.StreamId().String())
		return true
	}); err != nil {
		return err
	}

	return nil
}

func init() {
	srCmd := &cobra.Command{
		Use:     "registry",
		Aliases: []string{"reg"},
		Short:   "Stream registry management commands",
	}
	rootCmd.AddCommand(srCmd)

	streamsCmd := &cobra.Command{
		Use:   "streams",
		Short: "Dump stream records",
		RunE: func(cmd *cobra.Command, args []string) error {
			countOnly, err := cmd.Flags().GetBool("count")
			if err != nil {
				return err
			}
			timeOnly, err := cmd.Flags().GetBool("time")
			if err != nil {
				return err
			}
			return srStreamDump(cmdConfig, countOnly, timeOnly)
		},
	}
	streamsCmd.Flags().Bool("count", false, "Only print the stream count")
	streamsCmd.Flags().Bool("time", false, "Print only timing information")
	srCmd.AddCommand(streamsCmd)

	allStreamsCmd := &cobra.Command{
		Use:   "all-streams <node-address>",
		Short: "Get all streams on a node from the stream registry",
		Args:  cobra.ExactArgs(1),
		RunE: func(cmd *cobra.Command, args []string) error {
			nodeAddress := common.HexToAddress(args[0])
			zeroAddress := common.Address{}
			if nodeAddress == zeroAddress {
				return fmt.Errorf("invalid argument 0: node-address")
			}

			return getStreamsForNode(
				logging.CtxWithLog(context.Background(), logging.NoopLogger()),
				nodeAddress,
			)
		},
	}
	srCmd.AddCommand(allStreamsCmd)

	streamCmd := &cobra.Command{
		Use:   "stream <stream-id>",
		Short: "Get stream info from stream registry",
		Args:  cobra.ExactArgs(1),
		RunE: func(cmd *cobra.Command, args []string) error {
			validate, err := cmd.Flags().GetBool("validate")
			if err != nil {
				return err
			}
			return srStream(cmdConfig, args[0], validate)
		},
	}
	streamCmd.Flags().Bool("validate", false, "Fetch stream from each node and compare to the registry record")
	srCmd.AddCommand(streamCmd)

	srCmd.AddCommand(&cobra.Command{
		Use:   "nodes",
		Short: "Get node records from the registry contract",
		RunE: func(cmd *cobra.Command, args []string) error {
			return nodesDump(cmdConfig)
		},
	})

	srCmd.AddCommand(&cobra.Command{
		Use:   "settings",
		Short: "Dump settings from the registry contract",
		RunE: func(cmd *cobra.Command, args []string) error {
			return settingsDump(cmdConfig)
		},
	})

	srCmd.AddCommand(&cobra.Command{
		Use:     "blocknumber",
		Aliases: []string{"bn"},
		Short:   "Print current River chain block number",
		RunE: func(cmd *cobra.Command, args []string) error {
			return blockNumber(cmdConfig)
		},
	})
}<|MERGE_RESOLUTION|>--- conflicted
+++ resolved
@@ -4,11 +4,8 @@
 	"context"
 	"fmt"
 	"net/http"
-<<<<<<< HEAD
 	"os"
 	"slices"
-=======
->>>>>>> 99f02afe
 	"sync/atomic"
 	"time"
 
