package cmd

import (
	"context"
	"fmt"
<<<<<<< HEAD
	"net/http"
=======
	"time"
>>>>>>> cd96da42

	"connectrpc.com/connect"
	"github.com/ethereum/go-ethereum/accounts/abi/bind"
	"github.com/ethereum/go-ethereum/common"
	"github.com/ethereum/go-ethereum/common/hexutil"

	"github.com/river-build/river/core/config"
	"github.com/river-build/river/core/contracts/river"
	. "github.com/river-build/river/core/node/base"
	"github.com/river-build/river/core/node/crypto"
	"github.com/river-build/river/core/node/events"
	"github.com/river-build/river/core/node/http_client"
	"github.com/river-build/river/core/node/infra"
	. "github.com/river-build/river/core/node/protocol"
	. "github.com/river-build/river/core/node/protocol/protocolconnect"
	"github.com/river-build/river/core/node/registries"
	. "github.com/river-build/river/core/node/shared"

	"github.com/spf13/cobra"
)

func srStreamDump(cfg *config.Config, countOnly, timeOnly bool) error {
	ctx := context.Background() // lint:ignore context.Background() is fine here
	blockchain, err := crypto.NewBlockchain(
		ctx,
		&cfg.RiverChain,
		nil,
		infra.NewMetricsFactory(nil, "river", "cmdline"),
		nil,
	)
	if err != nil {
		return err
	}

	registryContract, err := registries.NewRiverRegistryContract(
		ctx,
		blockchain,
		&cfg.RegistryContract,
		&cfg.RiverRegistry,
	)
	if err != nil {
		return err
	}
	fmt.Printf("Using block number: %d\n", blockchain.InitialBlockNum)

	streamNum, err := registryContract.GetStreamCount(ctx, blockchain.InitialBlockNum)
	if err != nil {
		return err
	}
	fmt.Printf("Stream count reported: %d\n", streamNum)

	if countOnly {
		return nil
	}

	i := 0
	startTime := time.Now()
	err = registryContract.ForAllStreams(ctx, blockchain.InitialBlockNum, func(strm *registries.GetStreamResult) bool {
		if !timeOnly {
			s := fmt.Sprintf("%4d %s", i, strm.StreamId.String())
			fmt.Printf("%-69s %4d, %s\n", s, strm.LastMiniblockNum, strm.LastMiniblockHash.Hex())
			for _, node := range strm.Nodes {
				fmt.Printf("        %s\n", node.Hex())
			}
		}
		i++
		if timeOnly && i%50000 == 0 && i > 0 {
			elapsed := time.Since(startTime)
			fmt.Printf("Received %d streams in %s (%.1f streams/s)\n", i, elapsed, float64(i)/elapsed.Seconds())
		}
		return true
	})
	if err != nil {
		return err
	}
	elapsed := time.Since(startTime)
	fmt.Printf("TOTAL: %d ELAPSED: %s (%.1f streams/s)\n", i, elapsed, float64(i)/elapsed.Seconds())

	if streamNum != int64(i) {
		return RiverError(
			Err_INTERNAL,
			"Stream count mismatch",
			"GetStreamCount",
			streamNum,
			"ForAllStreams",
			i,
		)
	}

	return nil
}

func validateStream(
	ctx context.Context,
	httpClient *http.Client,
	registryContract *registries.RiverRegistryContract,
	streamId StreamId,
	nodeAddress common.Address,
	expectedBlockHash common.Hash,
	expectedBlockNum int64,
) error {
	nodeRecord, err := registryContract.NodeRegistry.GetNode(&bind.CallOpts{
		Context: ctx,
	}, nodeAddress)
	if err != nil {
		return err
	}

	streamServiceClient := NewStreamServiceClient(httpClient, nodeRecord.Url, connect.WithGRPC())
	response, err := streamServiceClient.GetStream(
		ctx,
		connect.NewRequest(&GetStreamRequest{
			StreamId: streamId[:],
		}),
	)
	if err != nil {
		return err
	}
	stream := response.Msg.GetStream()

	fmt.Printf("      Miniblocks: %d\n", len(stream.Miniblocks))
	var lastBlock *events.MiniblockRef
	for _, mb := range stream.Miniblocks {
		info, err := events.NewMiniblockInfoFromProto(mb, events.NewMiniblockInfoFromProtoOpts{
			ExpectedBlockNumber: -1,
			DontParseEvents:     true,
		})
		if err != nil {
			return err
		}
		lastBlock = info.Ref
		header := info.Header()
		var snapshot string
		if header.GetSnapshot() != nil {
			snapshot = "snapshot"
		}
		fmt.Printf(
			"          %d %s num_events=%d %s\n",
			info.Ref.Num,
			info.Ref.Hash.Hex(),
			len(header.EventHashes),
			snapshot,
		)
	}
	fmt.Printf("      Minipool: len=%d\n", len(stream.Events))
	fmt.Printf(
		"      Cookie: minipool_generation=%d prev_mb_hash=%s\n",
		stream.NextSyncCookie.MinipoolGen,
		common.BytesToHash(stream.NextSyncCookie.PrevMiniblockHash),
	)

	if lastBlock == nil {
		return RiverError(Err_INTERNAL, "No miniblocks found", "node", nodeAddress)
	}
	if lastBlock.Num != expectedBlockNum {
		return RiverError(Err_INTERNAL, "Block number mismatch", "expected", expectedBlockNum, "actual", lastBlock.Num, "node", nodeAddress)
	}
	if lastBlock.Hash != expectedBlockHash {
		return RiverError(
			Err_INTERNAL,
			"Block hash mismatch",
			"expected",
			expectedBlockHash,
			"actual",
			lastBlock.Hash,
			"node",
			nodeAddress,
		)
	}
	return nil
}

func srStream(cfg *config.Config, streamId string, validate bool) error {
	ctx := context.Background() // lint:ignore context.Background() is fine here

	var httpClient *http.Client
	var err error
	if validate {
		httpClient, err = http_client.GetHttpClient(ctx)
		if err != nil {
			return err
		}
	}

	blockchain, err := crypto.NewBlockchain(
		ctx,
		&cfg.RiverChain,
		nil,
		infra.NewMetricsFactory(nil, "river", "cmdline"),
		nil,
	)
	if err != nil {
		return err
	}

	registryContract, err := registries.NewRiverRegistryContract(
		ctx,
		blockchain,
		&cfg.RegistryContract,
		&cfg.RiverRegistry,
	)
	if err != nil {
		return err
	}

	id, err := StreamIdFromString(streamId)
	if err != nil {
		return err
	}

	stream, err := registryContract.GetStream(ctx, id)
	if err != nil {
		return err
	}

	fmt.Printf("StreamId: %s\n", stream.StreamId.String())
	fmt.Printf("Miniblock: %d %s\n", stream.LastMiniblockNum, stream.LastMiniblockHash.Hex())
	fmt.Println("IsSealed: ", stream.IsSealed)
	fmt.Println("Nodes:")
	err = nil
	for i, node := range stream.Nodes {
		fmt.Printf("  %d %s\n", i, node)
		if validate {
			validateErr := validateStream(
				ctx,
				httpClient,
				registryContract,
				id,
				node,
				stream.LastMiniblockHash,
				int64(stream.LastMiniblockNum),
			)
			if validateErr != nil {
				if err == nil {
					err = validateErr
				}

				fmt.Printf("      %s\n", validateErr)
			}
		}
	}

	return err
}

func nodesDump(cfg *config.Config) error {
	ctx := context.Background() // lint:ignore context.Background() is fine here

	blockchain, err := crypto.NewBlockchain(
		ctx,
		&cfg.RiverChain,
		nil,
		infra.NewMetricsFactory(nil, "river", "cmdline"),
		nil,
	)
	if err != nil {
		return err
	}

	registryContract, err := registries.NewRiverRegistryContract(
		ctx,
		blockchain,
		&cfg.RegistryContract,
		&cfg.RiverRegistry,
	)
	if err != nil {
		return err
	}

	nodes, err := registryContract.GetAllNodes(ctx, blockchain.InitialBlockNum)
	if err != nil {
		return err
	}

	for i, node := range nodes {
		fmt.Printf(
			"%4d %s %s %d (%-11s) %s\n",
			i,
			node.NodeAddress.Hex(),
			node.Operator.Hex(),
			node.Status,
			river.NodeStatusString(node.Status),
			node.Url,
		)
	}

	return nil
}

func settingsDump(cfg *config.Config) error {
	ctx := context.Background() // lint:ignore context.Background() is fine here

	blockchain, err := crypto.NewBlockchain(
		ctx,
		&cfg.RiverChain,
		nil,
		infra.NewMetricsFactory(nil, "river", "cmdline"),
		nil,
	)
	if err != nil {
		return err
	}

	blockNum, err := blockchain.GetBlockNumber(ctx)
	if err != nil {
		return err
	}
	fmt.Printf("Using current block number: %d\n", blockNum)

	caller, err := river.NewRiverConfigV1Caller(cfg.RegistryContract.Address, blockchain.Client)
	if err != nil {
		return err
	}

	retrievedSettings, err := caller.GetAllConfiguration(&bind.CallOpts{
		Context:     ctx,
		BlockNumber: blockNum.AsBigInt(),
	})
	if err != nil {
		return err
	}

	if len(retrievedSettings) == 0 {
		fmt.Println("No settings found")
		return nil
	}

	for _, s := range retrievedSettings {
		fmt.Printf("%10d %s %s\n", s.BlockNumber, common.Hash(s.Key).Hex(), hexutil.Encode(s.Value))
	}

	return nil
}

func blockNumber(cfg *config.Config) error {
	ctx := context.Background() // lint:ignore context.Background() is fine here

	blockchain, err := crypto.NewBlockchain(
		ctx,
		&cfg.RiverChain,
		nil,
		infra.NewMetricsFactory(nil, "river", "cmdline"),
		nil,
	)
	if err != nil {
		return err
	}

	blockNum, err := blockchain.GetBlockNumber(ctx)
	if err != nil {
		return err
	}
	fmt.Printf("%d\n", blockNum)

	return nil
}

func init() {
	srCmd := &cobra.Command{
		Use:     "registry",
		Aliases: []string{"reg"},
		Short:   "Stream registry management commands",
	}
	rootCmd.AddCommand(srCmd)

	streamsCmd := &cobra.Command{
		Use:   "streams",
		Short: "Dump stream records",
		RunE: func(cmd *cobra.Command, args []string) error {
			countOnly, err := cmd.Flags().GetBool("count")
			if err != nil {
				return err
			}
			timeOnly, err := cmd.Flags().GetBool("time")
			if err != nil {
				return err
			}
			return srStreamDump(cmdConfig, countOnly, timeOnly)
		},
	}
	streamsCmd.Flags().Bool("count", false, "Only print the stream count")
	streamsCmd.Flags().Bool("time", false, "Print only timing information")
	srCmd.AddCommand(streamsCmd)

	streamCmd := &cobra.Command{
		Use:   "stream <stream-id>",
		Short: "Get stream info from stream registry",
		Args:  cobra.ExactArgs(1),
		RunE: func(cmd *cobra.Command, args []string) error {
			validate, err := cmd.Flags().GetBool("validate")
			if err != nil {
				return err
			}
			return srStream(cmdConfig, args[0], validate)
		},
	}
	streamCmd.Flags().Bool("validate", false, "Fetch stream from each node and compare to the registry record")
	srCmd.AddCommand(streamCmd)

	srCmd.AddCommand(&cobra.Command{
		Use:   "nodes",
		Short: "Get node records from the registry contract",
		RunE: func(cmd *cobra.Command, args []string) error {
			return nodesDump(cmdConfig)
		},
	})

	srCmd.AddCommand(&cobra.Command{
		Use:   "settings",
		Short: "Dump settings from the registry contract",
		RunE: func(cmd *cobra.Command, args []string) error {
			return settingsDump(cmdConfig)
		},
	})

	srCmd.AddCommand(&cobra.Command{
		Use:     "blocknumber",
		Aliases: []string{"bn"},
		Short:   "Print current River chain block number",
		RunE: func(cmd *cobra.Command, args []string) error {
			return blockNumber(cmdConfig)
		},
	})
}<|MERGE_RESOLUTION|>--- conflicted
+++ resolved
@@ -3,11 +3,8 @@
 import (
 	"context"
 	"fmt"
-<<<<<<< HEAD
 	"net/http"
-=======
 	"time"
->>>>>>> cd96da42
 
 	"connectrpc.com/connect"
 	"github.com/ethereum/go-ethereum/accounts/abi/bind"
