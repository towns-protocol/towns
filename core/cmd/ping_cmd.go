package cmd

import (
	"context"
	"fmt"

	"github.com/ethereum/go-ethereum/common"
	"github.com/spf13/cobra"

	"github.com/towns-protocol/towns/core/config"
	"github.com/towns-protocol/towns/core/node/crypto"
	"github.com/towns-protocol/towns/core/node/http_client"
	"github.com/towns-protocol/towns/core/node/infra"
	"github.com/towns-protocol/towns/core/node/nodes"
	"github.com/towns-protocol/towns/core/node/registries"
	"github.com/towns-protocol/towns/core/node/rpc"
)

func runPing(cfg *config.Config) error {
	ctx := context.Background() // lint:ignore context.Background() is fine here

	riverChain, err := crypto.NewBlockchain(
		ctx,
		&cfg.RiverChain,
		nil,
		infra.NewMetricsFactory(nil, "river", "cmdline"),
		nil,
	)
	if err != nil {
		return err
	}

	baseChain, err := crypto.NewBlockchain(
		ctx,
		&cfg.BaseChain,
		nil,
		infra.NewMetricsFactory(nil, "base", "cmdline"),
		nil,
	)
	if err != nil {
		return err
	}

	registryContract, err := registries.NewRiverRegistryContract(
		ctx,
		riverChain,
		&cfg.RegistryContract,
		&cfg.RiverRegistry,
	)
	if err != nil {
		return err
	}

	onChainConfig, err := crypto.NewOnChainConfig(
		ctx,
		riverChain.Client,
		registryContract.Address,
		riverChain.InitialBlockNum,
		riverChain.ChainMonitor,
	)
	if err != nil {
		return err
	}

	httpClient, err := http_client.GetHttpClient(ctx, cfg)
	if err != nil {
		return err
	}

	nodeRegistry, err := nodes.LoadNodeRegistry(
<<<<<<< HEAD
		ctx, registryContract, common.Address{}, riverChain.InitialBlockNum, riverChain.ChainMonitor, httpClient, httpClient, nil)
=======
		ctx, registryContract, common.Address{}, riverChain.InitialBlockNum, riverChain.ChainMonitor, onChainConfig, httpClient, nil)
>>>>>>> 6a25c080
	if err != nil {
		return err
	}

	result, err := rpc.GetRiverNetworkStatus(ctx, cfg, nodeRegistry, riverChain, baseChain, nil)
	if err != nil {
		return err
	}

	fmt.Println(result.ToPrettyJson())
	return nil
}

func init() {
	cmd := &cobra.Command{
		Use:   "ping",
		Short: "Pings all nodes in the network based on config and print the results as JSON",
		RunE: func(cmd *cobra.Command, args []string) error {
			return runPing(cmdConfig)
		},
	}

	rootCmd.AddCommand(cmd)
}<|MERGE_RESOLUTION|>--- conflicted
+++ resolved
@@ -68,11 +68,7 @@
 	}
 
 	nodeRegistry, err := nodes.LoadNodeRegistry(
-<<<<<<< HEAD
-		ctx, registryContract, common.Address{}, riverChain.InitialBlockNum, riverChain.ChainMonitor, httpClient, httpClient, nil)
-=======
-		ctx, registryContract, common.Address{}, riverChain.InitialBlockNum, riverChain.ChainMonitor, onChainConfig, httpClient, nil)
->>>>>>> 6a25c080
+		ctx, registryContract, common.Address{}, riverChain.InitialBlockNum, riverChain.ChainMonitor, onChainConfig, httpClient, httpClient, nil)
 	if err != nil {
 		return err
 	}
