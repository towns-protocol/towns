--- conflicted
+++ resolved
@@ -25,9 +25,7 @@
 
 	switch op.CheckType {
 	case MOCK:
-<<<<<<< HEAD
-		defer infra.StoreExecutionTimeMetrics("evaluateMockOperation", infra.CONTRACT_CALLS_CATEGORY, time.Now())
-		return evaluateMockOperation(ctx, op)
+		return e.evaluateMockOperation(ctx, op)
 	case CheckNONE:
 		return false, fmt.Errorf("unknown operation")
 	}
@@ -45,9 +43,6 @@
 	}
 
 	switch op.CheckType {
-=======
-		return e.evaluateMockOperation(ctx, op)
->>>>>>> cc002e3e
 	case ISENTITLED:
 		return e.evaluateIsEntitledOperation(ctx, op, linkedWallets)
 	case ERC20:
@@ -55,14 +50,7 @@
 	case ERC721:
 		return e.evaluateErc721Operation(ctx, op, linkedWallets)
 	case ERC1155:
-<<<<<<< HEAD
-		defer infra.StoreExecutionTimeMetrics("evaluateErc1155Operation", infra.CONTRACT_CALLS_CATEGORY, time.Now())
-		return evaluateErc1155Operation(ctx, op)
-=======
 		return e.evaluateErc1155Operation(ctx, op)
-	case CheckNONE:
-		fallthrough
->>>>>>> cc002e3e
 	default:
 		return false, fmt.Errorf("unknown operation")
 	}
@@ -93,13 +81,8 @@
 	op *CheckOperation,
 	linkedWallets []common.Address,
 ) (bool, error) {
-<<<<<<< HEAD
 	log := dlog.FromCtx(ctx).With("function", "evaluateIsEntitledOperation")
-	client, err := clients.Get(op.ChainID.Uint64())
-=======
-	log := dlog.FromCtx(ctx).With("function", "evaluateErc20Operation")
 	client, err := e.clients.Get(op.ChainID.Uint64())
->>>>>>> cc002e3e
 	if err != nil {
 		log.Error("Chain ID not found", "chainID", op.ChainID)
 		return false, fmt.Errorf("evaluateIsEntitledOperation: Chain ID %v not found", op.ChainID)
