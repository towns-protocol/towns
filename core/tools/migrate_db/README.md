### Build migration tool

Update `river_migrate_db.env` with correct parameters.

Source DB still can be in use at this point.

go build -o river_migrate_db .

./river_migrate_db help
./river_migrate_db source test # test source config
./river_migrate_db target test # test target config

Note: shutdown node process connected to source DB during migration process below.

### Run a stream data and schema migration simultaneously, run the migration tool like so:

    ./river_migrate_db target create # create target schema

    ./river_migrate_db target init # Run sql migrations on target to apply the current schema

    # No need to partition the target as the migrated schema consists of a fixed
    # set of pre-allocated tables created by `init`

    # Copy source data to target, copying stream data into the migrated schema on the target database
    ./river_migrate_db copy --migrate_stream_schema

    # Validate target data against source database, searching for target stream
    # data in migrated schema
    ./river_migrate_db validate -m

    # To validate with a binary comparison of stream contents:
    ./river_migrate_db validate -m -b

    #... with verbose log output:
    ./river_migrate_db validate -m -b -v

    # Inspect specific stream content
    ./river_migrate_db source inspect <streamId>
    ./river_migrate_db target inspect <streamId>

<<<<<<< HEAD
To run an in-place migration on the source database,

    ./river_migrate_db migrate
=======
### Run migration tool creating target partitions matching source

    ./river_migrate_db target create  # create target schema (i.e. db partition)
    ./river_migrate_db target init  # create targe tables
    ./river_migrate_db target partition  # create target partitions matching source

    # shutdown container that is connected to source db

    ./river_migrate_db target partition  # create missing target partitions matching source since last run
    ./river_migrate_db copy  # copy data from source to target

    # Inspect specific stream content
    ./river_migrate_db source inspect <streamId>
    ./river_migrate_db target inspect <streamId>

    # reconfigure container to use target db
>>>>>>> 0cd753c5

For command-line options use `help` command.

List of env vars or settings in `river_migrate_db.env`:

    RIVER_DB_SOURCE_URL
    RIVER_DB_TARGET_URL
    RIVER_DB_SOURCE_PASSWORD  # if unset here or in URL, read from .pgpass
    RIVER_DB_TARGET_PASSWORD  # if unset here or in URL, read from .pgpass
    RIVER_DB_SCHEMA
    RIVER_DB_SCHEMA_TARGET_OVERWRITE
    RIVER_DB_NUM_WORKERS
    RIVER_DB_TX_SIZE
    RIVER_DB_PROGRESS_REPORT_INTERVAL  # duration, i.e. `10s`<|MERGE_RESOLUTION|>--- conflicted
+++ resolved
@@ -38,11 +38,6 @@
     ./river_migrate_db source inspect <streamId>
     ./river_migrate_db target inspect <streamId>
 
-<<<<<<< HEAD
-To run an in-place migration on the source database,
-
-    ./river_migrate_db migrate
-=======
 ### Run migration tool creating target partitions matching source
 
     ./river_migrate_db target create  # create target schema (i.e. db partition)
@@ -59,7 +54,6 @@
     ./river_migrate_db target inspect <streamId>
 
     # reconfigure container to use target db
->>>>>>> 0cd753c5
 
 For command-line options use `help` command.
 
