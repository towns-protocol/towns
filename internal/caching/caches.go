// Copyright 2022 The Matrix.org Foundation C.I.C.
//
// Licensed under the Apache License, Version 2.0 (the "License");
// you may not use this file except in compliance with the License.
// You may obtain a copy of the License at
//
//     http://www.apache.org/licenses/LICENSE-2.0
//
// Unless required by applicable law or agreed to in writing, software
// distributed under the License is distributed on an "AS IS" BASIS,
// WITHOUT WARRANTIES OR CONDITIONS OF ANY KIND, either express or implied.
// See the License for the specific language governing permissions and
// limitations under the License.

package caching

import (
	"github.com/matrix-org/dendrite/roomserver/types"
	"github.com/matrix-org/gomatrixserverlib"
)

// Caches contains a set of references to caches. They may be
// different implementations as long as they satisfy the Cache
// interface.
type Caches struct {
<<<<<<< HEAD
	RoomVersions       Cache[string, gomatrixserverlib.RoomVersion]           // room ID -> room version
	ServerKeys         Cache[string, gomatrixserverlib.PublicKeyLookupResult] // server name -> server keys
	RoomServerRoomNIDs Cache[string, types.RoomNID]                           // room ID -> room NID
	RoomServerRoomIDs  Cache[int64, string]                                   // room NID -> room ID
	RoomServerEvents   Cache[int64, *gomatrixserverlib.Event]                 // event NID -> event
	RoomInfos          Cache[string, *types.RoomInfo]                         // room ID -> room info
	FederationPDUs     Cache[int64, *gomatrixserverlib.HeaderedEvent]         // queue NID -> PDU
	FederationEDUs     Cache[int64, *gomatrixserverlib.EDU]                   // queue NID -> EDU
	SpaceSummaryRooms  Cache[string, gomatrixserverlib.MSC2946SpacesResponse] // room ID -> space response
	LazyLoading        Cache[lazyLoadingCacheKey, string]                     // composite key -> event ID
=======
	RoomVersions        Cache[string, gomatrixserverlib.RoomVersion]           // room ID -> room version
	ServerKeys          Cache[string, gomatrixserverlib.PublicKeyLookupResult] // server name -> server keys
	RoomServerRoomNIDs  Cache[string, types.RoomNID]                           // room ID -> room NID
	RoomServerRoomIDs   Cache[types.RoomNID, string]                           // room NID -> room ID
	RoomServerEvents    Cache[int64, *gomatrixserverlib.Event]                 // event NID -> event
	RoomServerStateKeys Cache[types.EventStateKeyNID, string]                  // event NID -> event state key
	RoomInfos           Cache[string, *types.RoomInfo]                         // room ID -> room info
	FederationPDUs      Cache[int64, *gomatrixserverlib.HeaderedEvent]         // queue NID -> PDU
	FederationEDUs      Cache[int64, *gomatrixserverlib.EDU]                   // queue NID -> EDU
	SpaceSummaryRooms   Cache[string, gomatrixserverlib.MSC2946SpacesResponse] // room ID -> space response
	LazyLoading         Cache[lazyLoadingCacheKey, string]                     // composite key -> event ID
>>>>>>> f294f0be
}

// Cache is the interface that an implementation must satisfy.
type Cache[K keyable, T any] interface {
	Get(key K) (value T, ok bool)
	Set(key K, value T)
	Unset(key K)
}

type keyable interface {
	// from https://github.com/dgraph-io/ristretto/blob/8e850b710d6df0383c375ec6a7beae4ce48fc8d5/z/z.go#L34
<<<<<<< HEAD
	uint64 | string | []byte | byte | int | int32 | uint32 | int64 | lazyLoadingCacheKey
=======
	~uint64 | ~string | []byte | byte | ~int | ~int32 | ~uint32 | ~int64 | lazyLoadingCacheKey
>>>>>>> f294f0be
}

type costable interface {
	CacheCost() int
}<|MERGE_RESOLUTION|>--- conflicted
+++ resolved
@@ -23,18 +23,6 @@
 // different implementations as long as they satisfy the Cache
 // interface.
 type Caches struct {
-<<<<<<< HEAD
-	RoomVersions       Cache[string, gomatrixserverlib.RoomVersion]           // room ID -> room version
-	ServerKeys         Cache[string, gomatrixserverlib.PublicKeyLookupResult] // server name -> server keys
-	RoomServerRoomNIDs Cache[string, types.RoomNID]                           // room ID -> room NID
-	RoomServerRoomIDs  Cache[int64, string]                                   // room NID -> room ID
-	RoomServerEvents   Cache[int64, *gomatrixserverlib.Event]                 // event NID -> event
-	RoomInfos          Cache[string, *types.RoomInfo]                         // room ID -> room info
-	FederationPDUs     Cache[int64, *gomatrixserverlib.HeaderedEvent]         // queue NID -> PDU
-	FederationEDUs     Cache[int64, *gomatrixserverlib.EDU]                   // queue NID -> EDU
-	SpaceSummaryRooms  Cache[string, gomatrixserverlib.MSC2946SpacesResponse] // room ID -> space response
-	LazyLoading        Cache[lazyLoadingCacheKey, string]                     // composite key -> event ID
-=======
 	RoomVersions        Cache[string, gomatrixserverlib.RoomVersion]           // room ID -> room version
 	ServerKeys          Cache[string, gomatrixserverlib.PublicKeyLookupResult] // server name -> server keys
 	RoomServerRoomNIDs  Cache[string, types.RoomNID]                           // room ID -> room NID
@@ -46,7 +34,6 @@
 	FederationEDUs      Cache[int64, *gomatrixserverlib.EDU]                   // queue NID -> EDU
 	SpaceSummaryRooms   Cache[string, gomatrixserverlib.MSC2946SpacesResponse] // room ID -> space response
 	LazyLoading         Cache[lazyLoadingCacheKey, string]                     // composite key -> event ID
->>>>>>> f294f0be
 }
 
 // Cache is the interface that an implementation must satisfy.
@@ -58,11 +45,7 @@
 
 type keyable interface {
 	// from https://github.com/dgraph-io/ristretto/blob/8e850b710d6df0383c375ec6a7beae4ce48fc8d5/z/z.go#L34
-<<<<<<< HEAD
-	uint64 | string | []byte | byte | int | int32 | uint32 | int64 | lazyLoadingCacheKey
-=======
 	~uint64 | ~string | []byte | byte | ~int | ~int32 | ~uint32 | ~int64 | lazyLoadingCacheKey
->>>>>>> f294f0be
 }
 
 type costable interface {
