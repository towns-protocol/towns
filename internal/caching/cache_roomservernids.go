package caching

import (
	"github.com/matrix-org/dendrite/roomserver/types"
)

type RoomServerCaches interface {
	RoomServerNIDsCache
	RoomVersionCache
	RoomInfoCache
	RoomServerEventsCache
<<<<<<< HEAD
=======
	EventStateKeyCache
>>>>>>> f294f0be
}

// RoomServerNIDsCache contains the subset of functions needed for
// a roomserver NID cache.
type RoomServerNIDsCache interface {
	GetRoomServerRoomID(roomNID types.RoomNID) (string, bool)
	StoreRoomServerRoomID(roomNID types.RoomNID, roomID string)
}

func (c Caches) GetRoomServerRoomID(roomNID types.RoomNID) (string, bool) {
<<<<<<< HEAD
	return c.RoomServerRoomIDs.Get(int64(roomNID))
}

func (c Caches) StoreRoomServerRoomID(roomNID types.RoomNID, roomID string) {
	c.RoomServerRoomIDs.Set(int64(roomNID), roomID)
=======
	return c.RoomServerRoomIDs.Get(roomNID)
}

func (c Caches) StoreRoomServerRoomID(roomNID types.RoomNID, roomID string) {
	c.RoomServerRoomIDs.Set(roomNID, roomID)
>>>>>>> f294f0be
}<|MERGE_RESOLUTION|>--- conflicted
+++ resolved
@@ -9,10 +9,7 @@
 	RoomVersionCache
 	RoomInfoCache
 	RoomServerEventsCache
-<<<<<<< HEAD
-=======
 	EventStateKeyCache
->>>>>>> f294f0be
 }
 
 // RoomServerNIDsCache contains the subset of functions needed for
@@ -23,17 +20,9 @@
 }
 
 func (c Caches) GetRoomServerRoomID(roomNID types.RoomNID) (string, bool) {
-<<<<<<< HEAD
-	return c.RoomServerRoomIDs.Get(int64(roomNID))
-}
-
-func (c Caches) StoreRoomServerRoomID(roomNID types.RoomNID, roomID string) {
-	c.RoomServerRoomIDs.Set(int64(roomNID), roomID)
-=======
 	return c.RoomServerRoomIDs.Get(roomNID)
 }
 
 func (c Caches) StoreRoomServerRoomID(roomNID types.RoomNID, roomID string) {
 	c.RoomServerRoomIDs.Set(roomNID, roomID)
->>>>>>> f294f0be
 }