--- conflicted
+++ resolved
@@ -2,11 +2,7 @@
 
 const config: JestConfigWithTsJest = {
     preset: 'ts-jest/presets/default-esm',
-<<<<<<< HEAD
-    testEnvironment: './../../../towns/packages/jest.env.ts',
-=======
     testEnvironment: './../../packages/jest.env.ts',
->>>>>>> ec00e047
     testEnvironmentOptions: {
         browsers: ['chrome', 'firefox', 'safari'],
         url: 'https://localhost:5158',
