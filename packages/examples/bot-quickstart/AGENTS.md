# AGENTS.md

This file provides comprehensive guidance to AI agents (Claude Code, GitHub Copilot, etc.) for building Towns Protocol bots.

## Quick Start for AI Agents

To build a bot, you need:
1. **APP_PRIVATE_DATA** - Bot authentication credentials (base64 encoded)
2. **JWT_SECRET** - Webhook security token
3. **Event handlers** - Functions that respond to Towns events
4. **Deployment environment** - Server to host the webhook endpoint

## Critical Architecture Concepts

### STATELESS EVENT PROCESSING - MOST IMPORTANT

**The bot framework is completely stateless. Each event is isolated:**

- **NO message history** - Cannot retrieve previous messages
- **NO thread context** - Only get `threadId`, not original message content
- **NO reply context** - Only get `replyId`, not the message being replied to
- **NO conversation memory** - Each webhook call is independent
- **NO user session** - Cannot track users across events

**Implications:**
- You MUST store context externally if needed (database, in-memory)
- Design interactions that work with single events
- Cannot implement "conversation flows" without storage

### Event Flow Architecture

```
User Action → Towns Server → Webhook POST → JWT Verify → Decrypt → Route → Handler → Response
```

1. **Webhook Reception**: Encrypted events arrive via POST to `/webhook`
2. **JWT Verification**: Validates request authenticity
3. **Decryption**: Framework auto-decrypts using group sessions
4. **Event Routing**: 
   - Slash commands → Direct handler call (no message event)
   - All other messages → `onMessage` handler
5. **Handler Execution**: Your code processes the decrypted payload

## Complete Event Handler Reference

### Base Payload (ALL Events Include These)

```typescript
{
  userId: string      // Hex address with 0x prefix (e.g., "0x1234...")
  spaceId: string     // Space identifier
  channelId: string   // Channel/stream identifier  
  eventId: string     // Unique event ID (use for replies/threads)
  createdAt: Date     // Event timestamp (use for latency: Date.now() - createdAt)
}
```

### `onMessage` - Primary Message Handler

**When it fires:** Any non-slash-command message (including mentions, replies, threads)

**Full Payload:**
```typescript
{
  ...basePayload,
  message: string,           // Decrypted message text
  replyId?: string,         // If reply: eventId of message being replied to
  threadId?: string,        // If thread: eventId of thread's first message
  isMentioned: boolean,     // True if bot was @mentioned
  mentions: Array<{         // All mentioned users
    userId: string,         // User's hex address
    displayName: string     // Display name used in mention
  }>
}
```

**Common Patterns:**
```typescript
bot.onMessage(async (handler, event) => {
  // Mentioned bot
  if (event.isMentioned) {
    await handler.sendMessage(event.channelId, "You mentioned me!")
  }
  
  // Thread message
  if (event.threadId) {
    // Note: You don't know what the original thread message said
    await handler.sendMessage(event.channelId, "Continuing thread...", {
      threadId: event.threadId
    })
  }
  
  // Reply to message
  if (event.replyId) {
    // Note: You don't know what message you're replying to
    await handler.sendMessage(event.channelId, "I see you replied!")
  }
  
  // Mentioned in thread (combine flags)
  if (event.threadId && event.isMentioned) {
    await handler.sendMessage(event.channelId, "Mentioned in thread!", {
      threadId: event.threadId
    })
  }
})
```

### `onSlashCommand` - Command Handler

**When it fires:** User types `/command args`
**IMPORTANT:** Does NOT trigger `onMessage` - they're mutually exclusive

**Full Payload:**
```typescript
{
  ...basePayload,
  command: string,          // Command name (without /)
  args: string[],          // Arguments split by spaces
  mentions: Array<{        // Users mentioned in command
    userId: string,
    displayName: string
  }>,
  replyId?: string,        // If command was used in reply
  threadId?: string        // If command was used in thread
}
```

**Setup Required:**
1. Define commands in `src/commands.ts`:
```typescript
export const commands = [
  { name: "help", description: "Show help" },
  { name: "poll", description: "Create a poll" }
] as const
```

2. Pass to bot initialization:
```typescript
const bot = await makeTownsBot(privateData, jwtSecret, { commands })
```

3. Register handlers:
```typescript
bot.onSlashCommand("help", async (handler, event) => {
  await handler.sendMessage(event.channelId, "Commands: /help, /poll")
})

bot.onSlashCommand("poll", async (handler, event) => {
  const question = event.args.join(" ")
  if (!question) {
    await handler.sendMessage(event.channelId, "Usage: /poll <question>")
    return
  }
  // Create poll...
})
```

### `onReaction` - Reaction Handler

**When it fires:** User adds emoji reaction to a message

**Full Payload:**
```typescript
{
  ...basePayload,
  reaction: string,        // Emoji (e.g., "thumbsup", "❤️")
  messageId: string        // EventId of message that got reaction
}
```

**LIMITATION:** No access to the original message content!

**Pattern - Reaction Voting System:**
```typescript
const polls = new Map() // messageId -> poll data

bot.onMessage(async (handler, event) => {
  if (event.message.startsWith("POLL:")) {
    const sent = await handler.sendMessage(event.channelId, event.message)
    polls.set(sent.eventId, {
      question: event.message,
      votes: { "thumbsup": 0, "thumbsdown": 0 }
    })
  }
})

bot.onReaction(async (handler, event) => {
  const poll = polls.get(event.messageId)
  if (poll && (event.reaction === "thumbsup" || event.reaction === "thumbsdown")) {
    poll.votes[event.reaction]++
    await handler.sendMessage(
      event.channelId,
      `Vote counted! thumbsup: ${poll.votes["thumbsup"]} thumbsdown: ${poll.votes["thumbsdown"]}`
    )
  }
})
```

### `onMessageEdit` - Edit Handler

**When it fires:** User edits their message

**Full Payload:**
```typescript
{
  ...basePayload,
  refEventId: string,      // ID of edited message
  message: string,         // New message content
  replyId?: string,        // If edited message was a reply
  threadId?: string,       // If edited message was in thread
  isMentioned: boolean,    // If bot mentioned in edit
  mentions: Array<{
    userId: string,
    displayName: string
  }>
}
```

**Use Case - Track Edit History:**
```typescript
const editHistory = new Map()

bot.onMessageEdit(async (handler, event) => {
  const history = editHistory.get(event.refEventId) || []
  history.push({
    content: event.message,
    editedAt: new Date(),
    editedBy: event.userId
  })
  editHistory.set(event.refEventId, history)
  
  if (event.isMentioned && !history.some(h => h.content.includes(bot.botId))) {
    // Bot was mentioned in edit but not original
    await handler.sendMessage(event.channelId, "I see you added me to your message!")
  }
})
```

### `onRedaction` / `onEventRevoke` - Deletion Handlers

**When it fires:** Message is deleted (by user or admin)

**Full Payload:**
```typescript
{
  ...basePayload,
  refEventId: string       // ID of deleted message
}
```

**Message Deletion Types:**

1. **User Deletion** - Users can delete their own messages using `removeEvent`
2. **Admin Redaction** - Admins with `Permission.Redact` can delete any message using `adminRemoveEvent`
3. **Bot Deletion** - Bots can delete their own messages using `removeEvent`

**Use Case - Cleanup Related Data:**
```typescript
bot.onRedaction(async (handler, event) => {
  // Clean up any stored data for this message
  messageCache.delete(event.refEventId)
  polls.delete(event.refEventId)
  editHistory.delete(event.refEventId)
  
  // Log who deleted what
  console.log(`Message ${event.refEventId} was deleted by ${event.userId}`)
})
```

**Implementing Message Deletion:**
```typescript
bot.onSlashCommand("delete", async (handler, event) => {
  if (!event.replyId) {
    await handler.sendMessage(event.channelId, "Reply to a message to delete it")
    return
  }
  
  // Check if user has redaction permission
  const canRedact = await handler.checkPermission(
    event.channelId,
    event.userId,
    Permission.Redact
  )
  
  if (canRedact) {
    // Admin can delete any message
    await handler.adminRemoveEvent(event.channelId, event.replyId)
    await handler.sendMessage(event.channelId, "Message deleted by admin")
  } else {
    // Regular users can only delete their own messages
    // Bot would need to track message ownership to verify
    await handler.sendMessage(event.channelId, "You can only delete your own messages")
  }
})
```

### `onTip` - Tip Handler

**When it fires:** User sends cryptocurrency tip on a message

**Full Payload:**
```typescript
{
  ...basePayload,
  messageId: string,       // Message that received tip
  senderAddress: string,   // Sender's address
  receiverAddress: string, // Receiver's address
  amount: bigint,         // Amount in wei
  currency: `0x${string}` // Token contract address
}
```

**Use Case - Thank Donors:**
```typescript
bot.onTip(async (handler, event) => {
  if (event.receiverAddress === bot.botId) {
    const ethAmount = Number(event.amount) / 1e18
    await handler.sendMessage(
      event.channelId,
      `Thank you for the ${ethAmount} ETH tip!`
    )
  }
})
```

### `onChannelJoin` / `onChannelLeave` - Membership Handlers

**When it fires:** User joins or leaves channel

**Payload:** Base payload only

**Use Case - Welcome Messages:**
```typescript
bot.onChannelJoin(async (handler, event) => {
  await handler.sendMessage(
    event.channelId,
    `Welcome <@${event.userId}> to the channel!`
  )
})
```

### `onStreamEvent` - Raw Event Handler

**When it fires:** ANY stream event (advanced use)

**Payload:**
```typescript
{
  ...basePayload,
  event: ParsedEvent      // Raw protocol buffer event
}
```

## Handler Combination Patterns

### Pattern 1: Contextual Responses

Store message context to enable rich interactions:

```typescript
const messageContext = new Map()

bot.onMessage(async (handler, event) => {
  // Store every message for context
  messageContext.set(event.eventId, {
    content: event.message,
    author: event.userId,
    timestamp: event.createdAt
  })
  
  // Reply with context
  if (event.replyId) {
    const original = messageContext.get(event.replyId)
    if (original?.content.includes("help")) {
      await handler.sendMessage(event.channelId, "I see you're replying to a help request!")
    }
  }
})

bot.onReaction(async (handler, event) => {
  const original = messageContext.get(event.messageId)
  if (original?.content.includes("vote") && event.reaction === "YES") {
    await handler.sendMessage(event.channelId, "Vote recorded!")
  }
})
```

### Pattern 2: Multi-Step Workflows

Track user state across events:

```typescript
const userWorkflows = new Map()

bot.onSlashCommand("setup", async (handler, event) => {
  userWorkflows.set(event.userId, { 
    step: "awaiting_name",
    channelId: event.channelId 
  })
  await handler.sendMessage(event.channelId, "What's your project name?")
})

bot.onMessage(async (handler, event) => {
  const workflow = userWorkflows.get(event.userId)
  if (!workflow) return
  
  switch(workflow.step) {
    case "awaiting_name":
      workflow.projectName = event.message
      workflow.step = "awaiting_description"
      await handler.sendMessage(event.channelId, "Describe your project:")
      break
      
    case "awaiting_description":
      workflow.description = event.message
      await handler.sendMessage(
        event.channelId,
        `Project "${workflow.projectName}" created!`
      )
      userWorkflows.delete(event.userId)
      break
  }
})
```

### Pattern 3: Thread Conversations

Maintain thread context:

```typescript
const threadContexts = new Map()

bot.onMessage(async (handler, event) => {
  if (event.threadId) {
    // In a thread
    let context = threadContexts.get(event.threadId)
    if (!context) {
      context = { messages: [], participants: new Set() }
      threadContexts.set(event.threadId, context)
    }
    
    context.messages.push({
      userId: event.userId,
      message: event.message,
      timestamp: event.createdAt
    })
    context.participants.add(event.userId)
    
    // Respond based on thread history
    if (context.messages.length === 5) {
      await handler.sendMessage(
        event.channelId,
        "This thread is getting long! Consider starting a new one.",
        { threadId: event.threadId }
      )
    }
  } else if (event.message.includes("?")) {
    // Start a help thread for questions
    const response = await handler.sendMessage(
      event.channelId,
      "Let me help with that!",
      { threadId: event.eventId }
    )
    
    threadContexts.set(event.eventId, {
      type: "help",
      originalQuestion: event.message,
      helper: bot.botId
    })
  }
})
```

## Bot Actions API Reference

All handlers receive a `handler` parameter with these methods:

### Exported Types for Building Abstractions

The `@towns-protocol/bot` package exports several types useful for building abstractions:

**`BotHandler`** - Type representing all methods available on the `handler` parameter. Use this when building helper functions, middleware, or utilities that need to accept a handler as a parameter.

**`BasePayload`** - Type containing common fields present in all event payloads (`userId`, `spaceId`, `channelId`, `eventId`, `createdAt`). Use this when building generic event processing utilities that work across different event types.

**`MessageOpts`** - Type defining options for sending messages (threadId, replyId, mentions, attachments, ephemeral). Use this when building message utilities that need to accept or manipulate message sending options.

### Message Operations

```typescript
// Send a message
await handler.sendMessage(
  channelId: string,
  message: string,
  opts?: {
    threadId?: string,      // Continue a thread
    replyId?: string,       // Reply to a message
    mentions?: Array<{      // Mention users
      userId: string,
      displayName: string
    }>,
    attachments?: Array<    // Add attachments (see Sending Attachments section)
      | { type: 'image', url: string, alt?: string }
    >
  }
)

// Edit a message (bot's own messages only)
await handler.editMessage(
  channelId: string,
  messageId: string,       // Your message's eventId
  newMessage: string
)

// Add reaction
await handler.sendReaction(
  channelId: string,
  messageId: string,       // Message to react to
  reaction: string         // Emoji
)
```

## Sending Attachments

The bot framework supports two types of attachments with automatic validation and encryption.

### Image Attachments from URLs

Send images by URL with automatic validation and dimension detection:

```typescript
bot.onSlashCommand("showcase", async (handler, event) => {
  await handler.sendMessage(event.channelId, "Product showcase:", {
    attachments: [{
      type: 'image',
      url: 'https://example.com/product.jpg',
      alt: 'Our flagship product in vibrant colors'
    }]
  })
})
```

### Multiple Attachments

Send multiple attachments of mixed types:

```typescript
// GIF Search Bot
bot.onSlashCommand("gif", async (handler, event) => {
  const query = event.args.join(" ")
  const gifUrls = await searchGifs(query)

  await handler.sendMessage(event.channelId, `Results for "${query}":`, {
    attachments: gifUrls.slice(0, 5).map(url => ({
      type: 'image',
      url,
      alt: `GIF result for ${query}`
    }))
  })
})
```

### Real-World Examples

**Weather Bot with Maps:**
```typescript
bot.onSlashCommand("weather", async (handler, event) => {
  const location = event.args.join(" ")
  const weatherData = await getWeatherData(location)

  await handler.sendMessage(
    event.channelId,
    `Weather in ${location}: ${weatherData.temp}°F, ${weatherData.conditions}`,
    {
      attachments: [{
        type: 'image',
        url: weatherData.radarMapUrl,
        alt: `Radar map for ${location}`
      }]
    }
  )
})
```

### Important Notes

- Invalid URLs (404, network errors) are gracefully skipped - message still sends
- URL images are fetched synchronously during `sendMessage`
- Multiple URL attachments are processed sequentially

### Chunked Media Attachments (Binary Data)

Send raw binary data (videos, screenshots, generated images) using `type: 'chunked'`. The framework handles encryption, chunking (1.2MB per chunk), and retries automatically.

**Video File Example:**
```typescript
import { readFileSync } from 'node:fs'

bot.onSlashCommand("rickroll", async (handler, { channelId }) => {
  // Load video file as binary data
  const videoData = readFileSync('./rickroll.mp4')

  await handler.sendMessage(channelId, "Never gonna give you up!", {
    attachments: [{
      type: 'chunked',
      data: videoData,           // Uint8Array
      filename: 'rickroll.mp4',
      mimetype: 'video/mp4',     // Required for Uint8Array
      width: 1920,               // Optional (not auto-detected for videos)
      height: 1080               // Optional (not auto-detected for videos)
    }]
  })
})
```

**Screenshot Example (Canvas):**
```typescript
import { createCanvas } from '@napi-rs/canvas'

bot.onSlashCommand("chart", async (handler, { channelId, args }) => {
  const value = parseInt(args[0]) || 50

  // Generate chart image
  const canvas = createCanvas(400, 300)
  const ctx = canvas.getContext('2d')

  ctx.fillStyle = '#2c3e50'
  ctx.fillRect(0, 0, 400, 300)
  ctx.fillStyle = '#3498db'
  ctx.fillRect(50, 300 - value * 2, 300, value * 2)
  ctx.fillStyle = '#fff'
  ctx.font = '24px sans-serif'
  ctx.fillText(`Value: ${value}`, 150, 50)

  // Export as PNG Blob
  const blob = await canvas.encode('png')

  await handler.sendMessage(channelId, "Your chart:", {
    attachments: [{
      type: 'chunked',
      data: blob,                // Blob (no mimetype needed)
      filename: 'chart.png',
      width: 400,                // Optional (auto-detected for images)
      height: 300                // Optional (auto-detected for images)
    }]
  })
})
```

**Screenshot Example (Raw PNG Data):**
```typescript
bot.onSlashCommand("screenshot", async (handler, { channelId }) => {
  // Capture screen using your preferred library
  const screenshotBuffer = await captureScreen()

  await handler.sendMessage(channelId, "Current screen:", {
    attachments: [{
      type: 'chunked',
      data: screenshotBuffer,    // Uint8Array or Buffer
      filename: 'screenshot.png',
      mimetype: 'image/png'      // Required for Uint8Array
      // width/height auto-detected for image/* mimetypes
    }]
  })
})
```

**Mixed Attachments Example:**
```typescript
// Combine URL images with chunked media
await handler.sendMessage(channelId, "Product comparison:", {
  attachments: [
    {
      type: 'image',
      url: 'https://example.com/product-a.jpg',
      alt: 'Product A'
    },
    {
      type: 'chunked',
      data: generatedComparisonChart,  // Binary data
      filename: 'comparison.png',
      mimetype: 'image/png'
    }
  ]
})
```

**Important Notes:**
- **Uint8Array requires `mimetype`**: Must specify `mimetype` when using Uint8Array data
- **Blob mimetype is automatic**: Blob objects already contain mimetype information
- **Image dimensions auto-detected**: For image mimetypes (`image/*`), dimensions are detected automatically
- **Video/other dimensions manual**: For videos and other media, specify `width`/`height` manually if needed
```

### Message Deletion (Redaction)

**Two types of deletion:**

1. **`removeEvent`** - Delete bot's own messages
```typescript
// Bot deletes its own message
const sentMessage = await handler.sendMessage(channelId, "Oops, wrong channel!")
await handler.removeEvent(channelId, sentMessage.eventId)
```

2. **`adminRemoveEvent`** - Admin deletion (requires Permission.Redact)
```typescript
// Admin bot deletes any message
bot.onMessage(async (handler, event) => {
  if (event.message.includes("inappropriate content")) {
    // Check if bot has redaction permission
    const canRedact = await handler.checkPermission(
      event.channelId,
      bot.botId,  // Check bot's permission
      Permission.Redact
    )
    
    if (canRedact) {
      // Delete the inappropriate message
      await handler.adminRemoveEvent(event.channelId, event.eventId)
      await handler.sendMessage(event.channelId, "Message removed for violating guidelines")
    }
  }
})
```

**Important Notes:**
- `removeEvent` only works for messages sent by the bot itself
- `adminRemoveEvent` requires the bot to have `Permission.Redact` in the space
- Deleted messages trigger `onRedaction` event for all bots
- Users can always delete their own messages through the UI

### Permission System

**Towns uses blockchain-based permissions that control what users can do in spaces.**

#### Available Permissions
```typescript
Permission.Undefined         // No permission required
Permission.Read              // Read messages in channels
Permission.Write             // Send messages in channels
Permission.Invite            // Invite users to space
Permission.JoinSpace         // Join the space
Permission.Redact            // Delete any message (admin redaction)
Permission.ModifyBanning     // Ban/unban users (requires bot app to have this permission)
Permission.PinMessage        // Pin/unpin messages
Permission.AddRemoveChannels // Create/delete channels
Permission.ModifySpaceSettings // Change space configuration
Permission.React             // Add reactions to messages
```

#### Checking Permissions

**`hasAdminPermission(userId, spaceId)`** - Quick check for admin status
```typescript
// Check if user is a space admin (has ModifyBanning permission)
const isAdmin = await handler.hasAdminPermission(userId, spaceId)
if (isAdmin) {
  // User can ban, manage channels, modify settings
}
```

**`checkPermission(streamId, userId, permission)`** - Check specific permission
```typescript
// Import Permission enum from SDK
import { Permission } from '@towns-protocol/sdk'

// Check if user can delete messages
const canRedact = await handler.checkPermission(
  channelId,
  userId,
  Permission.Redact
)

// Check if user can send messages
const canWrite = await handler.checkPermission(
  channelId,
  userId,
  Permission.Write
)
```

#### Common Permission Patterns

**Admin-Only Commands:**
```typescript
bot.onSlashCommand("ban", async (handler, event) => {
  // Only admins can ban users
  if (!await handler.hasAdminPermission(event.userId, event.spaceId)) {
    await handler.sendMessage(event.channelId, "You don't have permission to ban users")
    return
  }
  
  const userToBan = event.mentions[0]?.userId || event.args[0]
  if (userToBan) {
    try {
      // Bot must have ModifyBanning permission for this to work
      const result = await handler.ban(userToBan, event.spaceId)
      await handler.sendMessage(event.channelId, `Successfully banned user ${userToBan}`)
    } catch (error) {
      await handler.sendMessage(event.channelId, `Failed to ban: ${error.message}`)
    }
  }
})

bot.onSlashCommand("unban", async (handler, event) => {
  if (!await handler.hasAdminPermission(event.userId, event.spaceId)) {
    await handler.sendMessage(event.channelId, "You don't have permission to unban users")
    return
  }
  
  const userToUnban = event.args[0]
  if (userToUnban) {
    try {
      // Bot must have ModifyBanning permission for this to work
      const result = await handler.unban(userToUnban, event.spaceId)
      await handler.sendMessage(event.channelId, `Successfully unbanned user ${userToUnban}`)
    } catch (error) {
      await handler.sendMessage(event.channelId, `Failed to unban: ${error.message}`)
    }
  }
})
```

**Permission-Based Features:**
```typescript
bot.onMessage(async (handler, event) => {
  if (event.message.startsWith("!delete")) {
    // Check if user can redact messages
    const canRedact = await handler.checkPermission(
      event.channelId,
      event.userId,
      Permission.Redact
    )
    
    if (!canRedact) {
      await handler.sendMessage(event.channelId, "You don't have permission to delete messages")
      return
    }
    
    // Delete the referenced message
    const messageId = event.replyId // Assuming they replied to the message to delete
    if (messageId) {
      await handler.adminRemoveEvent(event.channelId, messageId)
    }
  }
})
```

### Web3 Operations

Bot exposes viem client and app address for direct Web3 interactions:

```typescript
bot.viem        // Viem client with Account for contract interactions
bot.appAddress   // Bot's app contract address (SimpleAccount)
```
<<<<<<< HEAD

**Reading from Contracts:**

Use `readContract` for reading from any contract:

```typescript
import { readContract } from 'viem/actions'
import simpleAppAbi from '@towns-protocol/bot/simpleAppAbi'

=======

**Reading from Contracts:**

Use `readContract` for reading from any contract:

```typescript
import { readContract } from 'viem/actions'
import simpleAppAbi from '@towns-protocol/bot/simpleAppAbi'

>>>>>>> ee02b5fe
// Read from any contract
const owner = await readContract(bot.viem, {
  address: bot.appAddress,
  abi: simpleAppAbi,
  functionName: 'moduleOwner',
  args: []
})
```

**Writing to Bot's Own Contract:**
<<<<<<< HEAD

Use `writeContract` ONLY for the bot's SimpleAccount contract operations:

```typescript
import { writeContract, waitForTransactionReceipt } from 'viem/actions'
import simpleAppAbi from '@towns-protocol/bot/simpleAppAbi'
import { parseEther, zeroAddress } from 'viem'

=======

Use `writeContract` ONLY for the bot's SimpleAccount contract operations:

```typescript
import { writeContract, waitForTransactionReceipt } from 'viem/actions'
import simpleAppAbi from '@towns-protocol/bot/simpleAppAbi'
import { parseEther, zeroAddress } from 'viem'

>>>>>>> ee02b5fe
// Only for SimpleAccount contract operations
const hash = await writeContract(bot.viem, {
  address: bot.appAddress,
  abi: simpleAppAbi,
  functionName: 'sendCurrency',
  args: [recipientAddress, zeroAddress, parseEther('0.01')]
})

await waitForTransactionReceipt(bot.viem, { hash })
```

**Interacting with ANY Contract (PRIMARY METHOD):**

Use `execute` from ERC-7821 for any onchain interaction. This is your main tool for blockchain operations - tipping, swapping, staking, NFTs, DeFi, anything!

```typescript
import { execute } from 'viem/experimental/erc7821'
import { parseEther } from 'viem'

// Single operation: tip a user on Towns
bot.onSlashCommand("tip", async (handler, { channelId, spaceId, mentions, args }) => {
  if (mentions.length === 0 || !args[0]) {
    await handler.sendMessage(channelId, "Usage: /tip @user <amount>")
    return
  }

  const recipient = mentions[0].userId
  const amount = parseEther(args[0])

  const hash = await execute(bot.viem, {
    address: bot.appAddress,
    account: bot.viem.account,
    calls: [{
      to: tippingContractAddress,
      abi: tippingAbi,
      functionName: 'tip',
      value: amount,
      args: [{
        receiver: recipient,
        tokenId: tokenId,
        currency: ETH_ADDRESS,
        amount: amount,
        messageId: messageId,
        channelId: channelId
      }]
    }]
  })

  await waitForTransactionReceipt(bot.viem, { hash })

  await handler.sendMessage(channelId, `Tipped ${args[0]} ETH to ${recipient}! Tx: ${hash}`)
})
```

**Batch Operations:**

Execute multiple onchain interactions in a single atomic transaction:

```typescript
import { execute } from 'viem/experimental/erc7821'
import { parseEther } from 'viem'

// Airdrop tips to multiple users in one transaction
bot.onSlashCommand("airdrop", async (handler, { channelId, mentions, args }) => {
  if (mentions.length === 0 || !args[0]) {
    await handler.sendMessage(channelId, "Usage: /airdrop @user1 @user2 ... <amount-each>")
    return
  }

  const amountEach = parseEther(args[0])

  // Build batch calls - one tip per user
  const calls = mentions.map(mention => ({
    to: tippingContractAddress,
    abi: tippingAbi,
    functionName: 'tip',
    value: amountEach,
    args: [{
      receiver: mention.userId,
      tokenId: tokenId,
      currency: ETH_ADDRESS,
      amount: amountEach,
      messageId: messageId,
      channelId: channelId
    }]
  }))

  const hash = await execute(bot.viem, {
    address: bot.appAddress,
    account: bot.viem.account,
    calls
  })

  await waitForTransactionReceipt(bot.viem, { hash })

  await handler.sendMessage(
    channelId,
    `Airdropped ${args[0]} ETH to ${mentions.length} users! Tx: ${hash}`
  )
})
```

**Complex Multi-Step Operations:**

Combine different contract interactions (approve + swap + stake, etc.):

```typescript
import { execute } from 'viem/experimental/erc7821'
import { parseEther } from 'viem'

// Approve, swap, and stake in one atomic transaction
bot.onSlashCommand("defi", async (handler, { channelId, args }) => {
  const amount = parseEther(args[0] || '100')

  const hash = await execute(bot.viem, {
    address: bot.appAddress,
    account: bot.viem.account,
    calls: [
      {
        to: tokenAddress,
        abi: erc20Abi,
        functionName: 'approve',
        args: [dexAddress, amount]
      },
      {
        to: dexAddress,
        abi: dexAbi,
        functionName: 'swapExactTokensForTokens',
        args: [amount, minOut, [tokenIn, tokenOut], bot.appAddress]
      },
      {
        to: stakingAddress,
        abi: stakingAbi,
        functionName: 'stake',
        args: [amount]
      }
    ]
  })

  await waitForTransactionReceipt(bot.viem, { hash })

  await handler.sendMessage(channelId, `Swapped and staked ${args[0]} tokens! Tx: ${hash}`)
})
```

**Advanced: Batch of Batches:**

Use `executeBatch` for executing multiple batches (advanced use case):

```typescript
import { executeBatch } from 'viem/experimental/erc7821'

// Execute batches of batches
const hash = await executeBatch(bot.viem, {
  address: bot.appAddress,
  account: bot.viem.account,
  calls: [
    [/* first batch */],
    [/* second batch */],
    [/* third batch */]
  ]
})
```

**When to Use Each:**

- **`readContract`**: Reading from any contract (no transaction needed)
- **`writeContract`**: ONLY for bot's own SimpleAccount contract operations
- **`execute`**: PRIMARY METHOD for any onchain interaction
  - Tipping, swapping, staking, NFT minting, etc.
  - Works for single operations OR batch operations
  - Atomic execution (all succeed or all fail)
  - Gas optimized when batching multiple operations
  - This is how you interact with external contracts
- **`executeBatch`**: Advanced batching (batches of batches)

### Snapshot Data Access

The bot provides type-safe access to stream snapshot data through `bot.snapshot`:

```typescript
// Get channel settings and inception data
const inception = await bot.snapshot.getChannelInception(channelId)
const settings = inception?.channelSettings

// Get user memberships
const memberships = await bot.snapshot.getUserMemberships(userId)

// Get space membership list
const members = await bot.snapshot.getSpaceMemberships(spaceId)
```
Note: Snapshot data may be outdated - it's a point-in-time view

## Storage Strategy Decision Matrix

| Hosting Type | Can Use In-Memory? | Recommended Storage | Why |
|-------------|-------------------|-------------------|-----|
| **Always-On VPS** | Yes | Map/Set, SQLite, PostgreSQL | Process persists between requests |
| **Dedicated Server** | Yes | Map/Set, SQLite, PostgreSQL | Full control over lifecycle |
| **Paid Cloud (Heroku/Render)** | Yes | Redis or PostgreSQL | Reliable uptime guarantees |
| **Serverless (Lambda)** | Not supported yet | Not supported yet | Bot framework doesn't support serverless |
| **Free Tier Hosting (Render)** | No | Turso (free plan) or SQLite (if file persists) | May sleep after inactivity |
| **Docker Container** | Yes* | Depends on orchestration | *If not auto-scaled |

### Storage Implementation Examples

#### In-Memory (Always-On Servers)
```typescript
// Simple and fast for reliable hosting
const messageCache = new Map<string, any>()
const userStates = new Map<string, any>()

bot.onMessage(async (handler, event) => {
  messageCache.set(event.eventId, event)
  // Cache persists between webhook calls
})
```

#### SQLite with Drizzle (Serverless/Unreliable)
```typescript
import { drizzle } from 'drizzle-orm/bun-sqlite'
import { text, integer, sqliteTable } from 'drizzle-orm/sqlite-core'

const messages = sqliteTable('messages', {
  eventId: text('event_id').primaryKey(),
  userId: text('user_id').notNull(),
  content: text('content').notNull(),
  timestamp: integer('timestamp').notNull(),
  threadId: text('thread_id'),
  replyId: text('reply_id')
})

const db = drizzle(new Database('bot.db'))

bot.onMessage(async (handler, event) => {
  // Persists across cold starts
  await db.insert(messages).values({
    eventId: event.eventId,
    userId: event.userId,
    content: event.message,
    timestamp: Date.now(),
    threadId: event.threadId,
    replyId: event.replyId
  })
})

bot.onReaction(async (handler, event) => {
  // Retrieve context from database
  const [original] = await db
    .select()
    .from(messages)
    .where(eq(messages.eventId, event.messageId))
})
```

#### Redis (High-Performance Persistent)
```typescript
import Redis from 'ioredis'
const redis = new Redis(process.env.REDIS_URL)

bot.onMessage(async (handler, event) => {
  // Store with TTL
  await redis.setex(
    `msg:${event.eventId}`,
    3600, // 1 hour TTL
    JSON.stringify(event)
  )
  
  // Track user activity
  await redis.zadd(
    `user:${event.userId}:messages`,
    Date.now(),
    event.eventId
  )
})
```

## Advanced Bot Patterns

### Moderation Bot
```typescript
const warnings = new Map<string, number>()
const bannedWords = ['spam', 'scam']

bot.onMessage(async (handler, event) => {
  const hasViolation = bannedWords.some(word => 
    event.message.toLowerCase().includes(word)
  )
  
  if (hasViolation) {
    // Delete the message
    await handler.adminRemoveEvent(event.channelId, event.eventId)
    
    // Track warnings
    const count = (warnings.get(event.userId) || 0) + 1
    warnings.set(event.userId, count)
    
    // Send warning
    await handler.sendMessage(
      event.channelId,
      `WARNING: <@${event.userId}> Your message was removed. Warning ${count}/3`
    )
    
    // Ban after 3 warnings
    if (count >= 3) {
      // Ban the user (requires ModifyBanning permission)
      await handler.ban(event.userId, event.spaceId)
      await handler.sendMessage(
        event.channelId,
        `<@${event.userId}> has been banned after 3 warnings`
      )
    }
  }
})
```

### Scheduled Message Bot
```typescript
const schedules = new Map()

bot.onSlashCommand("remind", async (handler, event) => {
  // /remind 5m Check the oven
  const [time, ...messageParts] = event.args
  const message = messageParts.join(" ")
  
  const minutes = parseInt(time)
  if (isNaN(minutes)) {
    await handler.sendMessage(event.channelId, "Usage: /remind <minutes> <message>")
    return
  }
  
  const scheduleId = setTimeout(async () => {
    await handler.sendMessage(
      event.channelId,
      `REMINDER: Reminder for <@${event.userId}>: ${message}`
    )
    schedules.delete(event.eventId)
  }, minutes * 60 * 1000)
  
  schedules.set(event.eventId, scheduleId)
  await handler.sendMessage(event.channelId, `YES Reminder set for ${minutes} minutes`)
})
```

### Analytics Bot
```typescript
const analytics = {
  messageCount: new Map(),
  activeUsers: new Set(),
  reactionCounts: new Map(),
  threadStarts: 0
}

bot.onMessage(async (handler, event) => {
  // Track metrics
  analytics.activeUsers.add(event.userId)
  analytics.messageCount.set(
    event.userId,
    (analytics.messageCount.get(event.userId) || 0) + 1
  )
  
  if (!event.threadId && !event.replyId) {
    // New conversation starter
    analytics.threadStarts++
  }
})

bot.onSlashCommand("stats", async (handler, event) => {
  const stats = `
 **Channel Stats**
• Active users: ${analytics.activeUsers.size}
• Total messages: ${Array.from(analytics.messageCount.values()).reduce((a,b) => a+b, 0)}
• Conversations started: ${analytics.threadStarts}
  `.trim()
  
  await handler.sendMessage(event.channelId, stats)
})
```

## Using Bot Methods Outside Handlers

**IMPORTANT:** Bot methods like `sendMessage()` can be called directly on the bot instance, outside of event handlers. This enables integration with external services, webhooks, and scheduled tasks.

### GitHub Integration Example

```typescript
import { serve } from '@hono/node-server'
import { Hono } from 'hono'
import { makeTownsBot } from '@towns-protocol/bot'

const app = new Hono()
const bot = await makeTownsBot(privateData, jwtSecret, { commands })

// Store which channel wants GitHub notifications
let githubChannelId: string | null = null

// 1. Setup command to register channel for GitHub notifications
bot.onSlashCommand("setup-github-here", async (handler, event) => {
  githubChannelId = event.channelId
  await handler.sendMessage(
    event.channelId,
    "GitHub notifications configured for this channel!"
  )
})

// 2. Towns webhook endpoint (required for bot to work)
const { jwtMiddleware, handler } = bot.start()
app.post('/webhook', jwtMiddleware, handler)

// 3. GitHub webhook endpoint (separate from Towns webhook)
app.post('/github-webhook', async (c) => {
  const payload = await c.req.json()
  
  // Check if a channel is configured
  if (!githubChannelId) {
    return c.json({ error: "No channel configured" }, 400)
  }
  
  // Send GitHub event to the configured Towns channel
  // NOTE: Using bot.sendMessage() directly, outside any handler!
  if (payload.action === 'opened' && payload.pull_request) {
    await bot.sendMessage(
      githubChannelId,
      `PR opened: **${payload.pull_request.title}** by ${payload.sender.login}\n${payload.pull_request.html_url}`
    )
  } else if (payload.pusher) {
    const commits = payload.commits?.length || 0
    await bot.sendMessage(
      githubChannelId,
      `Push to ${payload.repository.name}: ${commits} commits by ${payload.pusher.name}`
    )
  }
  
  return c.json({ success: true })
})

serve({ fetch: app.fetch, port: 3000 })
```

### Health Check Monitoring Example

```typescript
const bot = await makeTownsBot(privateData, jwtSecret)

// Store health check configurations
const healthChecks = new Map<string, { 
  interval: NodeJS.Timeout,
  url: string,
  secondsBetween: number 
}>()

bot.onSlashCommand("setup-healthcheck", async (handler, event) => {
  const secondsBetween = parseInt(event.args[0]) || 60
  const url = event.args[1] || 'https://api.example.com/health'
  
  // Clear existing interval for this channel if any
  const existing = healthChecks.get(event.channelId)
  if (existing) {
    clearInterval(existing.interval)
  }
  
  // Setup new health check interval
  const interval = setInterval(async () => {
    try {
      const start = Date.now()
      const response = await fetch(url)
      const latency = Date.now() - start
      
      if (response.ok) {
        // Direct bot.sendMessage() call from timer
        await bot.sendMessage(
          event.channelId,
          `✅ Health Check OK: ${url} (${latency}ms)`
        )
      } else {
        await bot.sendMessage(
          event.channelId,
          `❌ Health Check Failed: ${url} - Status ${response.status}`
        )
      }
    } catch (error) {
      await bot.sendMessage(
        event.channelId,
        `❌ Health Check Error: ${url} - Service unreachable`
      )
    }
  }, secondsBetween * 1000)
  
  // Store the configuration
  healthChecks.set(event.channelId, { interval, url, secondsBetween })
  
  await handler.sendMessage(
    event.channelId,
    `Health check configured! Monitoring ${url} every ${secondsBetween} seconds`
  )
})

bot.onSlashCommand("stop-healthcheck", async (handler, event) => {
  const config = healthChecks.get(event.channelId)
  if (config) {
    clearInterval(config.interval)
    healthChecks.delete(event.channelId)
    await handler.sendMessage(event.channelId, "Health check monitoring stopped")
  } else {
    await handler.sendMessage(event.channelId, "No health check configured for this channel")
  }
})
```

### Key Patterns for External Integration

1. **Store Channel IDs**: Collect channel IDs from slash commands or messages
2. **External Triggers**: Use webhooks, timers, or API calls to trigger messages
3. **Direct Method Calls**: Call `bot.sendMessage()` directly, not through handlers
4. **Error Handling**: Always handle errors when sending unprompted messages
5. **Persistence**: Use a database for production storage of channel configurations

### Available Bot Methods Outside Handlers

```typescript
// All these methods work outside event handlers:
await bot.sendMessage(channelId, message, opts?)
await bot.editMessage(channelId, messageId, newMessage)
await bot.sendReaction(channelId, messageId, reaction)
await bot.removeEvent(channelId, eventId)
await bot.adminRemoveEvent(channelId, eventId)
await bot.hasAdminPermission(userId, spaceId)
await bot.checkPermission(channelId, userId, permission)
await bot.ban(userId, spaceId)  // Requires ModifyBanning permission
await bot.unban(userId, spaceId)  // Requires ModifyBanning permission

// Access bot properties:
bot.botId      // Bot's user ID (address)
bot.viem       // Viem client with Account for Web3 operations
bot.appAddress // Bot's app contract address (SimpleAccount)

// For Web3 operations:
import { readContract, writeContract } from 'viem/actions'
import { execute } from 'viem/experimental/erc7821'

// Read from any contract
await readContract(bot.viem, { address, abi, functionName, args })

// Write to bot's own SimpleAccount contract ONLY
await writeContract(bot.viem, { address: bot.appAddress, abi: simpleAppAbi, functionName, args })

// Execute any onchain interaction (PRIMARY METHOD for external contracts)
await execute(bot.viem, {
  address: bot.appAddress,
  account: bot.viem.account,
  calls: [{ to, abi, functionName, args, value }]
})
```

**Important Notes:**
- You must have a valid `channelId` to send messages
- Store channel IDs from events (slash commands, messages, etc.)
- Handle cases where no channel is configured
- Consider rate limiting to avoid overwhelming channels
- Always wrap external calls in try-catch for error handling

## Troubleshooting Guide

### Issue: Bot doesn't respond to messages

**Checklist:**
1. YES Is `APP_PRIVATE_DATA` valid and base64 encoded?
2. YES Is `JWT_SECRET` correct?
3. YES Is the webhook URL accessible from internet?
4. YES Is the forwarding setting correct? (ALL_MESSAGES vs MENTIONS_REPLIES_REACTIONS)

### Issue: Lost context between events

**Solution:** In-memory storage only works if bot runs 24/7. Data is lost on restart.
```typescript
// WRONG - Will lose data on bot restart or crash
let counter = 0
bot.onMessage(() => counter++)

// CORRECT - Persists across restarts
const db = new Database()
bot.onMessage(() => db.increment('counter'))
```
### Issue: Can't mention users

**Format:**
```typescript
// NO WRONG
await handler.sendMessage(channelId, "@username hello")

// YES CORRECT
await handler.sendMessage(channelId, "Hello <@0x1234...>", {
  mentions: [{
    userId: "0x1234...",
    displayName: "username"
  }]
})
```

## Environment Configuration

### Required Environment Variables
```bash
APP_PRIVATE_DATA=<base64_encoded_bot_credentials>
JWT_SECRET=<webhook_security_token>
PORT=3000  # Optional, defaults to 3000

# For persistent storage (optional)
DATABASE_URL=postgresql://...
REDIS_URL=redis://...
```

### Development Setup
```bash
# 1. Install dependencies
yarn install

# 2. Create .env file
cp .env.sample .env
# Edit .env with your credentials

# 3. Build and run
yarn build
yarn start

# 4. For development with hot reload
yarn dev
```


## Common Gotchas for AI Agents

1. **User IDs are addresses**: Always in format `0x...`, not usernames
2. **No DM/GDM support yet**: Not supported yet
3. **Slash commands are exclusive**: They never trigger `onMessage`
4. **Thread/Reply IDs only**: You never get the original message content
5. **Forwarding settings matter**: Bot may not receive all messages. Bot developer must set the forwarding setting correctly. `ALL_MESSAGES` or `MENTIONS_REPLIES_REACTIONS`
6. **Encryption is automatic**: Never handle encryption manually
7. **Multiple handlers allowed**: All registered handlers for an event will fire

## Quick Command Reference

```bash
# Development
yarn dev                # Start with hot reload
yarn build             # Build for production
yarn start             # Run production build
yarn test              # Run tests
yarn lint              # Check code quality
yarn typecheck         # Verify types
```

## Summary for AI Agents

To build a Towns bot:

1. **Understand limitations**: Stateless, no history, isolated events
2. **Choose storage strategy**: Based on your hosting environment
3. **Implement handlers**: Focus on single-event responses
4. **Handle context externally**: Use database/in-memory for state
5. **Deploy appropriately**: Match hosting to storage needs

Remember: The bot framework handles encryption, authentication, and routing. You focus on business logic within the constraints of stateless event processing.<|MERGE_RESOLUTION|>--- conflicted
+++ resolved
@@ -855,7 +855,6 @@
 bot.viem        // Viem client with Account for contract interactions
 bot.appAddress   // Bot's app contract address (SimpleAccount)
 ```
-<<<<<<< HEAD
 
 **Reading from Contracts:**
 
@@ -865,17 +864,6 @@
 import { readContract } from 'viem/actions'
 import simpleAppAbi from '@towns-protocol/bot/simpleAppAbi'
 
-=======
-
-**Reading from Contracts:**
-
-Use `readContract` for reading from any contract:
-
-```typescript
-import { readContract } from 'viem/actions'
-import simpleAppAbi from '@towns-protocol/bot/simpleAppAbi'
-
->>>>>>> ee02b5fe
 // Read from any contract
 const owner = await readContract(bot.viem, {
   address: bot.appAddress,
@@ -886,7 +874,6 @@
 ```
 
 **Writing to Bot's Own Contract:**
-<<<<<<< HEAD
 
 Use `writeContract` ONLY for the bot's SimpleAccount contract operations:
 
@@ -895,16 +882,6 @@
 import simpleAppAbi from '@towns-protocol/bot/simpleAppAbi'
 import { parseEther, zeroAddress } from 'viem'
 
-=======
-
-Use `writeContract` ONLY for the bot's SimpleAccount contract operations:
-
-```typescript
-import { writeContract, waitForTransactionReceipt } from 'viem/actions'
-import simpleAppAbi from '@towns-protocol/bot/simpleAppAbi'
-import { parseEther, zeroAddress } from 'viem'
-
->>>>>>> ee02b5fe
 // Only for SimpleAccount contract operations
 const hash = await writeContract(bot.viem, {
   address: bot.appAddress,
