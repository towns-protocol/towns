'use client'
import { useCallback, useEffect, useMemo, useState } from 'react'
import { type Observable, type PersistedModel } from '@river-build/sdk'

<<<<<<< HEAD
export type ObservableConfig<Data> = Data extends PersistedModel<infer UnwrappedData>
    ? {
          fireImmediately?: boolean
          onUpdate?: (data: UnwrappedData) => void
          onError?: (error: Error) => void
          onSaved?: (data: UnwrappedData) => void
      }
    : {
          fireImmediately?: boolean
          onUpdate?: (data: Data) => void
          onError?: (error: Error) => void
          onSaved?: (data: Data) => void
      }
=======
export type ObservableConfig<T> = {
    fireImmediately?: boolean
    onUpdate?: (data: T) => void
    onError?: (error: Error) => void
}

type ObservableReturn<T> = {
    data: T | undefined
    error: Error | undefined
    status: PersistedModel<T>['status']
    isLoading: boolean
    isError: boolean
    isLoaded: boolean
}
>>>>>>> 37ba3edc

type ObservableValue<Data> = Data extends PersistedModel<infer UnwrappedData>
    ? {
          // Its a persisted object - PersistedObservable<T>
          data: UnwrappedData
          error: Error | undefined
          status: PersistedModel<Data>['status']
          isLoading: boolean
          isError: boolean
          isSaving: boolean
          isSaved: boolean
          isLoaded: boolean
      }
    : {
          // Its a non persisted object - Observable<T>
          data: Data
          error: undefined
          status: 'loaded'
          isLoading: false
          isError: false
          isSaving: false
          isSaved: false
          isLoaded: true
      }

const isPersisted = <T>(value: T | PersistedModel<T>): value is PersistedModel<T> => {
    if (typeof value !== 'object') {
        return false
    }
    if (value === null) {
        return false
    }
    return 'status' in value && 'data' in value
}

export function useObservable<T>(
    observable: Observable<T>,
    config?: ObservableConfig<T>,
): ObservableValue<T> {
    const [value, setValue] = useState<PersistedModel<T> | T>(
        isPersisted<T>(observable.value) ? observable.value.data : observable.value,
    )

    const opts = useMemo(
        () => ({ fireImmediately: true, ...config }),
        [config],
    ) as ObservableConfig<T>

    const onSubscribe = useCallback(
        (newValue: PersistedModel<T> | T) => {
            let value: T | undefined
            if (isPersisted(newValue)) {
                value = newValue.data
                if (newValue.status === 'loaded') {
                    opts.onUpdate?.(newValue.data)
                }
                if (newValue.status === 'error') {
                    opts.onError?.(newValue.error)
                }
                if (newValue.status === 'saved') {
                    opts.onSaved?.(newValue.data)
                }
            } else {
                value = newValue
                opts.onUpdate?.(newValue)
            }
            setValue(value)
<<<<<<< HEAD
=======
            if (value.status === 'loaded') {
                opts.onUpdate?.(value.data)
            }
            if (value.status === 'error') {
                opts.onError?.(value.error)
            }
>>>>>>> 37ba3edc
        },
        [opts],
    )

    useEffect(() => {
        if (!observable) {
            return
        }
        const subscription = observable.subscribe(onSubscribe, {
            fireImediately: opts?.fireImmediately,
        })
        return () => subscription.unsubscribe(onSubscribe)
    }, [opts, observable, onSubscribe])

    const data = useMemo(() => {
        if (isPersisted(value)) {
            const { data, status } = value
            return {
                data: data,
                error: status === 'error' ? value.error : undefined,
                status,
                isLoading: status === 'loading',
                isError: status === 'error',
                isSaving: status === 'saving',
                isLoaded: status === 'loaded',
                isSaved: status === 'saved',
            }
        } else {
            return {
                data: value,
                error: undefined,
                status: 'loaded',
                isLoading: false,
                isError: false,
<<<<<<< HEAD
                isSaving: false,
                isLoaded: true,
                isSaved: false,
            }
        }
    }, [value]) as ObservableValue<T>
=======
                isLoaded: false,
            }
        }
        const { data, status } = value
        return {
            data,
            error: status === 'error' ? value.error : undefined,
            status,
            isLoading: status === 'loading',
            isError: status === 'error',
            isLoaded: status === 'loaded',
        }
    }, [value]) satisfies ObservableReturn<T>
>>>>>>> 37ba3edc

    return data
}<|MERGE_RESOLUTION|>--- conflicted
+++ resolved
@@ -2,36 +2,17 @@
 import { useCallback, useEffect, useMemo, useState } from 'react'
 import { type Observable, type PersistedModel } from '@river-build/sdk'
 
-<<<<<<< HEAD
 export type ObservableConfig<Data> = Data extends PersistedModel<infer UnwrappedData>
     ? {
           fireImmediately?: boolean
           onUpdate?: (data: UnwrappedData) => void
           onError?: (error: Error) => void
-          onSaved?: (data: UnwrappedData) => void
       }
     : {
           fireImmediately?: boolean
           onUpdate?: (data: Data) => void
           onError?: (error: Error) => void
-          onSaved?: (data: Data) => void
       }
-=======
-export type ObservableConfig<T> = {
-    fireImmediately?: boolean
-    onUpdate?: (data: T) => void
-    onError?: (error: Error) => void
-}
-
-type ObservableReturn<T> = {
-    data: T | undefined
-    error: Error | undefined
-    status: PersistedModel<T>['status']
-    isLoading: boolean
-    isError: boolean
-    isLoaded: boolean
-}
->>>>>>> 37ba3edc
 
 type ObservableValue<Data> = Data extends PersistedModel<infer UnwrappedData>
     ? {
@@ -41,8 +22,6 @@
           status: PersistedModel<Data>['status']
           isLoading: boolean
           isError: boolean
-          isSaving: boolean
-          isSaved: boolean
           isLoaded: boolean
       }
     : {
@@ -52,8 +31,6 @@
           status: 'loaded'
           isLoading: false
           isError: false
-          isSaving: false
-          isSaved: false
           isLoaded: true
       }
 
@@ -91,23 +68,11 @@
                 if (newValue.status === 'error') {
                     opts.onError?.(newValue.error)
                 }
-                if (newValue.status === 'saved') {
-                    opts.onSaved?.(newValue.data)
-                }
             } else {
                 value = newValue
                 opts.onUpdate?.(newValue)
             }
             setValue(value)
-<<<<<<< HEAD
-=======
-            if (value.status === 'loaded') {
-                opts.onUpdate?.(value.data)
-            }
-            if (value.status === 'error') {
-                opts.onError?.(value.error)
-            }
->>>>>>> 37ba3edc
         },
         [opts],
     )
@@ -131,9 +96,7 @@
                 status,
                 isLoading: status === 'loading',
                 isError: status === 'error',
-                isSaving: status === 'saving',
                 isLoaded: status === 'loaded',
-                isSaved: status === 'saved',
             }
         } else {
             return {
@@ -142,28 +105,10 @@
                 status: 'loaded',
                 isLoading: false,
                 isError: false,
-<<<<<<< HEAD
-                isSaving: false,
                 isLoaded: true,
-                isSaved: false,
             }
         }
     }, [value]) as ObservableValue<T>
-=======
-                isLoaded: false,
-            }
-        }
-        const { data, status } = value
-        return {
-            data,
-            error: status === 'error' ? value.error : undefined,
-            status,
-            isLoading: status === 'loading',
-            isError: status === 'error',
-            isLoaded: status === 'loaded',
-        }
-    }, [value]) satisfies ObservableReturn<T>
->>>>>>> 37ba3edc
 
     return data
 }