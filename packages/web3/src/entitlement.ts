import type { ExtractAbiFunction } from 'abitype'
import { IRuleEntitlementBase, IRuleEntitlementAbi } from './v3/IRuleEntitlementShim'

import {
    encodeAbiParameters,
    decodeAbiParameters,
    getAbiItem,
    DecodeFunctionResultReturnType,
    Hex,
} from 'viem'

import { ethers } from 'ethers'
import { Address } from './ContractTypes'
import { MOCK_ADDRESS } from './Utils'

const zeroAddress = ethers.constants.AddressZero

export type RuleData = DecodeFunctionResultReturnType<typeof IRuleEntitlementAbi, 'getRuleData'>

export enum OperationType {
    NONE = 0,
    CHECK,
    LOGICAL,
}

export enum CheckOperationType {
    NONE = 0,
    MOCK,
    ERC20,
    ERC721,
    ERC1155,
    ISENTITLED,
    NATIVE_COIN_BALANCE,
}

function checkOpString(operation: CheckOperationType): string {
    switch (operation) {
        case CheckOperationType.NONE:
            return 'NONE'
        case CheckOperationType.MOCK:
            return 'MOCK'
        case CheckOperationType.ERC20:
            return 'ERC20'
        case CheckOperationType.ERC721:
            return 'ERC721'
        case CheckOperationType.ERC1155:
            return 'ERC1155'
        case CheckOperationType.ISENTITLED:
            return 'ISENTITLED'
        case CheckOperationType.NATIVE_COIN_BALANCE:
            return 'NATIVE_COIN_BALANCE'
        default:
            return 'UNKNOWN'
    }
}

// Enum for Operation oneof operation_clause
export enum LogicalOperationType {
    NONE = 0,
    AND,
    OR,
}
export type ContractOperation = {
    opType: OperationType
    index: number
}

export type ContractLogicalOperation = {
    logOpType: LogicalOperationType
    leftOperationIndex: number
    rightOperationIndex: number
}

export function isContractLogicalOperation(operation: ContractOperation) {
    return operation.opType === OperationType.LOGICAL
}

export type CheckOperation = {
    opType: OperationType.CHECK
    checkType: CheckOperationType
    chainId: bigint
    contractAddress: Address
    threshold: bigint
}
export type OrOperation = {
    opType: OperationType.LOGICAL
    logicalType: LogicalOperationType.OR
    leftOperation: Operation
    rightOperation: Operation
}
export type AndOperation = {
    opType: OperationType.LOGICAL
    logicalType: LogicalOperationType.AND
    leftOperation: Operation
    rightOperation: Operation
}

export type NoOperation = {
    opType: OperationType.NONE
    index: number
}

export const NoopOperation: NoOperation = {
    opType: OperationType.NONE,
    index: 0,
}

export const NoopRuleData = {
    operations: [],
    checkOperations: [],
    logicalOperations: [],
}

type EntitledWalletOrZeroAddress = string

export type LogicalOperation = OrOperation | AndOperation
export type SupportedLogicalOperationType = LogicalOperation['logicalType']

export type Operation = CheckOperation | OrOperation | AndOperation | NoOperation

function isCheckOperation(operation: Operation): operation is CheckOperation {
    return operation.opType === OperationType.CHECK
}

function isLogicalOperation(operation: Operation): operation is LogicalOperation {
    return operation.opType === OperationType.LOGICAL
}

function isAndOperation(operation: LogicalOperation): operation is AndOperation {
    return operation.logicalType === LogicalOperationType.AND
}

function isOrOperation(operation: LogicalOperation): operation is OrOperation {
    return operation.logicalType === LogicalOperationType.OR
}

<<<<<<< HEAD
=======
const publicClient: PublicClient = createPublicClient({
    chain: mainnet,
    transport: http(),
})

>>>>>>> 14e678e9
export function postOrderArrayToTree(operations: Operation[]): Operation {
    const stack: Operation[] = []

    operations.forEach((op) => {
        if (isLogicalOperation(op)) {
            if (stack.length < 2) {
                throw new Error('Invalid post-order array, missing operations')
            }

            // Pop the two most recent operations from the stack
            const right = stack.pop()
            const left = stack.pop()

            // Ensure the operations exist
            if (!left || !right) {
                throw new Error('Invalid post-order array, missing operations')
            }

            // Update the current logical operation's children
            if (isLogicalOperation(op)) {
                op.leftOperation = left
                op.rightOperation = right
            }
        }

        // Push the current operation back into the stack
        stack.push(op)
    })

    // The last item in the stack is the root of the tree
    const root = stack.pop()
    if (!root) {
        throw new Error('Invalid post-order array')
    }

    return root
}

export function encodeEntitlementData(ruleData: IRuleEntitlementBase.RuleDataStruct): Hex {
    const encodeRuleDataAbi: ExtractAbiFunction<typeof IRuleEntitlementAbi, 'encodeRuleData'> =
        getAbiItem({
            abi: IRuleEntitlementAbi,
            name: 'encodeRuleData',
        })

    if (!encodeRuleDataAbi) {
        throw new Error('encodeRuleData ABI not found')
    }
    // @ts-ignore
    return encodeAbiParameters(encodeRuleDataAbi.inputs, [ruleData])
}

export function decodeEntitlementData(entitlementData: Hex): IRuleEntitlementBase.RuleDataStruct[] {
    const getRuleDataAbi: ExtractAbiFunction<typeof IRuleEntitlementAbi, 'getRuleData'> =
        getAbiItem({
            abi: IRuleEntitlementAbi,
            name: 'getRuleData',
        })

    if (!getRuleDataAbi) {
        throw new Error('getRuleData ABI not found')
    }
    return decodeAbiParameters(
        getRuleDataAbi.outputs,
        entitlementData,
    ) as unknown as IRuleEntitlementBase.RuleDataStruct[]
}
export function ruleDataToOperations(data: IRuleEntitlementBase.RuleDataStruct[]): Operation[] {
    if (data.length === 0) {
        return []
    }
    const decodedOperations: Operation[] = []

    const firstData: RuleData = data[0] as RuleData

    if (firstData.operations === undefined) {
        return []
    }

    firstData.operations.forEach((operation) => {
        // eslint-disable-next-line @typescript-eslint/no-unsafe-enum-comparison
        if (operation.opType === OperationType.CHECK) {
            const checkOperation = firstData.checkOperations[operation.index]
            decodedOperations.push({
                opType: OperationType.CHECK,
                checkType: checkOperation.opType,
                chainId: checkOperation.chainId,
                contractAddress: checkOperation.contractAddress,
                threshold: checkOperation.threshold,
            })
        }
        // eslint-disable-next-line @typescript-eslint/no-unsafe-enum-comparison
        else if (operation.opType === OperationType.LOGICAL) {
            const logicalOperation = firstData.logicalOperations[operation.index]
            decodedOperations.push({
                opType: OperationType.LOGICAL,
                logicalType: logicalOperation.logOpType,
                leftOperation: decodedOperations[logicalOperation.leftOperationIndex],
                rightOperation: decodedOperations[logicalOperation.rightOperationIndex],
            } satisfies LogicalOperation)
            // eslint-disable-next-line @typescript-eslint/no-unsafe-enum-comparison
        } else if (operation.opType === OperationType.NONE) {
            decodedOperations.push(NoopOperation)
        } else {
            throw new Error(`Unknown logical operation type ${operation.opType}`)
        }
    })
    return decodedOperations
}

type DeepWriteable<T> = { -readonly [P in keyof T]: DeepWriteable<T[P]> }

export function postOrderTraversal(operation: Operation, data: DeepWriteable<RuleData>) {
    if (isLogicalOperation(operation)) {
        postOrderTraversal(operation.leftOperation, data)
        postOrderTraversal(operation.rightOperation, data)
    }

    if (isCheckOperation(operation)) {
        data.checkOperations.push({
            opType: operation.checkType,
            chainId: operation.chainId,
            contractAddress: operation.contractAddress,
            threshold: operation.threshold,
        })
        data.operations.push({
            opType: OperationType.CHECK,
            index: data.checkOperations.length - 1,
        })
    } else if (isLogicalOperation(operation)) {
        data.logicalOperations.push({
            logOpType: operation.logicalType,
            leftOperationIndex: data.logicalOperations.length, // Index of left child
            rightOperationIndex: data.logicalOperations.length + 1, // Index of right child
        })
        data.operations.push({
            opType: OperationType.LOGICAL,
            index: data.logicalOperations.length - 1,
        })
    }
}

export function treeToRuleData(root: Operation): IRuleEntitlementBase.RuleDataStruct {
    const data = {
        operations: [],
        checkOperations: [],
        logicalOperations: [],
    }
    postOrderTraversal(root, data)

    return data
}

/**
 * Evaluates an AndOperation
 * If either of the operations are false, the entire operation is false, and the
 * other operation is aborted. Once both operations succeed, the entire operation
 * succeeds.
 * @param operation
 * @param controller
 * @returns true once both succeed, false if either fail
 */
async function evaluateAndOperation(
    controller: AbortController,
    linkedWallets: string[],
    providers: ethers.providers.BaseProvider[],
    operation?: AndOperation,
): Promise<EntitledWalletOrZeroAddress> {
    if (!operation?.leftOperation || !operation?.rightOperation) {
        controller.abort()
        return zeroAddress
    }
    const newController = new AbortController()
    controller.signal.addEventListener('abort', () => {
        newController.abort()
    })
    const interuptFlag = {} as const
    let tempInterupt: (
        value: typeof interuptFlag | PromiseLike<typeof interuptFlag>,
    ) => void | undefined
    const interupted = new Promise<typeof interuptFlag>((resolve) => {
        tempInterupt = resolve
    })

    const interupt = () => {
        if (tempInterupt) {
            tempInterupt(interuptFlag)
        }
    }

    async function racer(operationEntry: Operation): Promise<EntitledWalletOrZeroAddress> {
        const result = await Promise.race([
            evaluateTree(newController, linkedWallets, providers, operationEntry),
            interupted,
        ])
        if (result === interuptFlag) {
            return zeroAddress // interupted
        } else if (isValidAddress(result)) {
            return result
        } else {
            controller.abort()
            interupt()
            return zeroAddress
        }
    }

    const checks = await Promise.all([
        racer(operation.leftOperation),
        racer(operation.rightOperation),
    ])
    const result = checks.every((res) => isValidAddress(res))

    if (!result) {
        return zeroAddress
    }

    return checks[0]
}

/**
 * Evaluates an OrOperation
 * If either of the operations are true, the entire operation is true
 * and the other operation is aborted. Once both operationd fail, the
 * entire operation fails.
 * @param operation
 * @param signal
 * @returns true once one succeeds, false if both fail
 */
async function evaluateOrOperation(
    controller: AbortController,
    linkedWallets: string[],
    providers: ethers.providers.BaseProvider[],
    operation?: OrOperation,
): Promise<EntitledWalletOrZeroAddress> {
    if (!operation?.leftOperation || !operation?.rightOperation) {
        controller.abort()
        return zeroAddress
    }
    const newController = new AbortController()
    controller.signal.addEventListener('abort', () => {
        newController.abort()
    })

    const interuptFlag = {} as const
    let tempInterupt: (
        value: typeof interuptFlag | PromiseLike<typeof interuptFlag>,
    ) => void | undefined
    const interupted = new Promise<typeof interuptFlag>((resolve) => {
        tempInterupt = resolve
    })

    const interupt = () => {
        if (tempInterupt) {
            tempInterupt(interuptFlag)
        }
    }

    async function racer(operation: Operation): Promise<EntitledWalletOrZeroAddress> {
        const result = await Promise.race([
            evaluateTree(newController, linkedWallets, providers, operation),
            interupted,
        ])
        if (result === interuptFlag) {
            return zeroAddress // interupted, the other must have returned true
        } else if (isValidAddress(result)) {
            // cancel the other operation
            newController.abort()
            interupt()
            return result
        } else {
            return zeroAddress
        }
    }

    const checks = await Promise.all([
        racer(operation.leftOperation),
        racer(operation.rightOperation),
    ])
    const result = checks.find((res) => isValidAddress(res))
    return result ?? ethers.constants.AddressZero
}

/**
 * Evaluates a CheckOperation
 * Mekes the smart contract call. Will be aborted if another branch invalidates
 * the need to make the check.
 * @param operation
 * @param signal
 * @returns
 */
async function evaluateCheckOperation(
    controller: AbortController,
    linkedWallets: string[],
    providers: ethers.providers.BaseProvider[],
    operation?: CheckOperation,
): Promise<EntitledWalletOrZeroAddress> {
    if (!operation) {
        controller.abort()
        return zeroAddress
    }

    switch (operation.checkType) {
        case CheckOperationType.MOCK: {
            return evaluateMockOperation(operation, controller)
        }
        case CheckOperationType.NONE:
            throw new Error('Unknown check operation type')
        default:
    }

    if (operation.chainId < 0n) {
        throw new Error(
            `Invalid chain id for check operation ${checkOpString(operation.checkType)}`,
        )
    }

    if (
        operation.checkType !== CheckOperationType.NATIVE_COIN_BALANCE &&
        operation.contractAddress === zeroAddress
    ) {
        throw new Error('Invalid contract address for check operation NATIVE_COIN_BALANCE')
    }

    if (
        operation.checkType in
        [
            CheckOperationType.ERC20,
            CheckOperationType.ERC721,
            CheckOperationType.ERC1155,
            CheckOperationType.NATIVE_COIN_BALANCE,
        ]
    ) {
        if (operation.threshold <= 0n) {
            throw new Error(`Invalid threshold for check operation ${operation.checkType}`)
        }
    }

    switch (operation.checkType) {
        case CheckOperationType.ISENTITLED: {
            await Promise.all(providers.map((p) => p.ready))
            const provider = findProviderFromChainId(providers, operation.chainId)

            if (!provider) {
                controller.abort()
                return zeroAddress
            }
            return evaluateCustomEntitledOperation(operation, controller, provider, linkedWallets)
        }
        case CheckOperationType.NATIVE_COIN_BALANCE: {
            await Promise.all(providers.map((p) => p.ready))
            const provider = findProviderFromChainId(providers, operation.chainId)

            if (!provider) {
                controller.abort()
                return zeroAddress
            }
            return evaluateNativeCoinBalanceOperation(
                operation,
                controller,
                provider,
                linkedWallets,
            )
        }
        case CheckOperationType.ERC20: {
            await Promise.all(providers.map((p) => p.ready))
            const provider = findProviderFromChainId(providers, operation.chainId)

            if (!provider) {
                controller.abort()
                return zeroAddress
            }
            return evaluateERC20Operation(operation, controller, provider, linkedWallets)
        }
        case CheckOperationType.ERC721: {
            await Promise.all(providers.map((p) => p.ready))
            const provider = findProviderFromChainId(providers, operation.chainId)

            if (!provider) {
                controller.abort()
                return zeroAddress
            }
            return evaluateERC721Operation(operation, controller, provider, linkedWallets)
        }
        case CheckOperationType.ERC1155:
            throw new Error('CheckOperationType.ERC1155 not implemented')
        default:
            throw new Error('Unknown check operation type')
    }
}

/**
 *
 * @param operations
 * @param linkedWallets
 * @param providers
 * @returns An entitled wallet or the zero address, indicating no entitlement
 */
export async function evaluateOperationsForEntitledWallet(
    operations: Operation[],
    linkedWallets: string[],
    providers: ethers.providers.BaseProvider[],
) {
    const controller = new AbortController()
    const result = evaluateTree(
        controller,
        linkedWallets,
        providers,
        operations[operations.length - 1],
    )
    controller.abort()
    return result
}

export async function evaluateTree(
    controller: AbortController,
    linkedWallets: string[],
    providers: ethers.providers.BaseProvider[],
    entry?: Operation,
): Promise<EntitledWalletOrZeroAddress> {
    if (!entry) {
        controller.abort()
        return zeroAddress
    }
    const newController = new AbortController()
    controller.signal.addEventListener('abort', () => {
        newController.abort()
    })

    if (isLogicalOperation(entry)) {
        if (isAndOperation(entry)) {
            return evaluateAndOperation(newController, linkedWallets, providers, entry)
        } else if (isOrOperation(entry)) {
            return evaluateOrOperation(newController, linkedWallets, providers, entry)
        } else {
            throw new Error('Unknown operation type')
        }
    } else if (isCheckOperation(entry)) {
        return evaluateCheckOperation(newController, linkedWallets, providers, entry)
    } else {
        throw new Error('Unknown operation type')
    }
}

// These two methods are used to create a rule data struct for an external token or NFT
// checks for testing.
export function createExternalTokenStruct(
    addresses: Address[],
    options?: {
        checkOptions?: Partial<Omit<ContractCheckOperation, 'address'>>
        logicalOp?: SupportedLogicalOperationType
    },
) {
    if (addresses.length === 0) {
        return NoopRuleData
    }
    const defaultChain = addresses.map((address) => ({
        chainId: options?.checkOptions?.chainId ?? 1n,
        address: address,
        type: options?.checkOptions?.type ?? (CheckOperationType.ERC20 as const),
        threshold: options?.checkOptions?.threshold ?? BigInt(1),
    }))
    return createOperationsTree(defaultChain, options?.logicalOp ?? LogicalOperationType.OR)
}

export function createExternalNFTStruct(
    addresses: Address[],
    options?: {
        checkOptions?: Partial<Omit<ContractCheckOperation, 'address'>>
        logicalOp?: SupportedLogicalOperationType
    },
) {
    if (addresses.length === 0) {
        return NoopRuleData
    }
    const defaultChain = addresses.map((address) => ({
        // Anvil chain id
        chainId: options?.checkOptions?.chainId ?? 31337n,
        address: address,
        type: options?.checkOptions?.type ?? (CheckOperationType.ERC721 as const),
        threshold: options?.checkOptions?.threshold ?? BigInt(1),
    }))
    return createOperationsTree(defaultChain, options?.logicalOp ?? LogicalOperationType.OR)
}

export type ContractCheckOperation = {
    type: CheckOperationType
    chainId: bigint
    address: Address
    threshold: bigint
}

export function createOperationsTree(
    checkOp: (Omit<ContractCheckOperation, 'threshold'> & {
        threshold?: bigint
    })[],
    logicalOp: SupportedLogicalOperationType = LogicalOperationType.OR,
): IRuleEntitlementBase.RuleDataStruct {
    if (checkOp.length === 0) {
        return {
            operations: [NoopOperation],
            checkOperations: [],
            logicalOperations: [],
        }
    }

    let operations: Operation[] = checkOp.map((op) => ({
        opType: OperationType.CHECK,
        checkType: op.type,
        chainId: op.chainId,
        contractAddress: op.address,
        threshold: op.threshold ?? BigInt(1), // Example threshold, adjust as needed
    }))

    while (operations.length > 1) {
        const newOperations: Operation[] = []
        for (let i = 0; i < operations.length; i += 2) {
            if (i + 1 < operations.length) {
                newOperations.push({
                    opType: OperationType.LOGICAL,
                    logicalType: logicalOp,
                    leftOperation: operations[i],
                    rightOperation: operations[i + 1],
                })
            } else {
                newOperations.push(operations[i]) // Odd one out, just push it to the next level
            }
        }
        operations = newOperations
    }

    return treeToRuleData(operations[0])
}

export function createContractCheckOperationFromTree(
    entitlementData: IRuleEntitlementBase.RuleDataStruct,
): ContractCheckOperation[] {
    const operations = ruleDataToOperations([entitlementData])
    const checkOpSubsets: ContractCheckOperation[] = []
    operations.forEach((operation) => {
        if (isCheckOperation(operation)) {
            checkOpSubsets.push({
                address: operation.contractAddress,
                chainId: operation.chainId,
                type: operation.checkType,
                threshold: operation.threshold,
            })
        }
    })
    return checkOpSubsets
}

async function evaluateMockOperation(
    operation: CheckOperation,
    controller: AbortController,
): Promise<EntitledWalletOrZeroAddress> {
    const result = operation.chainId === 1n
    const delay = Number.parseInt(operation.threshold.valueOf().toString())

    return await new Promise((resolve) => {
        controller.signal.onabort = () => {
            if (timeout) {
                clearTimeout(timeout)
                resolve(zeroAddress)
            }
        }

        const timeout = setTimeout(() => {
            if (result) {
                resolve(MOCK_ADDRESS)
            } else {
                resolve(zeroAddress)
            }
        }, delay)
    })
}

async function evaluateERC721Operation(
    operation: CheckOperation,
    controller: AbortController,
    provider: ethers.providers.BaseProvider,
    linkedWallets: string[],
): Promise<EntitledWalletOrZeroAddress> {
    return evaluateContractBalanceAcrossWallets(
        operation.contractAddress,
        operation.threshold,
        controller,
        provider,
        linkedWallets,
    )
}

async function evaluateERC20Operation(
    operation: CheckOperation,
    controller: AbortController,
    provider: ethers.providers.BaseProvider,
    linkedWallets: string[],
): Promise<EntitledWalletOrZeroAddress> {
    return evaluateContractBalanceAcrossWallets(
        operation.contractAddress,
        operation.threshold,
        controller,
        provider,
        linkedWallets,
    )
}

async function evaluateCustomEntitledOperation(
    operation: CheckOperation,
    controller: AbortController,
    provider: ethers.providers.BaseProvider,
    linkedWallets: string[],
): Promise<EntitledWalletOrZeroAddress> {
    const contract = new ethers.Contract(
        operation.contractAddress,
        ['function isEntitled(address[]) view returns (bool)'],
        provider,
    )
    return await Promise.any(
        linkedWallets.map(async (wallet): Promise<Address> => {
            const isEntitled = await contract.callStatic.isEntitled([wallet])
            if (isEntitled === true) {
                return wallet as Address
            }
            throw new Error('Not entitled')
        }),
    ).catch(() => {
        controller.abort()
        return zeroAddress
    })
}

async function evaluateNativeCoinBalanceOperation(
    operation: CheckOperation,
    controller: AbortController,
    provider: ethers.providers.BaseProvider,
    linkedWallets: string[],
): Promise<EntitledWalletOrZeroAddress> {
    const walletBalances = await Promise.all(
        linkedWallets.map(async (wallet) => {
            try {
                const result = await provider.getBalance(wallet)
                return {
                    wallet,
                    balance: result,
                }
            } catch (error) {
                return {
                    wallet,
                    balance: ethers.BigNumber.from(0),
                }
            }
        }),
    )

    const walletsWithAsset = walletBalances.filter((balance) => balance.balance.gt(0))

    const accumulatedBalance = walletsWithAsset.reduce(
        (acc, el) => acc.add(el.balance),
        ethers.BigNumber.from(0),
    )

    if (walletsWithAsset.length > 0 && accumulatedBalance.gte(operation.threshold)) {
        return walletsWithAsset[0].wallet
    } else {
        controller.abort()
        return zeroAddress
    }
}

async function evaluateContractBalanceAcrossWallets(
    contractAddress: Address,
    threshold: bigint,
    controller: AbortController,
    provider: ethers.providers.BaseProvider,
    linkedWallets: string[],
): Promise<EntitledWalletOrZeroAddress> {
    const contract = new ethers.Contract(
        contractAddress,
        ['function balanceOf(address) view returns (uint)'],
        provider,
    )

    const walletBalances = await Promise.all(
        linkedWallets.map(async (wallet) => {
            try {
                const result: ethers.BigNumberish = await contract.callStatic.balanceOf(wallet)
                const resultAsBigNumber = ethers.BigNumber.from(result)
                if (!ethers.BigNumber.isBigNumber(resultAsBigNumber)) {
                    return {
                        wallet,
                        balance: ethers.BigNumber.from(0),
                    }
                }
                return {
                    wallet,
                    balance: resultAsBigNumber,
                }
            } catch (error) {
                return {
                    wallet,
                    balance: ethers.BigNumber.from(0),
                }
            }
        }),
    )

    const walletsWithAsset = walletBalances.filter((balance) => balance.balance.gt(0))

    const accumulatedBalance = walletsWithAsset.reduce(
        (acc, el) => acc.add(el.balance),
        ethers.BigNumber.from(0),
    )

    if (walletsWithAsset.length > 0 && accumulatedBalance.gte(threshold)) {
        return walletsWithAsset[0].wallet
    } else {
        controller.abort()
        return zeroAddress
    }
}

function findProviderFromChainId(providers: ethers.providers.BaseProvider[], chainId: bigint) {
    return providers.find((p) => p.network.chainId === Number(chainId))
}

function isValidAddress(value: unknown): value is Address {
    return (
        typeof value === 'string' &&
        ethers.utils.isAddress(value) &&
        value !== ethers.constants.AddressZero
    )
}<|MERGE_RESOLUTION|>--- conflicted
+++ resolved
@@ -134,14 +134,6 @@
     return operation.logicalType === LogicalOperationType.OR
 }
 
-<<<<<<< HEAD
-=======
-const publicClient: PublicClient = createPublicClient({
-    chain: mainnet,
-    transport: http(),
-})
-
->>>>>>> 14e678e9
 export function postOrderArrayToTree(operations: Operation[]): Operation {
     const stack: Operation[] = []
 
