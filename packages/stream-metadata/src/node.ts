--- conflicted
+++ resolved
@@ -44,7 +44,6 @@
 }
 
 void registerPlugins()
-<<<<<<< HEAD
 
 /*
  * Routes
@@ -53,8 +52,6 @@
 	logger.info(`GET /health`)
 	return handleHealthCheckRequest(config, request, reply)
 })
-=======
->>>>>>> 73b7d16c
 
 /*
  * Routes
