import { FastifyBaseLogger, FastifyReply, FastifyRequest } from 'fastify'
import { ChunkedMedia } from '@river-build/proto'
import { StreamPrefix, StreamStateView, makeStreamId } from '@river-build/sdk'

import { StreamIdHex } from '../types'
import { getMediaStreamContent, getStream } from '../riverStreamRpcClient'
import { isBytes32String, isValidEthereumAddress } from '../validators'
import { getFunctionLogger } from '../logger'

export async function fetchSpaceImage(request: FastifyRequest, reply: FastifyReply) {
	const logger = getFunctionLogger(request.log, 'fetchSpaceImage')
	const { spaceAddress } = request.params as { spaceAddress?: string }

	if (!spaceAddress) {
		logger.info('spaceAddress parameter is required')
		return reply
			.code(400)
			.send({ error: 'Bad Request', message: 'spaceAddress parameter is required' })
	}

	if (!isValidEthereumAddress(spaceAddress)) {
		logger.info({ spaceAddress }, 'Invalid spaceAddress format')
		return reply
			.code(400)
			.send({ error: 'Bad Request', message: 'Invalid spaceAddress format' })
	}

	logger.info({ spaceAddress }, 'Fetching space image')

	let stream: StreamStateView | undefined
	try {
		const streamId = makeStreamId(StreamPrefix.Space, spaceAddress)
		stream = await getStream(logger, streamId)
	} catch (error) {
		logger.error(
			{
				error,
				spaceAddress,
			},
			'Failed to get stream',
		)
		return reply.code(404).send('Stream not found')
	}

	if (!stream) {
		return reply.code(404).send('Stream not found')
	}

	// get the image metatdata from the stream
	const spaceImage = await getSpaceImage(stream)

	if (!spaceImage) {
		return reply.code(404).send('spaceImage not found')
	}

	const fullStreamId: StreamIdHex = `0x${spaceImage.streamId}`
	if (!isBytes32String(fullStreamId)) {
		return reply.code(422).send('Invalid stream ID')
	}

	let key: Uint8Array | undefined
	let iv: Uint8Array | undefined
	try {
		const { key: _key, iv: _iv } = getEncryption(logger, spaceImage)
		key = _key
		iv = _iv
		if (key?.length === 0 || iv?.length === 0) {
			logger.error(
				{
					key: key?.length === 0 ? 'has key' : 'no key',
					iv: iv?.length === 0 ? 'has iv' : 'no iv',
					spaceAddress,
					mediaStreamId: spaceImage.streamId,
				},
				'Invalid key or iv',
			)
			return reply.code(422).send('Failed to get encryption key or iv')
		}
	} catch (error) {
		logger.error(
			{
				error,
				spaceAddress,
				mediaStreamId: spaceImage.streamId,
			},
			'Failed to get encryption key or iv',
		)
		return reply.code(422).send('Failed to get encryption key or iv')
	}

	let data: ArrayBuffer | null
	let mimeType: string | null
	try {
		const { data: _data, mimeType: _mimType } = await getMediaStreamContent(
			logger,
			fullStreamId,
			key,
			iv,
		)
		data = _data
		mimeType = _mimType
		if (!data || !mimeType) {
			logger.error(
				{
					data: data ? 'has data' : 'no data',
					mimeType: mimeType ? mimeType : 'no mimeType',
					spaceAddress,
					mediaStreamId: spaceImage.streamId,
				},
				'Invalid data or mimeType',
			)
			return reply.code(422).send('Invalid data or mimeTypet')
		}
	} catch (error) {
		logger.error(
			{
				error,
				spaceAddress,
				mediaStreamId: spaceImage.streamId,
			},
			'Failed to get image content',
		)
		return reply.code(422).send('Failed to get image content')
	}

	// got the image data, send it back
	return reply.header('Content-Type', mimeType).send(Buffer.from(data))
}

async function getSpaceImage(streamView: StreamStateView): Promise<ChunkedMedia | undefined> {
	if (streamView.contentKind !== 'spaceContent') {
		return undefined
	}

	const spaceImage = await streamView.spaceContent.getSpaceImage()
	return spaceImage
}

function getEncryption(
	log: FastifyBaseLogger,
	chunkedMedia: ChunkedMedia,
): { key: Uint8Array; iv: Uint8Array } {
	const logger = getFunctionLogger(log, 'getEncryption')
	switch (chunkedMedia.encryption.case) {
		case 'aesgcm': {
<<<<<<< HEAD
			const key = chunkedMedia.encryption.value.secretKey
			const iv = chunkedMedia.encryption.value.iv
			return { key, iv }
=======
			return {
				key: chunkedMedia.encryption.value.secretKey,
				iv: chunkedMedia.encryption.value.iv,
			}
>>>>>>> dd540164
		}
		default:
			logger.error(
				{
					case: chunkedMedia.encryption.case,
					value: chunkedMedia.encryption.value,
				},
				'Unsupported encryption',
			)
			throw new Error('Unsupported encryption')
	}
}<|MERGE_RESOLUTION|>--- conflicted
+++ resolved
@@ -143,16 +143,10 @@
 	const logger = getFunctionLogger(log, 'getEncryption')
 	switch (chunkedMedia.encryption.case) {
 		case 'aesgcm': {
-<<<<<<< HEAD
-			const key = chunkedMedia.encryption.value.secretKey
-			const iv = chunkedMedia.encryption.value.iv
-			return { key, iv }
-=======
 			return {
 				key: chunkedMedia.encryption.value.secretKey,
 				iv: chunkedMedia.encryption.value.iv,
 			}
->>>>>>> dd540164
 		}
 		default:
 			logger.error(
