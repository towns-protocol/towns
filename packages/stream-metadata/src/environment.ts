import * as dotenv from 'dotenv'
import { getWeb3Deployment } from '@river-build/web3'
import { z } from 'zod'
import { getLogger } from './logger'

dotenv.config({
	path: ['.env', '.env.local'],
})

const IntStringSchema = z.string().regex(/^[0-9]+$/)
const NumberFromIntStringSchema = IntStringSchema.transform((str) => parseInt(str, 10))

const envSchema = z.object({
	RIVER_ENV: z.string(),
	RIVER_CHAIN_RPC_URL: z.string().url(),
	PORT: NumberFromIntStringSchema,
	LOG_LEVEL: z.string().optional().default('info'),
	LOG_PRETTY: z.boolean().optional().default(true),
})

function makeConfig() {
	// eslint-disable-next-line no-process-env -- this is the only line where we're allowed to use process.env
	const env = envSchema.parse(process.env)
	const web3Config = getWeb3Deployment(env.RIVER_ENV)

	return {
		web3Config,
		log: {
			level: env.LOG_LEVEL,
			pretty: env.LOG_PRETTY,
		},
		port: env.PORT,
		riverEnv: env.RIVER_ENV,
		riverChainRpcUrl: env.RIVER_CHAIN_RPC_URL,
	}
}

export type Config = ReturnType<typeof makeConfig>

<<<<<<< HEAD
export const config = makeConfig()
=======
export const config = makeConfig()

const logger = getLogger('environment')

logger.info('config', {
	riverEnv: config.riverEnv,
	chainId: config.web3Config.river.chainId,
	port: config.port,
	riverRegistry: config.web3Config.river.addresses.riverRegistry,
	riverChainRpcUrl: config.riverChainRpcUrl,
})
>>>>>>> 1a75f006
<|MERGE_RESOLUTION|>--- conflicted
+++ resolved
@@ -37,18 +37,4 @@
 
 export type Config = ReturnType<typeof makeConfig>
 
-<<<<<<< HEAD
-export const config = makeConfig()
-=======
-export const config = makeConfig()
-
-const logger = getLogger('environment')
-
-logger.info('config', {
-	riverEnv: config.riverEnv,
-	chainId: config.web3Config.river.chainId,
-	port: config.port,
-	riverRegistry: config.web3Config.river.addresses.riverRegistry,
-	riverChainRpcUrl: config.riverChainRpcUrl,
-})
->>>>>>> 1a75f006
+export const config = makeConfig()