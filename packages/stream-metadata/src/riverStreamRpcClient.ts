--- conflicted
+++ resolved
@@ -14,11 +14,7 @@
 
 import { MediaContent, StreamIdHex } from './types'
 import { getNodeForStream } from './streamRegistry'
-<<<<<<< HEAD
-import { getFunctionLogger } from './logger'
 import { config } from './environment'
-=======
->>>>>>> 9292804b
 
 const clients = new Map<string, StreamRpcClient>()
 
@@ -209,7 +205,7 @@
 
 	if (config.enableCache) {
 		if (contentCache[cacheKey]) {
-		return contentCache[cacheKey]
+			return contentCache[cacheKey]
 		}
 	}
 
