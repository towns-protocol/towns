import { FastifyReply, FastifyRequest } from 'fastify'
import { StreamPrefix, StreamStateView, makeStreamId, deriveKeyAndIV } from '@river-build/sdk'

import { StreamIdHex } from './types'
import { getMediaStreamContent, getStream } from './riverStreamRpcClient'
import { isBytes32String, isValidEthereumAddress } from './validators'

import { ChunkedMedia } from '@river-build/proto'
<<<<<<< HEAD
=======
import { StreamIdHex } from './types'
>>>>>>> 4614cab6
import { config } from './environment'

export async function handleImageRequest(request: FastifyRequest, reply: FastifyReply) {
	const { spaceAddress } = request.params as { spaceAddress?: string }

	if (!spaceAddress) {
		return reply
			.code(400)
			.send({ error: 'Bad Request', message: 'spaceAddress parameter is required' })
	}

	if (!isValidEthereumAddress(spaceAddress)) {
		return reply
			.code(400)
			.send({ error: 'Bad Request', message: 'Invalid spaceAddress format' })
	}

	let stream: StreamStateView | undefined
	try {
		const streamId = makeStreamId(StreamPrefix.Space, spaceAddress)
		stream = await getStream(config, streamId)
	} catch (e) {
		console.error(`Failed to get stream for space ${spaceAddress}`, e)
		return reply.code(404).send('Stream not found')
	}

	if (!stream) {
		return reply.code(404).send('Stream not found')
	}

	// get the image metatdata from the stream
	const mediaStreamInfo = await getSpaceImage(stream)

	if (!mediaStreamInfo) {
		return reply.code(404).send('Image not found')
	}

	const fullStreamId: StreamIdHex = `0x${mediaStreamInfo.streamId}`
	if (!isBytes32String(fullStreamId)) {
		return reply.code(400).send('Invalid stream ID')
	}

	const { key, iv } = getEncryption(mediaStreamInfo)

	const { data, mimeType } = await getMediaStreamContent(config, fullStreamId, key, iv)

	if (data && mimeType) {
		return reply.header('Content-Type', mimeType).send(Buffer.from(data))
	} else {
		return reply.code(404).send('No image')
	}
}

async function getSpaceImage(streamView: StreamStateView): Promise<ChunkedMedia | undefined> {
	if (streamView.contentKind !== 'spaceContent') {
		return undefined
	}

	const spaceImage = await streamView.spaceContent.getSpaceImage()
	return spaceImage
}

function getEncryption(chunkedMedia: ChunkedMedia): { key: Uint8Array; iv: Uint8Array } {
	switch (chunkedMedia.encryption.case) {
		case 'aesgcm':
			const key = new Uint8Array(chunkedMedia.encryption.value.secretKey)
			const iv = new Uint8Array(chunkedMedia.encryption.value.iv)
			return { key, iv }
		default:
			throw new Error(`Unsupported encryption: ${chunkedMedia.encryption}`)
	}
}<|MERGE_RESOLUTION|>--- conflicted
+++ resolved
@@ -1,15 +1,10 @@
 import { FastifyReply, FastifyRequest } from 'fastify'
-import { StreamPrefix, StreamStateView, makeStreamId, deriveKeyAndIV } from '@river-build/sdk'
+import { StreamPrefix, StreamStateView, makeStreamId } from '@river-build/sdk'
+import { ChunkedMedia } from '@river-build/proto'
 
 import { StreamIdHex } from './types'
 import { getMediaStreamContent, getStream } from './riverStreamRpcClient'
 import { isBytes32String, isValidEthereumAddress } from './validators'
-
-import { ChunkedMedia } from '@river-build/proto'
-<<<<<<< HEAD
-=======
-import { StreamIdHex } from './types'
->>>>>>> 4614cab6
 import { config } from './environment'
 
 export async function handleImageRequest(request: FastifyRequest, reply: FastifyReply) {
@@ -74,10 +69,11 @@
 
 function getEncryption(chunkedMedia: ChunkedMedia): { key: Uint8Array; iv: Uint8Array } {
 	switch (chunkedMedia.encryption.case) {
-		case 'aesgcm':
+		case 'aesgcm': {
 			const key = new Uint8Array(chunkedMedia.encryption.value.secretKey)
 			const iv = new Uint8Array(chunkedMedia.encryption.value.iv)
 			return { key, iv }
+		}
 		default:
 			throw new Error(`Unsupported encryption: ${chunkedMedia.encryption}`)
 	}
