{
	"name": "@river-build/stream-metadata",
	"version": "0.0.0",
	"packageManager": "yarn@3.8.0",
	"private": true,
	"main": "dist/node.cjs",
	"type": "module",
	"scripts": {
		"build": "node ./esbuild.config.mjs",
		"lint": "eslint . --ext .ts",
		"lint:fix": "eslint . --ext .ts --fix",
		"dev": "yarn dev:local_multi",
		"dev:local_multi": "yarn run-build",
		"dev:local_multi_ne": "RIVER_ENV=local_multi_ne PORT=3003 yarn run-build",
		"run-build": "yarn build && node ./dist/node_esbuild.cjs",
		"prettier": "prettier --config ../prettier-config/config.js --ignore-path .prettierignore .",
		"start": "yarn build && node ./dist/node_esbuild.cjs",
		"test": "dotenv -e .env.test -- node --experimental-vm-modules $(yarn bin jest)",
  	"test:integration": "yarn test --testNamePattern='integration/stream-metadata'"
	},
	"dependencies": {
		"@bufbuild/buf": "^1.32.0",
		"@bufbuild/protobuf": "^1.9.0",
		"@connectrpc/connect": "^1.4.0",
		"@connectrpc/connect-node": "^1.4.0",
		"@connectrpc/connect-web": "^1.4.0",
		"@fastify/cors": "^9.0.1",
		"@river-build/generated": "workspace:^",
		"@river-build/proto": "workspace:^",
		"@river-build/sdk": "workspace:^",
		"@river-build/web3": "workspace:^",
		"dotenv": "^16.4.5",
		"esbuild-plugin-pino": "^2.2.0",
		"ethers": "^5.7.2",
		"fastify": "^4.28.1",
		"magic-bytes.js": "^1.10.0",
		"pino": "^8.17.1",
		"pino-pretty": "^10.2.3",
		"uuid": "^8.3.2",
		"zod": "^3.21.4"
	},
	"devDependencies": {
		"@river-build/dlog": "workspace:^",
		"@river-build/encryption": "workspace:^",
		"@river-build/eslint-config": "workspace:^",
		"@river-build/prettier-config": "workspace:^",
		"@types/jest": "^29.5.3",
		"@types/node": "^20.5.0",
		"@types/uuid": "^10.0.0",
		"@typescript-eslint/parser": "^7.14.1",
<<<<<<< HEAD
		"axios": "^1.2.6",
		"dotenv-cli": "^7.4.2",
=======
>>>>>>> e05f7ad9
		"esbuild": "^0.21.5",
		"eslint": "^8.53.0",
		"eslint-config-prettier": "^8.8.0",
		"eslint-import-resolver-typescript": "^3.5.5",
		"eslint-plugin-prettier": "^4.2.1",
		"fake-indexeddb": "^4.0.1",
		"jest": "^29.6.2",
		"jest-transform-stub": "^2.0.0",
		"prettier": "^2.8.8",
		"ts-jest": "^29.1.1",
		"ts-node": "^10.9.1",
		"typescript": "^5.1.6"
	}
}<|MERGE_RESOLUTION|>--- conflicted
+++ resolved
@@ -48,11 +48,7 @@
 		"@types/node": "^20.5.0",
 		"@types/uuid": "^10.0.0",
 		"@typescript-eslint/parser": "^7.14.1",
-<<<<<<< HEAD
 		"axios": "^1.2.6",
-		"dotenv-cli": "^7.4.2",
-=======
->>>>>>> e05f7ad9
 		"esbuild": "^0.21.5",
 		"eslint": "^8.53.0",
 		"eslint-config-prettier": "^8.8.0",
