import 'fake-indexeddb/auto' // used to mock indexdb in dexie, don't remove

<<<<<<< HEAD
=======
import { ethers } from 'ethers'
import { createPromiseClient } from '@connectrpc/connect'
import { ConnectTransportOptions, createConnectTransport } from '@connectrpc/connect-node'
>>>>>>> 2f9f560c
import { ChunkedMedia, MediaInfo, StreamService } from '@river-build/proto'
import {
	Client,
	MockEntitlementsDelegate,
	RiverDbManager,
	SignerContext,
	encryptAESGCM,
	genId,
	makeSignerContext,
	makeSpaceStreamId,
	userIdFromAddress,
} from '@river-build/sdk'
import { ConnectTransportOptions, createConnectTransport } from '@connectrpc/connect-node'
import {
	CreateLegacySpaceParams,
	ETH_ADDRESS,
	LegacyMembershipStruct,
	LocalhostWeb3Provider,
	NoopRuleData,
	Permission,
	SpaceDapp,
	getDynamicPricingModule,
} from '@river-build/web3'

import { StreamRpcClient } from '../src/riverStreamRpcClient'
import { config } from '../src/environment'
import { createPromiseClient } from '@connectrpc/connect'
import { ethers } from 'ethers'
import { getRiverRegistry } from '../src/evmRpcClient'

export function isTest(): boolean {
	return (
		process.env.NODE_ENV === 'test' ||
		process.env.TS_JEST === '1' ||
		process.env.JEST_WORKER_ID !== undefined
	)
}

export function makeUniqueSpaceStreamId(): string {
	return makeSpaceStreamId(genId(40))
}

export function getTestServerUrl() {
	// use the .env.test config to derive the baseURL of the server under test
	const { host, port, riverEnv } = config
	const protocol = riverEnv.startsWith('local') ? 'http' : 'https'
	const baseURL = `${protocol}://${host}:${port}`
	return baseURL
}

export async function getAnyNodeUrlFromRiverRegistry() {
	const riverRegistry = getRiverRegistry()
	const nodes = await riverRegistry.getAllNodeUrls()

	if (!nodes || nodes.length === 0) {
		return undefined
	}

	const randomIndex = Math.floor(Math.random() * nodes.length)
	const anyNode = nodes[randomIndex]

	return anyNode.url
}

export function makeStreamRpcClient(url: string): StreamRpcClient {
	const options: ConnectTransportOptions = {
		httpVersion: '2',
		baseUrl: url,
	}

	const transport = createConnectTransport(options)
	const client: StreamRpcClient = createPromiseClient(StreamService, transport)
	client.url = url

	return client
}

export function makeEthersProvider(wallet: ethers.Wallet) {
	return new LocalhostWeb3Provider(config.baseChainRpcUrl, wallet)
}

export async function makeTestClient(wallet: ethers.Wallet): Promise<Client> {
	// create all the constructor arguments for the SDK client

	// arg: user context and wallet
	const context = await makeUserContext(wallet)

	// arg: stream rpc client
	const nodeUrl = await getAnyNodeUrlFromRiverRegistry()
	if (!nodeUrl) {
		throw new Error('No nodes available')
	}
	const rpcClient = makeStreamRpcClient(nodeUrl)

	// arg: crypto store
	const deviceId = `${genId(5)}`
	const userId = userIdFromAddress(context.creatorAddress)
	const dbName = `database-${userId}-${deviceId}`
	const cryptoStore = RiverDbManager.getCryptoDb(userId, dbName)

	// arg: entitlements delegate
	const entitlementsDelegate = new MockEntitlementsDelegate()

	// arg: persistence db name
	const persistenceDbName = `persistence-${userId}-${deviceId}`

	// create the client with all the args
	return new Client(context, rpcClient, cryptoStore, entitlementsDelegate, persistenceDbName)
}

export async function makeUserContext(wallet: ethers.Wallet): Promise<SignerContext> {
	const userPrimaryWallet = wallet
	const delegateWallet = ethers.Wallet.createRandom()
	return makeSignerContext(userPrimaryWallet, delegateWallet, { days: 1 })
}

export function makeJpegBlob(fillSize: number): {
	magicBytes: number[]
	data: Uint8Array
	info: MediaInfo
} {
	// Example of JPEG magic bytes (0xFF 0xD8 0xFF)
	const magicBytes = [0xff, 0xd8, 0xff]

	// Create a Uint8Array with the size including magic bytes
	const data = new Uint8Array(fillSize + magicBytes.length)

	// Set the magic bytes at the beginning
	data.set(magicBytes, 0)

	// Fill the rest of the array with arbitrary data
	for (let i = magicBytes.length; i < data.length; i++) {
		data[i] = i % 256 // Fill with some pattern
	}

	return {
		magicBytes,
		data,
		info: new MediaInfo({
			mimetype: 'image/jpeg', // Set the expected MIME type
			sizeBytes: BigInt(data.length),
		}),
	}
}

export async function encryptAndSendMediaPayload(
	client: Client,
	spaceId: string,
	info: MediaInfo,
	data: Uint8Array,
	chunkSize = 10,
): Promise<ChunkedMedia> {
	const { ciphertext, secretKey, iv } = await encryptAESGCM(data)
	const chunkCount = Math.ceil(ciphertext.length / chunkSize)

	const mediaStreamInfo = await client.createMediaStream(
		undefined,
		spaceId,
		undefined,
		chunkCount,
	)

	if (!mediaStreamInfo) {
		throw new Error('Failed to create media stream')
	}

	let chunkIndex = 0
	for (let i = 0; i < ciphertext.length; i += chunkSize) {
		const chunk = ciphertext.slice(i, i + chunkSize)
		const { prevMiniblockHash } = await client.sendMediaPayload(
			mediaStreamInfo.streamId,
			chunk,
			chunkIndex++,
			mediaStreamInfo.prevMiniblockHash,
		)
		mediaStreamInfo.prevMiniblockHash = prevMiniblockHash
	}

	const chunkedMedia = new ChunkedMedia({
		info,
		streamId: mediaStreamInfo.streamId,
		encryption: {
			case: 'aesgcm',
			value: { secretKey, iv },
		},
		thumbnail: undefined,
	})

	return chunkedMedia
}

export interface SpaceMetadataParams {
	name: string
	uri: string
	shortDescription: string
	longDescription: string
}

export async function makeCreateSpaceParams(
	userId: string,
	spaceDapp: SpaceDapp,
	args: SpaceMetadataParams,
) {
	const { name: spaceName, uri: spaceImageUri, shortDescription, longDescription } = args
	/*
	 * assemble all the parameters needed to create a space.
	 */
	const dynamicPricingModule = await getDynamicPricingModule(spaceDapp)
	const membership: LegacyMembershipStruct = {
		settings: {
			name: 'Everyone',
			symbol: 'MEMBER',
			price: 0,
			maxSupply: 1000,
			duration: 0,
			currency: ETH_ADDRESS,
			feeRecipient: userId,
			freeAllocation: 0,
			pricingModule: dynamicPricingModule.module,
		},
		permissions: [Permission.Read, Permission.Write],
		requirements: {
			everyone: true,
			users: [],
			ruleData: NoopRuleData,
		},
	}
	// all create space args
	const createSpaceParams: CreateLegacySpaceParams = {
		spaceName: spaceName,
		uri: spaceImageUri,
		channelName: 'general',
		membership,
		shortDescription,
		longDescription,
	}
	return createSpaceParams
}<|MERGE_RESOLUTION|>--- conflicted
+++ resolved
@@ -1,11 +1,8 @@
 import 'fake-indexeddb/auto' // used to mock indexdb in dexie, don't remove
 
-<<<<<<< HEAD
-=======
 import { ethers } from 'ethers'
 import { createPromiseClient } from '@connectrpc/connect'
 import { ConnectTransportOptions, createConnectTransport } from '@connectrpc/connect-node'
->>>>>>> 2f9f560c
 import { ChunkedMedia, MediaInfo, StreamService } from '@river-build/proto'
 import {
 	Client,
@@ -18,7 +15,6 @@
 	makeSpaceStreamId,
 	userIdFromAddress,
 } from '@river-build/sdk'
-import { ConnectTransportOptions, createConnectTransport } from '@connectrpc/connect-node'
 import {
 	CreateLegacySpaceParams,
 	ETH_ADDRESS,
@@ -32,8 +28,6 @@
 
 import { StreamRpcClient } from '../src/riverStreamRpcClient'
 import { config } from '../src/environment'
-import { createPromiseClient } from '@connectrpc/connect'
-import { ethers } from 'ethers'
 import { getRiverRegistry } from '../src/evmRpcClient'
 
 export function isTest(): boolean {
