import 'fake-indexeddb/auto'; // used to mock indexdb in dexie, don't remove

import { ethers } from 'ethers';

import { createPromiseClient } from '@connectrpc/connect';
import { ConnectTransportOptions, createConnectTransport } from '@connectrpc/connect-node';
import { ChunkedMedia, MediaInfo, StreamService } from '@river-build/proto';
<<<<<<< HEAD
import {
    Client, encryptAESGCM, genId, makeSignerContext, makeSpaceStreamId, MockEntitlementsDelegate,
    RiverDbManager, SignerContext, userIdFromAddress
} from '@river-build/sdk';
import {
    CreateLegacySpaceParams, ETH_ADDRESS, getDynamicPricingModule, LegacyMembershipStruct,
    LocalhostWeb3Provider, NoopRuleData, Permission, SpaceDapp
} from '@river-build/web3';
=======
import {
    Client, encryptAESGCM, genId, makeSignerContext, makeSpaceStreamId, MockEntitlementsDelegate,
    RiverDbManager, SignerContext, userIdFromAddress
} from '@river-build/sdk';
>>>>>>> 39b6f32d

import { config } from '../src/environment';
import { getRiverRegistry } from '../src/evmRpcClient';
import { StreamRpcClient } from '../src/riverStreamRpcClient';

export function isTest(): boolean {
	return (
		process.env.NODE_ENV === 'test' ||
		process.env.TS_JEST === '1' ||
		process.env.JEST_WORKER_ID !== undefined
	)
}

export function makeUniqueSpaceStreamId(): string {
	return makeSpaceStreamId(genId(40))
}

export function getTestServerUrl() {
	// use the .env.test config to derive the baseURL of the server under test
	const { host, port, riverEnv } = config
	const protocol = riverEnv.startsWith('local') ? 'http' : 'https'
	const baseURL = `${protocol}://${host}:${port}`
	return baseURL
}

export async function getAnyNodeUrlFromRiverRegistry() {
	const riverRegistry = getRiverRegistry()
	const nodes = await riverRegistry.getAllNodeUrls()

	if (!nodes || nodes.length === 0) {
		return undefined
	}

	const randomIndex = Math.floor(Math.random() * nodes.length)
	const anyNode = nodes[randomIndex]

	return anyNode.url
}

export function makeStreamRpcClient(url: string): StreamRpcClient {
	const options: ConnectTransportOptions = {
		httpVersion: '2',
		baseUrl: url,
	}

	const transport = createConnectTransport(options)
	const client: StreamRpcClient = createPromiseClient(StreamService, transport)
	client.url = url

	return client
}

export async function makeTestClient(wallet: ethers.Wallet): Promise<Client> {
	// create all the constructor arguments for the SDK client

	// arg: user context and wallet
	const context = await makeUserContext(wallet)

	// arg: stream rpc client
	const nodeUrl = await getAnyNodeUrlFromRiverRegistry()
	if (!nodeUrl) {
		throw new Error('No nodes available')
	}
	const rpcClient = makeStreamRpcClient(nodeUrl)

	// arg: crypto store
	const deviceId = `${genId(5)}`
	const userId = userIdFromAddress(context.creatorAddress)
	const dbName = `database-${userId}-${deviceId}`
	const cryptoStore = RiverDbManager.getCryptoDb(userId, dbName)

	// arg: entitlements delegate
	const entitlementsDelegate = new MockEntitlementsDelegate()

	// arg: persistence db name
	const persistenceDbName = `persistence-${userId}-${deviceId}`

	// create the client with all the args
	return new Client(context, rpcClient, cryptoStore, entitlementsDelegate, persistenceDbName)
}

export async function makeUserContext(wallet: ethers.Wallet): Promise<SignerContext> {
	const userPrimaryWallet = wallet
	const delegateWallet = ethers.Wallet.createRandom()
	return makeSignerContext(userPrimaryWallet, delegateWallet, { days: 1 })
}

export function makeJpegBlob(fillSize: number): {
	magicBytes: number[]
	data: Uint8Array
	info: MediaInfo
} {
	// Example of JPEG magic bytes (0xFF 0xD8 0xFF)
	const magicBytes = [0xff, 0xd8, 0xff]

	// Create a Uint8Array with the size including magic bytes
	const data = new Uint8Array(fillSize + magicBytes.length)

	// Set the magic bytes at the beginning
	data.set(magicBytes, 0)

	// Fill the rest of the array with arbitrary data
	for (let i = magicBytes.length; i < data.length; i++) {
		data[i] = i % 256 // Fill with some pattern
	}

	return {
		magicBytes,
		data,
		info: new MediaInfo({
			mimetype: 'image/jpeg', // Set the expected MIME type
			sizeBytes: BigInt(data.length),
		}),
	}
}

export async function encryptAndSendMediaPayload(
	client: Client,
	spaceId: string,
	info: MediaInfo,
	data: Uint8Array,
	chunkSize = 10,
): Promise<ChunkedMedia> {
	const { ciphertext, secretKey, iv } = await encryptAESGCM(data)
	const chunkCount = Math.ceil(ciphertext.length / chunkSize)

	const mediaStreamInfo = await client.createMediaStream(
		undefined,
		spaceId,
		undefined,
		chunkCount,
	)

	if (!mediaStreamInfo) {
		throw new Error('Failed to create media stream')
	}

	let chunkIndex = 0
	for (let i = 0; i < ciphertext.length; i += chunkSize) {
		const chunk = ciphertext.slice(i, i + chunkSize)
		const { prevMiniblockHash } = await client.sendMediaPayload(
			mediaStreamInfo.streamId,
			chunk,
			chunkIndex++,
			mediaStreamInfo.prevMiniblockHash,
		)
		mediaStreamInfo.prevMiniblockHash = prevMiniblockHash
	}

	const chunkedMedia = new ChunkedMedia({
		info,
		streamId: mediaStreamInfo.streamId,
		encryption: {
			case: 'aesgcm',
			value: { secretKey, iv },
		},
		thumbnail: undefined,
	})

	return chunkedMedia
}

export interface SpaceMetadataParams {
	name: string
	uri: string
	shortDescription: string
	longDescription: string
}

export async function makeCreateSpaceParams(
	userId: string,
	spaceDapp: SpaceDapp,
	args: SpaceMetadataParams,
) {
	const { name: spaceName, uri: spaceImageUri, shortDescription, longDescription } = args
	/*
	 * assemble all the parameters needed to create a space.
	 */
	const dynamicPricingModule = await getDynamicPricingModule(spaceDapp)
	const membership: LegacyMembershipStruct = {
		settings: {
			name: 'Everyone',
			symbol: 'MEMBER',
			price: 0,
			maxSupply: 1000,
			duration: 0,
			currency: ETH_ADDRESS,
			feeRecipient: userId,
			freeAllocation: 0,
			pricingModule: dynamicPricingModule.module,
		},
		permissions: [Permission.Read, Permission.Write],
		requirements: {
			everyone: true,
			users: [],
			ruleData: NoopRuleData,
		},
	}
	// all create space args
	const createSpaceParams: CreateLegacySpaceParams = {
		spaceName: spaceName,
		uri: spaceImageUri,
		channelName: 'general',
		membership,
		shortDescription,
		longDescription,
	}
	return createSpaceParams
}<|MERGE_RESOLUTION|>--- conflicted
+++ resolved
@@ -5,7 +5,6 @@
 import { createPromiseClient } from '@connectrpc/connect';
 import { ConnectTransportOptions, createConnectTransport } from '@connectrpc/connect-node';
 import { ChunkedMedia, MediaInfo, StreamService } from '@river-build/proto';
-<<<<<<< HEAD
 import {
     Client, encryptAESGCM, genId, makeSignerContext, makeSpaceStreamId, MockEntitlementsDelegate,
     RiverDbManager, SignerContext, userIdFromAddress
@@ -14,12 +13,6 @@
     CreateLegacySpaceParams, ETH_ADDRESS, getDynamicPricingModule, LegacyMembershipStruct,
     LocalhostWeb3Provider, NoopRuleData, Permission, SpaceDapp
 } from '@river-build/web3';
-=======
-import {
-    Client, encryptAESGCM, genId, makeSignerContext, makeSpaceStreamId, MockEntitlementsDelegate,
-    RiverDbManager, SignerContext, userIdFromAddress
-} from '@river-build/sdk';
->>>>>>> 39b6f32d
 
 import { config } from '../src/environment';
 import { getRiverRegistry } from '../src/evmRpcClient';
@@ -70,6 +63,10 @@
 	client.url = url
 
 	return client
+}
+
+export function makeEthersProvider(wallet: ethers.Wallet) {
+	return new LocalhostWeb3Provider(config.baseChainRpcUrl, wallet)
 }
 
 export async function makeTestClient(wallet: ethers.Wallet): Promise<Client> {
