--- conflicted
+++ resolved
@@ -13,11 +13,7 @@
 	setupFiles: ['fake-indexeddb/auto'],
 	testEnvironment: 'node',
 	testPathIgnorePatterns: ['/dist/', '/node_modules/'],
-<<<<<<< HEAD
-	testTimeout: 120_000,
-=======
 	testTimeout: 30_000,
->>>>>>> 4dc280cb
 	transform: {
 		'^.+\\.ts$': [
 			'ts-jest',
