import { defineConfig, mergeConfig } from 'vitest/config'
<<<<<<< HEAD
import { readFileSync } from 'fs'
import { resolve } from 'path'
import { rootConfig } from '../../vitest.config.mjs'

function readBypassSecret(): string | undefined {
	try {
		const contractsPath = resolve(__dirname, `../../core/run_files/local_dev/contracts.env`)
		const content = readFileSync(contractsPath, 'utf8')
		const line = content
			.split(/\r?\n/)
			.find((l) => l.startsWith('RIVER_TESTENTITLEMENTSBYPASSSECRET='))
		if (line) return line.split('=', 2)[1]
	} catch {}
	return undefined
}
=======
import { rootConfig, readBypassSecret } from '../../vitest.config.mjs'
>>>>>>> d2bcc6f7

export default mergeConfig(
	rootConfig,
	defineConfig({
		test: {
			include: ['tests/**/*.test.ts'],
			setupFiles: './vitest.setup.ts',
			env: {
<<<<<<< HEAD
				RIVER_ENV: process.env.RIVER_ENV || 'local_dev',
=======
				RIVER_ENV: process.env.RIVER_ENV || 'local_multi',
				// skip entitlements for these tests
>>>>>>> d2bcc6f7
				RIVER_TEST_ENT_BYPASS_SECRET: readBypassSecret() ?? '',
			},
		},
	}),
)<|MERGE_RESOLUTION|>--- conflicted
+++ resolved
@@ -1,23 +1,5 @@
 import { defineConfig, mergeConfig } from 'vitest/config'
-<<<<<<< HEAD
-import { readFileSync } from 'fs'
-import { resolve } from 'path'
-import { rootConfig } from '../../vitest.config.mjs'
-
-function readBypassSecret(): string | undefined {
-	try {
-		const contractsPath = resolve(__dirname, `../../core/run_files/local_dev/contracts.env`)
-		const content = readFileSync(contractsPath, 'utf8')
-		const line = content
-			.split(/\r?\n/)
-			.find((l) => l.startsWith('RIVER_TESTENTITLEMENTSBYPASSSECRET='))
-		if (line) return line.split('=', 2)[1]
-	} catch {}
-	return undefined
-}
-=======
 import { rootConfig, readBypassSecret } from '../../vitest.config.mjs'
->>>>>>> d2bcc6f7
 
 export default mergeConfig(
 	rootConfig,
@@ -26,12 +8,8 @@
 			include: ['tests/**/*.test.ts'],
 			setupFiles: './vitest.setup.ts',
 			env: {
-<<<<<<< HEAD
-				RIVER_ENV: process.env.RIVER_ENV || 'local_dev',
-=======
-				RIVER_ENV: process.env.RIVER_ENV || 'local_multi',
+				RIVER_ENV: 'local_dev',
 				// skip entitlements for these tests
->>>>>>> d2bcc6f7
 				RIVER_TEST_ENT_BYPASS_SECRET: readBypassSecret() ?? '',
 			},
 		},
