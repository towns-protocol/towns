import {
    Client,
    makeAppPrivateData,
    makeBaseProvider,
    makeRiverProvider,
    makeRiverRpcClient,
    makeSignerContext,
    makeUserStreamId,
    townsEnv,
    MockEntitlementsDelegate,
    RiverDbManager,
    RiverTimelineEvent,
    waitFor,
    type AppRegistryRpcClient,
    type Channel,
    type SyncAgent,
    Bot as SyncAgentTest,
    AppRegistryService,
    MessageType,
    ClientV2,
} from '@towns-protocol/sdk'
import { describe, it, expect, beforeAll, vi } from 'vitest'
import type { Bot, BotPayload } from './bot'
import { bin_fromHexString, bin_toBase64, dlog } from '@towns-protocol/utils'
import { makeTownsBot } from './bot'
import { ethers } from 'ethers'
import { z } from 'zod'
import { stringify as superjsonStringify } from 'superjson'
import { ForwardSettingValue, type PlainMessage, type SlashCommand } from '@towns-protocol/proto'
import {
    AppRegistryDapp,
    ETH_ADDRESS,
    Permission,
    SpaceAddressFromSpaceId,
    SpaceDapp,
    type Address,
} from '@towns-protocol/web3'
import { createServer } from 'node:http2'
import { serve } from '@hono/node-server'
import { Hono } from 'hono'
import { randomUUID } from 'crypto'
import { getBalance, readContract, waitForTransactionReceipt } from 'viem/actions'
import simpleAppAbi from '@towns-protocol/generated/dev/abis/SimpleApp.abi'
import { parseEther } from 'viem'
import { execute } from 'viem/experimental/erc7821'

const log = dlog('test:bot')

const WEBHOOK_URL = `https://localhost:${process.env.BOT_PORT}/webhook`

const SLASH_COMMANDS = [
    { name: 'help', description: 'Get help with bot commands' },
    { name: 'status', description: 'Check bot status' },
] as const satisfies PlainMessage<SlashCommand>[]

type OnMessageType = BotPayload<'message'>
type OnChannelJoin = BotPayload<'channelJoin'>
type OnMessageEditType = BotPayload<'messageEdit'>
type OnSlashCommandType = BotPayload<'slashCommand', typeof SLASH_COMMANDS>

describe('Bot', { sequential: true }, () => {
    const townsConfig = townsEnv().makeTownsConfig()

    const bob = new SyncAgentTest(undefined, townsConfig)
    const appRegistryDapp = new AppRegistryDapp(
        townsConfig.base.chainConfig,
        makeBaseProvider(townsConfig),
    )
    const spaceDapp = new SpaceDapp(townsConfig.base.chainConfig, makeBaseProvider(townsConfig))
    let bobClient: SyncAgent

    const alice = new SyncAgentTest(undefined, townsConfig)
    let aliceClient: SyncAgent

    const carol = new SyncAgentTest(undefined, townsConfig)
    let carolClient: SyncAgent

    const BOB_USERNAME = 'bob'
    const BOB_DISPLAY_NAME = 'im_bob'

    const BOT_USERNAME = `bot-witness-of-infinity-${randomUUID()}`
    const BOT_DISPLAY_NAME = 'Uber Test Bot'
    const BOT_DESCRIPTION = 'I shall witness everything'

    let bot: Bot<typeof SLASH_COMMANDS>
    let spaceId: string
    let channelId: string
    let botWallet: ethers.Wallet
    let botClientAddress: Address
    let appPrivateData: string
    let jwtSecretBase64: string
    let appRegistryRpcClient: AppRegistryRpcClient
    let appAddress: Address
    let bobDefaultChannel: Channel
    let ethersProvider: ethers.providers.StaticJsonRpcProvider

    beforeAll(async () => {
        await shouldInitializeBotOwner()
        await shouldMintBot()
        await shouldInstallBotInSpace()
        await shouldRegisterBotInAppRegistry()
        await shouldRunBotServerAndRegisterWebhook()
        ethersProvider = makeBaseProvider(townsConfig)
        await bobClient.riverConnection.call((client) =>
            Promise.all([
                client.debugForceMakeMiniblock(spaceId, { forceSnapshot: true }),
                client.debugForceMakeMiniblock(channelId, { forceSnapshot: true }),
            ]),
        )
    })

    const setForwardSetting = async (forwardSetting: ForwardSettingValue) => {
        await appRegistryRpcClient.setAppSettings({
            appId: bin_fromHexString(botClientAddress),
            settings: { forwardSetting },
        })
    }

    const shouldInitializeBotOwner = async () => {
        await Promise.all([bob.fundWallet(), alice.fundWallet(), carol.fundWallet()])
        bobClient = await bob.makeSyncAgent()
        aliceClient = await alice.makeSyncAgent()
        carolClient = await carol.makeSyncAgent()
        await Promise.all([bobClient.start(), aliceClient.start(), carolClient.start()])
        const { spaceId: spaceId_, defaultChannelId } = await bobClient.spaces.createSpace(
            { spaceName: 'bobs-space' },
            bob.signer,
        )
        spaceId = spaceId_
        channelId = defaultChannelId
        bobDefaultChannel = bobClient.spaces.getSpace(spaceId).getChannel(channelId)
        await bobDefaultChannel.members.myself.setUsername(BOB_USERNAME)
        await bobDefaultChannel.members.myself.setDisplayName(BOB_DISPLAY_NAME)
        expect(spaceId).toBeDefined()
        expect(channelId).toBeDefined()
    }

    const shouldMintBot = async () => {
        botWallet = ethers.Wallet.createRandom().connect(ethersProvider)
        botClientAddress = botWallet.address as Address
        const fundBotClientAddressTx = await bob.signer.sendTransaction({
            to: botClientAddress,
            value: ethers.utils.parseEther('0.5'),
        })
        await fundBotClientAddressTx.wait()

        const tx = await appRegistryDapp.createApp(
            bob.signer,
            BOT_USERNAME,
            [...Object.values(Permission)], // all permissions
            botClientAddress,
            ethers.utils.parseEther('0.01').toBigInt(),
            31536000n,
        )
        const receipt = await tx.wait()
        const { app: address } = appRegistryDapp.getCreateAppEvent(receipt)
        const fundingAppTx = await bob.signer.sendTransaction({
            to: address,
            value: ethers.utils.parseEther('0.5').toBigInt(),
        })
        await fundingAppTx.wait()
        expect(address).toBeDefined()
        appAddress = address as Address
    }

    const shouldInstallBotInSpace = async () => {
        const space = spaceDapp.getSpace(spaceId)
        if (!space) {
            throw new Error('Space not found')
        }

        // this adds the bot to the space (onchain)
        const tx = await appRegistryDapp.installApp(
            bob.signer,
            appAddress,
            SpaceAddressFromSpaceId(spaceId),
            ethers.utils.parseEther('0.02').toBigInt(), // sending more to cover protocol fee
        )
        const receipt = await tx.wait()
        expect(receipt.status).toBe(1)
        const installedApps = await space.AppAccount.read.getInstalledApps()
        expect(installedApps).toContain(appAddress)

        const delegateWallet = ethers.Wallet.createRandom()
        const signerContext = await makeSignerContext(botWallet, delegateWallet)
        const rpcClient = await makeRiverRpcClient(
            makeRiverProvider(townsConfig),
            townsConfig.river.chainConfig,
        )
        const cryptoStore = RiverDbManager.getCryptoDb(appAddress)
        const botClient = new Client(
            signerContext,
            rpcClient,
            cryptoStore,
            new MockEntitlementsDelegate(),
        )
        await expect(
            botClient.initializeUser({ appAddress, skipSync: true }),
        ).resolves.toBeDefined()

        await bobClient.riverConnection.call((client) => client.joinUser(spaceId, botClient.userId))
        await bobClient.riverConnection.call((client) =>
            client.joinUser(channelId, botClient.userId),
        )
        const addResult = await botClient.uploadDeviceKeys()
        expect(addResult).toBeDefined()

        const exportedDevice = await botClient.cryptoBackend?.exportDevice()
        expect(exportedDevice).toBeDefined()
        appPrivateData = makeAppPrivateData(
            botWallet.privateKey,
            exportedDevice!,
            process.env.RIVER_ENV!,
            appAddress,
        )
        expect(appPrivateData).toBeDefined()
        await botClient.stop()
    }

    const shouldRegisterBotInAppRegistry = async () => {
        const appRegistryUrl = townsEnv().getAppRegistryUrl(process.env.RIVER_ENV)
        const { appRegistryRpcClient: rpcClient } = await AppRegistryService.authenticateWithSigner(
            bob.userId,
            bob.signer,
            appRegistryUrl,
        )
        appRegistryRpcClient = rpcClient
        const { hs256SharedSecret } = await appRegistryRpcClient.register({
            appId: bin_fromHexString(botClientAddress),
            appOwnerId: bin_fromHexString(bob.userId),
            metadata: {
                username: BOT_USERNAME,
                displayName: BOT_DISPLAY_NAME,
                description: BOT_DESCRIPTION,
                avatarUrl: 'https://placehold.co/64x64',
                imageUrl: 'https://placehold.co/600x600',
                slashCommands: SLASH_COMMANDS,
            },
        })
        jwtSecretBase64 = bin_toBase64(hs256SharedSecret)
        expect(jwtSecretBase64).toBeDefined()
    }

    const shouldRunBotServerAndRegisterWebhook = async () => {
        bot = await makeTownsBot(appPrivateData, jwtSecretBase64, { commands: SLASH_COMMANDS })
        expect(bot).toBeDefined()
        expect(bot.botId).toBe(botClientAddress)
        expect(bot.appAddress).toBe(appAddress)
        const { jwtMiddleware, handler } = bot.start()
        const app = new Hono()
        app.use(jwtMiddleware)
        app.post('/webhook', handler)
        serve({
            port: Number(process.env.BOT_PORT!),
            fetch: app.fetch,
            createServer,
        })
        await appRegistryRpcClient.registerWebhook({
            appId: bin_fromHexString(botClientAddress),
            webhookUrl: WEBHOOK_URL,
        })

        const { isRegistered, validResponse } = await appRegistryRpcClient.getStatus({
            appId: bin_fromHexString(botClientAddress),
        })
        expect(isRegistered).toBe(true)
        expect(validResponse).toBe(true)
    }

    it('should have app_address defined in user stream for bot', async () => {
        const botUserStreamId = makeUserStreamId(botClientAddress)
        const streamView = await bobClient.riverConnection.call(async (client) => {
            return await client.getStream(botUserStreamId)
        })
        const userStream = streamView.userContent.userStreamModel
        expect(userStream.appAddress).toBeDefined()
        expect(userStream.appAddress).toBe(appAddress)
    })

    it('should show bot in member list and apps set when installed', async () => {
        const channelStreamView = await bobClient.riverConnection.call(async (client) => {
            return await client.getStream(channelId)
        })
        const { apps, joined } = channelStreamView.getMembers()
        expect(apps.has(botClientAddress)).toBe(true)
        expect(joined.has(botClientAddress)).toBe(true)
        expect(joined.get(botClientAddress)?.appAddress).toBe(appAddress)
    })

    it('should receive a message forwarded', async () => {
        await setForwardSetting(ForwardSettingValue.FORWARD_SETTING_ALL_MESSAGES)
        const timeBeforeSendMessage = Date.now()
        let receivedMessages: OnMessageType[] = []
        bot.onMessage((_h, e) => {
            receivedMessages.push(e)
        })
        const TEST_MESSAGE = 'Hello bot!'

        const { eventId } = await bobDefaultChannel.sendMessage(TEST_MESSAGE)

        await waitFor(() => receivedMessages.length > 0, { timeoutMS: 15_000 })
        const event = receivedMessages.find((x) => x.eventId === eventId)
        expect(event?.message).toBe(TEST_MESSAGE)
        expect(event?.createdAt).toBeDefined()
        expect(event?.createdAt).toBeInstanceOf(Date)
        expect(event?.createdAt.getTime()).toBeGreaterThanOrEqual(timeBeforeSendMessage)
        receivedMessages = []
    })

    it('should check if bob is admin and has read/write permissions', async () => {
        const isBobAdmin = await bot.hasAdminPermission(bob.userId, spaceId)
        const bobCanRead = await bot.checkPermission(spaceId, bob.userId, Permission.Read)
        const bobCanWrite = await bot.checkPermission(spaceId, bob.userId, Permission.Write)
        expect(isBobAdmin).toBe(true)
        expect(bobCanRead).toBe(true)
        expect(bobCanWrite).toBe(true)
    })

    it('should check if bot has read/write permissions', async () => {
        const botCanRead = await bot.checkPermission(spaceId, bot.botId, Permission.Read)
        const botCanWrite = await bot.checkPermission(spaceId, bot.botId, Permission.Write)
        expect(botCanRead).toBe(true)
        expect(botCanWrite).toBe(true)
    })

    it('should not receive messages when forwarding is set to no messages', async () => {
        await setForwardSetting(ForwardSettingValue.FORWARD_SETTING_NO_MESSAGES)

        const receivedMessages: OnMessageType[] = []
        bot.onMessage((_h, e) => {
            receivedMessages.push(e)
        })

        const TEST_MESSAGE = 'This message should not be forwarded'
        await bobDefaultChannel.sendMessage(TEST_MESSAGE)

        await new Promise((resolve) => setTimeout(resolve, 2500))
        expect(receivedMessages).toHaveLength(0)
    })

    it('should receive channel join event when alice joins the channel if bot is listening to channel join events', async () => {
        await setForwardSetting(ForwardSettingValue.FORWARD_SETTING_ALL_MESSAGES)
        const receivedChannelJoinEvents: OnChannelJoin[] = []
        bot.onChannelJoin((_h, e) => {
            receivedChannelJoinEvents.push(e)
        })
        await aliceClient.spaces.joinSpace(spaceId, alice.signer)
        await waitFor(() => receivedChannelJoinEvents.length > 0)
        expect(receivedChannelJoinEvents.find((x) => x.userId === alice.userId)).toBeDefined()
    })

    it('should receive slash command messages', async () => {
        await setForwardSetting(ForwardSettingValue.FORWARD_SETTING_ALL_MESSAGES)
        const receivedMessages: OnSlashCommandType[] = []
        bot.onSlashCommand('help', (_h, e) => {
            receivedMessages.push(e)
        })
        const { eventId } = await bobDefaultChannel.sendMessage('/help', {
            appClientAddress: bot.botId,
        })
        await waitFor(() => receivedMessages.length > 0)
        const event = receivedMessages.find((x) => x.eventId === eventId)
        expect(event?.command).toBe('help')
        expect(event?.args).toStrictEqual([])
    })

    it('should receive slash command in a thread', async () => {
        await setForwardSetting(ForwardSettingValue.FORWARD_SETTING_ALL_MESSAGES)
        const receivedMessages: OnSlashCommandType[] = []
        bot.onSlashCommand('help', (_h, e) => {
            receivedMessages.push(e)
        })
        const { eventId: threadId } = await bobDefaultChannel.sendMessage('starting a thread')
        const { eventId } = await bobDefaultChannel.sendMessage('/help', {
            appClientAddress: bot.botId,
            threadId: threadId,
        })
        await waitFor(() => receivedMessages.length > 0)
        const event = receivedMessages.find((x) => x.eventId === eventId)
        expect(event?.command).toBe('help')
        expect(event?.args).toStrictEqual([])
        expect(event?.threadId).toBe(threadId)
    })

    it('should receive slash command as a reply', async () => {
        await setForwardSetting(ForwardSettingValue.FORWARD_SETTING_ALL_MESSAGES)
        const receivedMessages: OnSlashCommandType[] = []
        bot.onSlashCommand('help', (_h, e) => {
            receivedMessages.push(e)
        })
        const { eventId: replyId } = await bobDefaultChannel.sendMessage('yo')
        const { eventId } = await bobDefaultChannel.sendMessage('/help', {
            appClientAddress: bot.botId,
            replyId: replyId,
        })
        await waitFor(() => receivedMessages.length > 0)
        const event = receivedMessages.find((x) => x.eventId === eventId)
        expect(event?.command).toBe('help')
        expect(event?.args).toStrictEqual([])
        expect(event?.replyId).toBe(replyId)
    })

    it('should receive slash command with arguments', async () => {
        await setForwardSetting(ForwardSettingValue.FORWARD_SETTING_ALL_MESSAGES)
        const receivedMessages: OnSlashCommandType[] = []
        bot.onSlashCommand('status', (_h, e) => {
            receivedMessages.push(e)
        })
        const { eventId } = await bobDefaultChannel.sendMessage('/status detailed info', {
            appClientAddress: bot.botId,
        })
        await waitFor(() => receivedMessages.length > 0)
        const event = receivedMessages.find((x) => x.eventId === eventId)
        expect(event?.command).toBe('status')
        expect(event?.args).toStrictEqual(['detailed', 'info'])
    })

    it('onMessageEdit should be triggered when a message is edited', async () => {
        await setForwardSetting(ForwardSettingValue.FORWARD_SETTING_ALL_MESSAGES)
        const receivedEditEvents: OnMessageEditType[] = []
        bot.onMessageEdit((_h, e) => {
            receivedEditEvents.push(e)
        })

        const originalMessage = 'Original message to delete'
        const editedMessage = 'Edited message content'
        const { eventId: originalMessageId } = await bobDefaultChannel.sendMessage(originalMessage)
        await bobDefaultChannel.editMessage(originalMessageId, editedMessage)

        await waitFor(() => receivedEditEvents.length > 0)

        const editEvent = receivedEditEvents.find((e) => e.refEventId === originalMessageId)
        expect(editEvent).toBeDefined()
        expect(editEvent?.message).toBe(editedMessage)
    })

    it('onMessage should be triggered with threadId when a message is sent in a thread', async () => {
        await setForwardSetting(ForwardSettingValue.FORWARD_SETTING_ALL_MESSAGES)
        const receivedThreadMessages: OnMessageType[] = []
        bot.onMessage((_h, e) => {
            if (e.threadId) {
                receivedThreadMessages.push(e)
            }
        })

        const initialMessage = 'Starting a thread'
        const threadReply = 'Replying in thread'
        const { eventId: initialMessageId } = await bobDefaultChannel.sendMessage(initialMessage)
        const { eventId: replyEventId } = await bobDefaultChannel.sendMessage(threadReply, {
            threadId: initialMessageId,
        })

        await waitFor(() => receivedThreadMessages.length > 0)

        const threadEvent = receivedThreadMessages.find((e) => e.eventId === replyEventId)
        expect(threadEvent).toBeDefined()
        expect(threadEvent?.message).toBe(threadReply)
        expect(threadEvent?.userId).toBe(bob.userId)
        expect(threadEvent?.threadId).toBe(initialMessageId)
    })

    it('onMessage should be triggered with isMentioned when a bot is mentioned', async () => {
        await setForwardSetting(ForwardSettingValue.FORWARD_SETTING_ALL_MESSAGES)
        const receivedMentionedEvents: OnMessageType[] = []
        bot.onMessage((_h, e) => {
            if (e.isMentioned) {
                receivedMentionedEvents.push(e)
            }
        })
        const TEST_MESSAGE = 'Hello @bot'
        const { eventId } = await bobDefaultChannel.sendMessage(TEST_MESSAGE, {
            mentions: [
                {
                    userId: bot.botId,
                    displayName: BOT_DISPLAY_NAME,
                    mentionBehavior: { case: undefined, value: undefined },
                },
            ],
        })
        await waitFor(() => receivedMentionedEvents.length > 0)
        const mentionedEvent = receivedMentionedEvents.find((x) => x.eventId === eventId)
        expect(mentionedEvent).toBeDefined()
        expect(mentionedEvent?.isMentioned).toBe(true)
        expect(mentionedEvent?.mentions[0].userId).toBe(bot.botId)
        expect(mentionedEvent?.mentions[0].displayName).toBe(BOT_DISPLAY_NAME)
    })

    it('isMentioned should be false when someone else is mentioned', async () => {
        await setForwardSetting(ForwardSettingValue.FORWARD_SETTING_ALL_MESSAGES)
        const receivedMessages: OnMessageType[] = []
        bot.onMessage((_h, e) => {
            receivedMessages.push(e)
        })
        const TEST_MESSAGE = 'Hello @alice'
        const { eventId } = await bobDefaultChannel.sendMessage(TEST_MESSAGE, {
            mentions: [
                {
                    userId: alice.userId,
                    displayName: 'alice',
                    mentionBehavior: { case: undefined, value: undefined },
                },
            ],
        })
        await waitFor(() => receivedMessages.length > 0)
        const message = receivedMessages.find((x) => x.eventId === eventId)
        expect(message).toBeDefined()
        expect(message?.isMentioned).toBe(false)
    })

    it('onMessage should be triggered with both threadId and isMentioned when bot is mentioned in a thread', async () => {
        await setForwardSetting(ForwardSettingValue.FORWARD_SETTING_ALL_MESSAGES)
        const receivedMentionedInThreadEvents: OnMessageType[] = []
        bot.onMessage((_h, e) => {
            receivedMentionedInThreadEvents.push(e)
        })

        const { eventId: initialMessageId } =
            await bobDefaultChannel.sendMessage('starting a thread')
        const { eventId: threadMentionEventId } = await bobDefaultChannel.sendMessage(
            'yo @bot check this thread',
            {
                threadId: initialMessageId,
                mentions: [
                    {
                        userId: bot.botId,
                        displayName: bot.botId,
                        mentionBehavior: { case: undefined, value: undefined },
                    },
                ],
            },
        )

        await waitFor(() => receivedMentionedInThreadEvents.length > 0)

        const threadMentionEvent = receivedMentionedInThreadEvents.find(
            (e) => e.eventId === threadMentionEventId,
        )
        expect(threadMentionEvent).toBeDefined()
        expect(threadMentionEvent?.userId).toBe(bob.userId)
        expect(threadMentionEvent?.threadId).toBe(initialMessageId)
        expect(threadMentionEvent?.isMentioned).toBe(true)
    })

    it('thread message without bot mention should have isMentioned false', async () => {
        await setForwardSetting(ForwardSettingValue.FORWARD_SETTING_ALL_MESSAGES)
        const receivedMessages: OnMessageType[] = []
        bot.onMessage((_h, e) => {
            receivedMessages.push(e)
        })

        const initialMessage = 'Starting another thread'
        const threadMessageWithoutMention = 'Thread message without mention'
        const { eventId: initialMessageId } = await bobDefaultChannel.sendMessage(initialMessage)
        const { eventId: threadEventId } = await bobDefaultChannel.sendMessage(
            threadMessageWithoutMention,
            {
                threadId: initialMessageId,
            },
        )

        await waitFor(() => receivedMessages.length > 0)
        const message = receivedMessages.find((x) => x.eventId === threadEventId)
        expect(message).toBeDefined()
        expect(message?.threadId).toBe(initialMessageId)
        expect(message?.isMentioned).toBe(false)
    })

    it('onReaction should be triggered when a reaction is added', async () => {
        await setForwardSetting(ForwardSettingValue.FORWARD_SETTING_ALL_MESSAGES)
        const receivedReactionEvents: BotPayload<'reaction'>[] = []
        bot.onReaction((_h, e) => {
            receivedReactionEvents.push(e)
        })

        const { eventId: messageId } = await bobClient.spaces
            .getSpace(spaceId)
            .getChannel(channelId)
            .sendMessage('Hello')
        const { eventId: reactionId } = await bobDefaultChannel.sendReaction(messageId, '👍')
        await waitFor(() => receivedReactionEvents.length > 0)
        expect(receivedReactionEvents.find((x) => x.eventId === reactionId)).toBeDefined()
        expect(receivedReactionEvents.find((x) => x.reaction === '👍')).toBeDefined()
        expect(receivedReactionEvents.find((x) => x.messageId === messageId)).toBeDefined()
        expect(receivedReactionEvents.find((x) => x.userId === bob.userId)).toBeDefined()
    })

    it('onRedaction should be triggered when a message is redacted', async () => {
        await setForwardSetting(ForwardSettingValue.FORWARD_SETTING_ALL_MESSAGES)
        const receivedRedactionEvents: BotPayload<'redaction'>[] = []
        bot.onRedaction((_h, e) => {
            receivedRedactionEvents.push(e)
        })
        const { eventId: messageId } = await bobDefaultChannel.sendMessage('Hello')
        const { eventId: redactionId } = await bobDefaultChannel.redact(messageId)
        await waitFor(() => receivedRedactionEvents.length > 0)
        expect(receivedRedactionEvents.find((x) => x.eventId === redactionId)).toBeDefined()
    })

    it('bot can redact his own message', async () => {
        await setForwardSetting(ForwardSettingValue.FORWARD_SETTING_ALL_MESSAGES)
        const { eventId: messageId } = await bot.sendMessage(channelId, 'Hello')
        await waitFor(() =>
            expect(
                bobDefaultChannel.timeline.events.value.find((x) => x.eventId === messageId)
                    ?.content?.kind,
            ).toBe(RiverTimelineEvent.ChannelMessage),
        )
        const { eventId: redactionId } = await bot.removeEvent(channelId, messageId)
        await waitFor(() =>
            expect(
                bobDefaultChannel.timeline.events.value.find((x) => x.eventId === redactionId)
                    ?.content?.kind,
            ).toBe(RiverTimelineEvent.RedactionActionEvent),
        )
        await waitFor(() =>
            expect(
                bobDefaultChannel.timeline.events.value.find((x) => x.eventId === messageId)
                    ?.content?.kind,
            ).toBe(RiverTimelineEvent.RedactedEvent),
        )
    })

    it('bot can fetch existing decryption keys when sending a message', async () => {
        // on a fresh boot the bot won't have any keys in cache, so it should fetch them from the app server if they exist
        await setForwardSetting(ForwardSettingValue.FORWARD_SETTING_ALL_MESSAGES)
        const { eventId: messageId1 } = await bot.sendMessage(channelId, 'Hello message 1')
        await waitFor(() =>
            expect(
                bobDefaultChannel.timeline.events.value.find((x) => x.eventId === messageId1)
                    ?.content?.kind,
            ).toBe(RiverTimelineEvent.ChannelMessage),
        )
        // DELETE OUTBOUND GROUP SESSIONS to simulate fresh server start
        await (bot['client'] as ClientV2).crypto.cryptoStore.deleteOutboundGrounpSessions(channelId)
        await (bot['client'] as ClientV2).crypto.cryptoStore.deleteHybridGroupSessions(channelId)

        const { eventId: messageId2 } = await bot.sendMessage(channelId, 'Hello message 2')
        await waitFor(() =>
            expect(
                bobDefaultChannel.timeline.events.value.find((x) => x.eventId === messageId2)
                    ?.content?.kind,
            ).toBe(RiverTimelineEvent.ChannelMessage),
        )
        const event1 = bobDefaultChannel.timeline.events.value.find((x) => x.eventId === messageId1)
        const event2 = bobDefaultChannel.timeline.events.value.find((x) => x.eventId === messageId2)
        expect(event1?.sessionId).toEqual(event2?.sessionId)
    })

    it('bot shares new decrytion keys with users created while sending a message', async () => {
        // the bot should almost never have to create a new key - usually they will get a message in the channel first and can use that key to encrypt
        // but in the case where they've never received one and want to send a message, they will create a new key and share it with the users in the channel
        await setForwardSetting(ForwardSettingValue.FORWARD_SETTING_ALL_MESSAGES)
        // have bob create a new channel, but don't send messages
        const newChannelId = await bobClient.spaces
            .getSpace(spaceId)
            .createChannel('test-channel', bob.signer)

        const newChannel = bobClient.spaces.getSpace(spaceId).getChannel(newChannelId)
        // add the bot to the channel
        await bobClient.riverConnection.call((client) => client.joinUser(newChannelId, bot.botId))

        // bot sends message to the channel
        const { eventId: messageId } = await bot.sendMessage(newChannelId, 'Hello')

        log('bot sends message to new channel', messageId)
        // bob should see the DECRYPTED message
        await waitFor(
            () => {
                expect(
                    newChannel.timeline.events.value.find((x) => x.eventId === messageId)?.content
                        ?.kind,
                ).toBe(RiverTimelineEvent.ChannelMessage)
            },
            { timeoutMS: 20000 },
        )
    })

    it('bot can ban and unban users', async () => {
        // Carol joins the space first
        await carolClient.spaces.joinSpace(spaceId, carol.signer)
        // Carol should not be banned initially
        let isBanned = await spaceDapp.walletAddressIsBanned(spaceId, carol.userId)
        expect(isBanned).toBe(false)
        // Ban carol
        const { txHash: banTxHash } = await bot.ban(carol.userId, spaceId)
        expect(banTxHash).toBeTruthy()
        isBanned = await spaceDapp.walletAddressIsBanned(spaceId, carol.userId, { skipCache: true })
        expect(isBanned).toBe(true)
        // Unban carol
        const { txHash: unbanTxHash } = await bot.unban(carol.userId, spaceId)
        expect(unbanTxHash).toBeTruthy()
        // Verify carol is unbanned
        isBanned = await spaceDapp.walletAddressIsBanned(spaceId, carol.userId, { skipCache: true })
        expect(isBanned).toBe(false)
    })

    it('bot can redact other people messages', async () => {
        await setForwardSetting(ForwardSettingValue.FORWARD_SETTING_ALL_MESSAGES)
        const messages: BotPayload<'message'>[] = []
        bot.onMessage((_h, e) => {
            messages.push(e)
        })
        const { eventId: bobMessageId } = await bobDefaultChannel.sendMessage('Hello')
        await waitFor(() =>
            expect(
                bobDefaultChannel.timeline.events.value.find((x) => x.eventId === bobMessageId)
                    ?.content?.kind,
            ).toBe(RiverTimelineEvent.ChannelMessage),
        )
        await waitFor(() => messages.length > 0)
        const { eventId: redactionId } = await bot.adminRemoveEvent(channelId, bobMessageId)
        await waitFor(() =>
            expect(
                bobDefaultChannel.timeline.events.value.find((x) => x.eventId === redactionId)
                    ?.content?.kind,
            ).toBe(RiverTimelineEvent.RedactionActionEvent),
        )
        await waitFor(() =>
            expect(
                bobDefaultChannel.timeline.events.value.find((x) => x.eventId === bobMessageId)
                    ?.content?.kind,
            ).toBe(RiverTimelineEvent.RedactedEvent),
        )
    })
    it.skip('onMessage should be triggered with replyId when a message is replied to', async () => {
        await setForwardSetting(ForwardSettingValue.FORWARD_SETTING_MENTIONS_REPLIES_REACTIONS)
        const receivedReplyEvents: OnMessageType[] = []
        bot.onMessage((_h, e) => {
            receivedReplyEvents.push(e)
        })
        const { eventId: messageId } = await bot.sendMessage(channelId, 'hii')
        await waitFor(() =>
            expect(
                bobDefaultChannel.timeline.events.value.find((x) => x.eventId === messageId),
            ).toBeDefined(),
        )
        const { eventId: replyEventId } = await bobDefaultChannel.sendMessage('hi back', {
            replyId: messageId,
        })
        await waitFor(() => receivedReplyEvents.length > 0)
        const replyEvent = receivedReplyEvents.find((x) => x.eventId === replyEventId)
        expect(replyEvent).toBeDefined()
        expect(replyEvent?.replyId).toBe(messageId)
    })

    it('onTip should be triggered when a tip is received', async () => {
        await setForwardSetting(ForwardSettingValue.FORWARD_SETTING_ALL_MESSAGES)
        const receivedTipEvents: BotPayload<'tip'>[] = []
        bot.onTip((_h, e) => {
            receivedTipEvents.push(e)
        })

        await setForwardSetting(ForwardSettingValue.FORWARD_SETTING_ALL_MESSAGES)
        const { eventId: messageId } = await bot.sendMessage(channelId, 'hii')

        const balanceBefore = (await ethersProvider.getBalance(appAddress)).toBigInt()

        // Get space instance and appId for bot tip
        const space = spaceDapp.getSpace(spaceId)
        if (!space) {
            throw new Error('Space not found')
        }
        const appId = await space.AppAccount.read.getAppId(appAddress)

        // bob tips the bot
        await bobDefaultChannel.sendTip(
            messageId,
            {
                type: 'bot',
                appId: appId,
                amount: ethers.utils.parseUnits('0.01').toBigInt(),
                currency: ETH_ADDRESS,
                chainId: townsConfig.base.chainConfig.chainId,
                appAddress: appAddress,
                botId: bot.botId,
            },
            bob.signer,
        )
        // app address is the address of the bot contract (not the bot client, since client is per installation)
        const balance = (await ethersProvider.getBalance(appAddress)).toBigInt()
        // Bot tips have no protocol fee, so the balance should increase by exactly 0.01 ETH
        const expectedTipAmount = ethers.utils.parseUnits('0.01').toBigInt()
        expect(balance).toEqual(balanceBefore + expectedTipAmount)
        await waitFor(() => receivedTipEvents.length > 0)
        const tipEvent = receivedTipEvents.find((x) => x.messageId === messageId)
        expect(tipEvent).toBeDefined()
        expect(tipEvent?.userId).toBe(bob.userId)
        expect(tipEvent?.spaceId).toBe(spaceId)
        expect(tipEvent?.channelId).toBe(channelId)
        expect(tipEvent?.amount).toBe(ethers.utils.parseUnits('0.01').toBigInt())
        expect(tipEvent?.currency).toBe(ETH_ADDRESS)
        expect(tipEvent?.senderAddress).toBe(bob.userId)
        expect(tipEvent?.receiverAddress).toBe(bot.botId)
    })

    it('bot can use sendTip() to send tips using app balance', async () => {
        await setForwardSetting(ForwardSettingValue.FORWARD_SETTING_ALL_MESSAGES)
        const receivedMessages: OnMessageType[] = []

        bot.onMessage(async (handler, event) => {
            const result = await handler.sendTip({
                receiver: bob.userId,
                receiverUserId: bob.userId,
                amount: ethers.utils.parseUnits('0.005').toBigInt(),
                messageId: event.eventId,
                channelId: event.channelId,
            })
            expect(result.txHash).toBeDefined()
            expect(result.eventId).toBeDefined()
            receivedMessages.push(event)
        })

        const bobBalanceBefore = (await ethersProvider.getBalance(bob.userId)).toBigInt()
        // Bob sends a message asking for a tip
        const { eventId: bobMessageId } = await bobDefaultChannel.sendMessage('Tip me please!')
        await waitFor(() => receivedMessages.some((x) => x.eventId === bobMessageId))
        // Verify bob's balance increased
        const bobBalanceAfter = (await ethersProvider.getBalance(bob.userId)).toBigInt()
        expect(bobBalanceAfter).toBeGreaterThan(bobBalanceBefore)
    })

    it('onEventRevoke (FORWARD_SETTING_ALL_MESSAGES) should be triggered when a message is revoked', async () => {
        await setForwardSetting(ForwardSettingValue.FORWARD_SETTING_ALL_MESSAGES)
        const receivedEventRevokeEvents: BotPayload<'eventRevoke'>[] = []
        bot.onEventRevoke((_h, e) => {
            receivedEventRevokeEvents.push(e)
        })
        const { eventId: messageId } = await bot.sendMessage(channelId, 'hii')
        await bobDefaultChannel.adminRedact(messageId)
        await waitFor(() => receivedEventRevokeEvents.length > 0)
        expect(receivedEventRevokeEvents.find((x) => x.refEventId === messageId)).toBeDefined()
    })

    it.fails(
        'onEventRevoke (FORWARD_SETTING_MENTIONS_REPLIES_REACTIONS) should be triggered when a message that mentions the bot is revoked',
        async () => {
            await setForwardSetting(ForwardSettingValue.FORWARD_SETTING_MENTIONS_REPLIES_REACTIONS)
            const receivedEventRevokeEvents: BotPayload<'eventRevoke'>[] = []
            bot.onEventRevoke((_h, e) => {
                receivedEventRevokeEvents.push(e)
            })
            const { eventId: messageId } = await bobDefaultChannel.sendMessage('hii @bot', {
                mentions: [
                    {
                        userId: bot.botId,
                        displayName: bot.botId,
                        mentionBehavior: { case: undefined, value: undefined },
                    },
                ],
            })
            await bobDefaultChannel.adminRedact(messageId)
            await waitFor(() => receivedEventRevokeEvents.length > 0)
            expect(receivedEventRevokeEvents.find((x) => x.refEventId === messageId)).toBeDefined()
        },
    )

    // TODO: waiting for disable bot feature
    it.skip('never receive message from a uninstalled app', async () => {
        await appRegistryDapp.uninstallApp(bob.signer, appAddress, SpaceAddressFromSpaceId(spaceId))
        await setForwardSetting(ForwardSettingValue.FORWARD_SETTING_ALL_MESSAGES)
        const receivedMentionedEvents: OnMessageType[] = []
        bot.onMessage((_h, e) => {
            receivedMentionedEvents.push(e)
        })
        const TEST_MESSAGE = 'wont be received'
        const { eventId } = await bobDefaultChannel.sendMessage(TEST_MESSAGE)
        await expect(waitFor(() => receivedMentionedEvents.length > 0)).rejects.toThrow()
        expect(receivedMentionedEvents.find((x) => x.eventId === eventId)).toBeUndefined()
    })

    // TODO: figure out later - should scrubber be able to scrub uninstalled apps?
    it.skip('should not show bot in member list and apps set after uninstallation', async () => {
        const channelStreamView = await bobClient.riverConnection.call(async (client) => {
            return await client.getStream(channelId)
        })
        const { apps, joined } = channelStreamView.getMembers()
        expect(apps.has(botClientAddress)).toBe(false)
        expect(joined.has(botClientAddress)).toBe(false)
    })

    it('should send message with image attachment from URL with alt text', async () => {
        await setForwardSetting(ForwardSettingValue.FORWARD_SETTING_ALL_MESSAGES)

        const imageUrl = 'https://placehold.co/800x600.png'
        const altText = 'A beautiful placeholder image'

        const { eventId } = await bot.sendMessage(channelId, 'Image with alt text', {
            attachments: [{ type: 'image', url: imageUrl, alt: altText }],
        })

        await waitFor(() =>
            expect(
                bobDefaultChannel.timeline.events.value.find((x) => x.eventId === eventId),
            ).toBeDefined(),
        )

        const message = bobDefaultChannel.timeline.events.value.find((x) => x.eventId === eventId)
        expect(message?.content?.kind).toBe(RiverTimelineEvent.ChannelMessage)
        const attachments =
            message?.content?.kind === RiverTimelineEvent.ChannelMessage
                ? message?.content?.attachments
                : undefined
        expect(attachments).toHaveLength(1)
        expect(attachments?.[0].type).toBe('image')
        const image = attachments?.[0].type === 'image' ? attachments?.[0] : undefined
        expect(image).toBeDefined()
        expect(image?.info.url).toBe(imageUrl)
    })

    it('should gracefully handle non-image URL (skip with warning)', async () => {
        await setForwardSetting(ForwardSettingValue.FORWARD_SETTING_ALL_MESSAGES)
        // Use a URL that returns non-image content type
        const nonImageUrl = 'https://httpbin.org/json'
        const { eventId } = await bot.sendMessage(channelId, 'This should skip the attachment', {
            attachments: [{ type: 'image', url: nonImageUrl }],
        })
        await waitFor(() =>
            expect(
                bobDefaultChannel.timeline.events.value.find((x) => x.eventId === eventId),
            ).toBeDefined(),
        )
        // Message should still be sent, just without the attachment
        const message = bobDefaultChannel.timeline.events.value.find((x) => x.eventId === eventId)
        expect(message?.content?.kind).toBe(RiverTimelineEvent.ChannelMessage)
        const attachments =
            message?.content?.kind === RiverTimelineEvent.ChannelMessage
                ? message?.content?.attachments
                : undefined
        expect(attachments).toHaveLength(0)
    })

    it('should gracefully handle invalid URL (404)', async () => {
        await setForwardSetting(ForwardSettingValue.FORWARD_SETTING_ALL_MESSAGES)

        // Use a URL that returns 404
        const invalidUrl = 'https://httpbin.org/status/404'

        const { eventId } = await bot.sendMessage(channelId, 'This should handle 404 gracefully', {
            attachments: [{ type: 'image', url: invalidUrl }],
        })

        await waitFor(() =>
            expect(
                bobDefaultChannel.timeline.events.value.find((x) => x.eventId === eventId),
            ).toBeDefined(),
        )

        // Message should still be sent, just without the attachment
        const message = bobDefaultChannel.timeline.events.value.find((x) => x.eventId === eventId)
        expect(message?.content?.kind).toBe(RiverTimelineEvent.ChannelMessage)
    })

    function createTestPNG(width: number, height: number): Uint8Array {
        // PNG signature
        const signature = new Uint8Array([137, 80, 78, 71, 13, 10, 26, 10])

        // IHDR chunk
        const ihdrData = new Uint8Array(13)
        const view = new DataView(ihdrData.buffer)
        view.setUint32(0, width, false) // Width
        view.setUint32(4, height, false) // Height
        ihdrData[8] = 8 // Bit depth
        ihdrData[9] = 2 // Color type (truecolor)
        ihdrData[10] = 0 // Compression
        ihdrData[11] = 0 // Filter
        ihdrData[12] = 0 // Interlace

        // Create IHDR chunk with CRC
        const ihdrChunk = new Uint8Array(12 + 13)
        new DataView(ihdrChunk.buffer).setUint32(0, 13, false)
        ihdrChunk.set([73, 72, 68, 82], 4) // 'IHDR'
        ihdrChunk.set(ihdrData, 8)
        new DataView(ihdrChunk.buffer).setUint32(21, 0, false) // CRC placeholder

        // IDAT chunk (minimal data)
        const idatData = new Uint8Array(100) // Minimal compressed data
        const idatChunk = new Uint8Array(12 + 100)
        new DataView(idatChunk.buffer).setUint32(0, 100, false)
        idatChunk.set([73, 68, 65, 84], 4) // 'IDAT'
        idatChunk.set(idatData, 8)
        new DataView(idatChunk.buffer).setUint32(108, 0, false) // CRC placeholder

        // IEND chunk
        const iendChunk = new Uint8Array([0, 0, 0, 0, 73, 69, 78, 68, 174, 66, 96, 130])

        // Combine all chunks
        const png = new Uint8Array(
            signature.length + ihdrChunk.length + idatChunk.length + iendChunk.length,
        )
        png.set(signature, 0)
        png.set(ihdrChunk, signature.length)
        png.set(idatChunk, signature.length + ihdrChunk.length)
        png.set(iendChunk, signature.length + ihdrChunk.length + idatChunk.length)

        return png
    }

    it('should send chunked media with Uint8Array data', async () => {
        await setForwardSetting(ForwardSettingValue.FORWARD_SETTING_ALL_MESSAGES)

        const testData = createTestPNG(100, 100)

        const { eventId } = await bot.sendMessage(channelId, 'Chunked media test', {
            attachments: [
                {
                    type: 'chunked',
                    data: testData,
                    filename: 'test.png',
                    mimetype: 'image/png',
                    width: 100,
                    height: 100,
                },
            ],
        })

        await waitFor(() =>
            expect(
                bobDefaultChannel.timeline.events.value.find((x) => x.eventId === eventId),
            ).toBeDefined(),
        )

        const message = bobDefaultChannel.timeline.events.value.find((x) => x.eventId === eventId)
        expect(message?.content?.kind).toBe(RiverTimelineEvent.ChannelMessage)

        const attachments =
            message?.content?.kind === RiverTimelineEvent.ChannelMessage
                ? message?.content?.attachments
                : undefined

        expect(attachments).toHaveLength(1)
        expect(attachments?.[0].type).toBe('chunked_media')

        const chunkedMedia =
            attachments?.[0].type === 'chunked_media' ? attachments?.[0] : undefined
        expect(chunkedMedia).toBeDefined()
        expect(chunkedMedia?.info.filename).toBe('test.png')
        expect(chunkedMedia?.info.mimetype).toBe('image/png')
        expect(chunkedMedia?.info.widthPixels).toBe(100)
        expect(chunkedMedia?.info.heightPixels).toBe(100)
        expect(chunkedMedia?.streamId).toBeDefined()
        expect(chunkedMedia?.encryption).toBeDefined()
    })

    it('should send chunked media with Blob data and auto-detect dimensions', async () => {
        await setForwardSetting(ForwardSettingValue.FORWARD_SETTING_ALL_MESSAGES)

        const testData = createTestPNG(200, 150)
        const blob = new Blob([testData], { type: 'image/png' })

        const { eventId } = await bot.sendMessage(channelId, 'Blob test', {
            attachments: [
                {
                    type: 'chunked',
                    data: blob,
                    filename: 'blob-test.png',
                },
            ],
        })

        await waitFor(() =>
            expect(
                bobDefaultChannel.timeline.events.value.find((x) => x.eventId === eventId),
            ).toBeDefined(),
        )

        const message = bobDefaultChannel.timeline.events.value.find((x) => x.eventId === eventId)
        const attachments =
            message?.content?.kind === RiverTimelineEvent.ChannelMessage
                ? message?.content?.attachments
                : undefined

        expect(attachments).toHaveLength(1)
        const chunkedMedia =
            attachments?.[0].type === 'chunked_media' ? attachments?.[0] : undefined
        expect(chunkedMedia?.info.widthPixels).toBe(200)
        expect(chunkedMedia?.info.heightPixels).toBe(150)
    })

    it('should handle large chunked media (multiple chunks)', async () => {
        await setForwardSetting(ForwardSettingValue.FORWARD_SETTING_ALL_MESSAGES)

        // Create 2.5MB of data - will create mulitple chunks
        const largeData = new Uint8Array(2500000)
        for (let i = 0; i < largeData.length; i++) {
            largeData[i] = i % 256
        }

        const { eventId } = await bot.sendMessage(channelId, 'Large media test', {
            attachments: [
                {
                    type: 'chunked',
                    data: largeData,
                    filename: 'large-file.bin',
                    mimetype: 'application/octet-stream',
                },
            ],
        })

        await waitFor(
            () =>
                expect(
                    bobDefaultChannel.timeline.events.value.find((x) => x.eventId === eventId),
                ).toBeDefined(),
            { timeoutMS: 30000 },
        )

        const message = bobDefaultChannel.timeline.events.value.find((x) => x.eventId === eventId)
        const attachments =
            message?.content?.kind === RiverTimelineEvent.ChannelMessage
                ? message?.content?.attachments
                : undefined

        expect(attachments).toHaveLength(1)
        const chunkedMedia =
            attachments?.[0].type === 'chunked_media' ? attachments?.[0] : undefined
        expect(chunkedMedia?.info.sizeBytes).toBe(BigInt(2500000))
    })

    it('should send mixed attachments (URL + chunked)', async () => {
        await setForwardSetting(ForwardSettingValue.FORWARD_SETTING_ALL_MESSAGES)

        const testData = createTestPNG(50, 50)
        const imageUrl = 'https://placehold.co/100x100.png'

        const { eventId } = await bot.sendMessage(channelId, 'Mixed attachments', {
            attachments: [
                { type: 'image', url: imageUrl },
                {
                    type: 'chunked',
                    data: testData,
                    filename: 'generated.png',
                    mimetype: 'image/png',
                },
            ],
        })

        await waitFor(() =>
            expect(
                bobDefaultChannel.timeline.events.value.find((x) => x.eventId === eventId),
            ).toBeDefined(),
        )

        const message = bobDefaultChannel.timeline.events.value.find((x) => x.eventId === eventId)
        const attachments =
            message?.content?.kind === RiverTimelineEvent.ChannelMessage
                ? message?.content?.attachments
                : undefined

        expect(attachments).toHaveLength(2)
        expect(attachments?.[0].type).toBe('image')
        expect(attachments?.[1].type).toBe('chunked_media')
    })

    it('should send and receive GM messages with schema validation', async () => {
        await setForwardSetting(ForwardSettingValue.FORWARD_SETTING_ALL_MESSAGES)

        const messageSchema = z.object({ text: z.string(), count: z.number() })

        const receivedGmEvents: Array<{ typeUrl: string; data: { text: string; count: number } }> =
            []

        bot.onGmMessage('test.typed.v1', messageSchema, (_h, e) => {
            receivedGmEvents.push({ typeUrl: e.typeUrl, data: e.data })
        })

        const testData = { text: 'Hello', count: 42 }
        // Bob sends the message so bot receives it (bot filters its own messages)
        const jsonString = superjsonStringify(testData)
        await bobClient.riverConnection.call((client) =>
            client.sendChannelMessage_GM(channelId, {
                content: {
                    typeUrl: 'test.typed.v1',
                    value: new TextEncoder().encode(jsonString),
                },
            }),
        )

        await waitFor(() => receivedGmEvents.length > 0)

        const event = receivedGmEvents[0]
        expect(event).toBeDefined()
        expect(event.typeUrl).toBe('test.typed.v1')
        expect(event.data).toEqual(testData)
    })

    it('should handle GM with Date objects (superjson serialization)', async () => {
        await setForwardSetting(ForwardSettingValue.FORWARD_SETTING_ALL_MESSAGES)

        const eventSchema = z.object({
            eventType: z.string(),
            timestamp: z.date(),
        })
        const testDate = new Date('2025-01-15T12:00:00Z')
        const { eventId } = await bot.sendGM(channelId, 'test.date.v1', eventSchema, {
            eventType: 'test',
            timestamp: testDate,
        })

        await waitFor(() =>
            expect(
                bobDefaultChannel.timeline.events.value.find((x) => x.eventId === eventId),
            ).toBeDefined(),
        )

        const message = bobDefaultChannel.timeline.events.value.find((x) => x.eventId === eventId)

        expect(message?.content?.kind).toBe(RiverTimelineEvent.ChannelMessage)
        const gmData =
            message?.content?.kind === RiverTimelineEvent.ChannelMessage &&
            message?.content?.content.msgType === MessageType.GM
                ? message?.content?.content.data
                : undefined
        expect(gmData).toBeDefined()
        expect(gmData).toStrictEqual(
            new TextEncoder().encode(
                superjsonStringify({ eventType: 'test', timestamp: testDate }),
            ),
        )
    })

    it('should handle multiple handlers for different typeUrls', async () => {
        await setForwardSetting(ForwardSettingValue.FORWARD_SETTING_ALL_MESSAGES)

        const schema1 = z.object({ type: z.literal('type1'), value: z.number() })
        const schema2 = z.object({ type: z.literal('type2'), text: z.string() })

        const receivedType1: Array<{ type: 'type1'; value: number }> = []
        const receivedType2: Array<{ type: 'type2'; text: string }> = []

        bot.onGmMessage('test.multi.type1', schema1, (_h, e) => {
            receivedType1.push(e.data)
        })
        bot.onGmMessage('test.multi.type2', schema2, (_h, e) => {
            receivedType2.push(e.data)
        })

        const data1 = { type: 'type1' as const, value: 123 }
        const data2 = { type: 'type2' as const, text: 'hello' }

        await bobClient.riverConnection.call((client) =>
            client.sendChannelMessage_GM(channelId, {
                content: {
                    typeUrl: 'test.multi.type1',
                    value: new TextEncoder().encode(superjsonStringify(data1)),
                },
            }),
        )
        await bobClient.riverConnection.call((client) =>
            client.sendChannelMessage_GM(channelId, {
                content: {
                    typeUrl: 'test.multi.type2',
                    value: new TextEncoder().encode(superjsonStringify(data2)),
                },
            }),
        )

        await waitFor(() => receivedType1.length > 0 && receivedType2.length > 0)

        expect(receivedType1[0]).toEqual(data1)
        expect(receivedType2[0]).toEqual(data2)
    })

    it('should handle raw GM messages', async () => {
        await setForwardSetting(ForwardSettingValue.FORWARD_SETTING_ALL_MESSAGES)

        const receivedMessages: Array<{ typeUrl: string; message: Uint8Array }> = []
        bot.onRawGmMessage((_h, e) => {
            receivedMessages.push({ typeUrl: e.typeUrl, message: e.message })
        })

        const message = new TextEncoder().encode('Hello, world!')
        await bobClient.riverConnection.call((client) =>
            client.sendChannelMessage_GM(channelId, {
                content: {
                    typeUrl: 'test.raw.v1',
                    value: message,
                },
            }),
        )

        await waitFor(() => receivedMessages.length > 0)
        expect(receivedMessages[0].typeUrl).toBe('test.raw.v1')
        expect(receivedMessages[0].message).toEqual(message)
    })

    it('bot should be able to read app contract', async () => {
        expect(appAddress).toBeDefined()
        const botOwner = await readContract(bot.viem, {
            address: bot.appAddress,
            abi: simpleAppAbi,
            functionName: 'moduleOwner',
            args: [],
        })
        expect(botOwner).toBe(bob.userId)
    })

    it('bot should be able to send funds to another user)', async () => {
        await setForwardSetting(ForwardSettingValue.FORWARD_SETTING_ALL_MESSAGES)
        const aliceBalance_before = await getBalance(bot.viem, {
            address: alice.userId,
        })

        const hash = await execute(bot.viem, {
            address: bot.appAddress,
            calls: [
                {
                    to: alice.userId,
                    value: parseEther('0.01'),
                },
            ],
        })
        await waitForTransactionReceipt(bot.viem, { hash: hash })
        const aliceBalance_after = await getBalance(bot.viem, {
            address: alice.userId,
        })
        expect(aliceBalance_after).toBeGreaterThan(aliceBalance_before)
    })
<<<<<<< HEAD
=======

    it('bot should be able to call tipping from space', async () => {
        const bobBalance = await getBalance(bot.viem, {
            address: bob.userId,
        })
        const { eventId: messageId } = await bobDefaultChannel.sendMessage('hii')

        const tokenid = await readContract(bot.viem, {
            address: SpaceAddressFromSpaceId(spaceId),
            abi: erc721QueryableAbi,
            functionName: 'tokensOfOwner',
            args: [bob.userId],
        })

        const hash = await execute(bot.viem, {
            address: bot.appAddress,
            account: bot.viem.account,
            calls: [
                {
                    to: SpaceAddressFromSpaceId(spaceId),
                    abi: tippingAbi,
                    functionName: 'tip',
                    value: parseEther('0.01'),
                    args: [
                        {
                            receiver: bob.userId,
                            tokenId: tokenid[0],
                            currency: ETH_ADDRESS,
                            amount: parseEther('0.01'),
                            messageId: `0x${messageId}`,
                            channelId: `0x${channelId}`,
                        },
                    ],
                },
            ],
        })
        await waitForTransactionReceipt(bot.viem, { hash: hash })
        const bobBalance_after = await getBalance(bot.viem, {
            address: bob.userId,
        })
        expect(bobBalance_after).toBeGreaterThan(bobBalance)
    })

    it('should log error and continue processing if throws an error when handling an event', async () => {
        const consoleErrorSpy = vi.spyOn(console, 'error')
        await setForwardSetting(ForwardSettingValue.FORWARD_SETTING_ALL_MESSAGES)
        expect(() =>
            bot.onMessage(() => {
                throw new Error('test error')
            }),
        ).not.toThrow()
        await bobDefaultChannel.sendMessage('lol')
        await waitFor(() => consoleErrorSpy.mock.calls.length > 0)
        expect(consoleErrorSpy.mock.calls[0][0]).toContain(
            '[@towns-protocol/bot] Error while handling event',
        )
        consoleErrorSpy.mockRestore()
    })
>>>>>>> b2223bb5
})<|MERGE_RESOLUTION|>--- conflicted
+++ resolved
@@ -1315,50 +1315,6 @@
         })
         expect(aliceBalance_after).toBeGreaterThan(aliceBalance_before)
     })
-<<<<<<< HEAD
-=======
-
-    it('bot should be able to call tipping from space', async () => {
-        const bobBalance = await getBalance(bot.viem, {
-            address: bob.userId,
-        })
-        const { eventId: messageId } = await bobDefaultChannel.sendMessage('hii')
-
-        const tokenid = await readContract(bot.viem, {
-            address: SpaceAddressFromSpaceId(spaceId),
-            abi: erc721QueryableAbi,
-            functionName: 'tokensOfOwner',
-            args: [bob.userId],
-        })
-
-        const hash = await execute(bot.viem, {
-            address: bot.appAddress,
-            account: bot.viem.account,
-            calls: [
-                {
-                    to: SpaceAddressFromSpaceId(spaceId),
-                    abi: tippingAbi,
-                    functionName: 'tip',
-                    value: parseEther('0.01'),
-                    args: [
-                        {
-                            receiver: bob.userId,
-                            tokenId: tokenid[0],
-                            currency: ETH_ADDRESS,
-                            amount: parseEther('0.01'),
-                            messageId: `0x${messageId}`,
-                            channelId: `0x${channelId}`,
-                        },
-                    ],
-                },
-            ],
-        })
-        await waitForTransactionReceipt(bot.viem, { hash: hash })
-        const bobBalance_after = await getBalance(bot.viem, {
-            address: bob.userId,
-        })
-        expect(bobBalance_after).toBeGreaterThan(bobBalance)
-    })
 
     it('should log error and continue processing if throws an error when handling an event', async () => {
         const consoleErrorSpy = vi.spyOn(console, 'error')
@@ -1375,5 +1331,4 @@
         )
         consoleErrorSpy.mockRestore()
     })
->>>>>>> b2223bb5
 })