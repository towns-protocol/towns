--- conflicted
+++ resolved
@@ -65,13 +65,10 @@
     ChannelMessage_Post_Content_Image_InfoSchema,
     ChunkedMediaSchema,
     CreationCookieSchema,
-<<<<<<< HEAD
     type BlockchainTransaction,
     BlockchainTransactionSchema,
-=======
     InteractionRequest,
     InteractionResponse,
->>>>>>> ee02b5fe
 } from '@towns-protocol/proto'
 import {
     bin_equal,
@@ -93,12 +90,9 @@
     type Account,
     type WalletClient,
     createWalletClient,
-<<<<<<< HEAD
     type TransactionReceipt,
+    encodeAbiParameters,
     zeroAddress,
-    encodeAbiParameters,
-=======
->>>>>>> ee02b5fe
 } from 'viem'
 import { readContract, waitForTransactionReceipt } from 'viem/actions'
 import { base, baseSepolia, foundry } from 'viem/chains'
@@ -335,11 +329,6 @@
         this.currentMessageTags = undefined
         this.commands = commands
         this.appAddress = appAddress
-<<<<<<< HEAD
-        this.snapshot = clientV2.snapshot
-        this.appAddress = appAddress
-=======
->>>>>>> ee02b5fe
     }
 
     start() {
@@ -1912,13 +1901,8 @@
         ban,
         unban,
         getChannelSettings,
-<<<<<<< HEAD
-        getFromSnapshot,
         sendTip,
         sendBlockchainTransaction,
-        snapshot: SnapshotGetter(client.getStream),
-=======
->>>>>>> ee02b5fe
     }
 }
 
