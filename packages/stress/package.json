--- conflicted
+++ resolved
@@ -19,21 +19,13 @@
     "dependencies": {
         "@babel/node": "^7.23.9",
         "@bufbuild/protobuf": "^2.2.2",
-<<<<<<< HEAD
-        "@river-build/dlog": "workspace:^",
-        "@river-build/encryption": "workspace:^",
-        "@river-build/proto": "workspace:^",
-        "@river-build/sdk": "workspace:^",
-        "@river-build/web3": "workspace:^",
-        "bullmq": "^5.43.1",
-        "dotenv": "^16.4.7",
-=======
         "@towns-protocol/dlog": "workspace:^",
         "@towns-protocol/encryption": "workspace:^",
         "@towns-protocol/proto": "workspace:^",
         "@towns-protocol/sdk": "workspace:^",
         "@towns-protocol/web3": "workspace:^",
->>>>>>> 97ff9ecf
+        "bullmq": "^5.43.1",
+        "dotenv": "^16.4.7",
         "esbuild-plugin-pino": "^2.2.0",
         "ethers": "^5.7.2",
         "fake-indexeddb": "^4.0.1",
