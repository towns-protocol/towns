{
<<<<<<< HEAD
  "name": "@river-build/stress",
  "version": "0.0.1",
  "private": true,
  "packageManager": "yarn@3.8.0",
  "scripts": {
      "build": "yarn typecheck && yarn build-esbuild",
      "typecheck": "tsc --noEmit",
      "build-esbuild": "node esbuild.config.mjs",
      "lint": "eslint . --ext .ts",
      "my-jest": "NODE_TLS_REJECT_UNAUTHORIZED=0 yarn node -r ../../scripts/node-no-warn.js --experimental-vm-modules $(yarn bin jest)",
      "start": "node ./dist/start.cjs",
      "demo": "node ./dist/demo.cjs",
      "test:ci:with-entitlements": "RIVER_ENV=local_single DEBUG='stress:*,csb:enc*,csb:dec*' DEBUG_DEPTH='10' yarn my-jest"
  },
  "dependencies": {
      "@babel/node": "^7.23.9",
      "@bufbuild/protobuf": "^1.9.0",
      "@connectrpc/connect": "^1.4.0",
      "@connectrpc/connect-node": "^1.4.0",
      "@river-build/dlog": "workspace:^",
      "@river-build/encryption": "workspace:^",
      "@river-build/proto": "workspace:^",
      "@river-build/sdk": "workspace:^",
      "@river-build/web3": "workspace:^",
      "ethers": "^5.7.2",
      "fake-indexeddb": "^4.0.1",
      "ioredis": "^5.3.2"
  },
  "devDependencies": {
      "@jest/globals": "^29.6.2",
      "@testing-library/jest-dom": "^5.16.5",
      "@testing-library/react": "^14.2.1",
      "@types/debug": "^4.1.8",
      "@types/jest": "^29.5.3",
      "@types/lodash": "^4.14.186",
      "@types/node": "^20.5.0",
      "@typescript-eslint/eslint-plugin": "^6.10.0",
      "@typescript-eslint/parser": "^7.14.1",
      "esbuild": "^0.21.5",
      "esbuild-plugin-wasm": "^1.1.0",
      "eslint": "^8.53.0",
      "eslint-import-resolver-typescript": "^3.5.5",
      "eslint-plugin-import": "^2.27.5",
      "eslint-plugin-jest": "^27.2.3",
      "fake-indexeddb": "^4.0.1",
      "jest": "^29.6.2",
      "jest-environment-jsdom": "^29.6.2",
      "jest-extended": "^4.0.1",
      "jest-mock-extended": "^3.0.4",
      "jest-runner-groups": "^2.2.0",
      "msgpackr": "^1.10.1",
      "ts-jest": "^29.1.1",
      "ts-node": "^10.9.1",
      "typed-emitter": "^2.1.0",
      "typescript": "^5.1.6"
  },
  "files": [
      "/dist"
  ],
  "resolutions": {
      "jest-worker@^29.5.0": "patch:jest-worker@npm%3A29.5.0#./.yarn/patches/jest-worker-npm-29.5.0-70da3388f1.patch"
  }
=======
    "name": "@river-build/stress",
    "version": "0.0.1",
    "private": true,
    "packageManager": "yarn@3.8.0",
    "scripts": {
        "build": "yarn typecheck && yarn build-esbuild",
        "typecheck": "tsc --noEmit",
        "build-esbuild": "node esbuild.config.mjs",
        "lint": "eslint . --ext .ts",
        "my-jest": "NODE_TLS_REJECT_UNAUTHORIZED=0 yarn node -r ../../scripts/node-no-warn.js --experimental-vm-modules $(yarn bin jest)",
        "start": "node ./dist/start.cjs",
        "demo": "node ./dist/demo.cjs",
        "test:ci:with-entitlements": "RIVER_ENV=local_single DEBUG='stress:*,csb:enc*,csb:dec*' DEBUG_DEPTH='10' yarn my-jest"
    },
    "dependencies": {
        "@babel/node": "^7.23.9",
        "@bufbuild/protobuf": "^1.9.0",
        "@connectrpc/connect": "^1.4.0",
        "@connectrpc/connect-node": "^1.4.0",
        "@river-build/dlog": "workspace:^",
        "@river-build/encryption": "workspace:^",
        "@river-build/proto": "workspace:^",
        "@river-build/sdk": "workspace:^",
        "@river-build/web3": "workspace:^",
        "ethers": "^5.7.2",
        "fake-indexeddb": "^4.0.1",
        "ioredis": "^5.3.2"
    },
    "devDependencies": {
        "@jest/globals": "^29.6.2",
        "@testing-library/jest-dom": "^5.16.5",
        "@testing-library/react": "^14.2.1",
        "@types/debug": "^4.1.8",
        "@types/jest": "^29.5.3",
        "@types/lodash": "^4.14.186",
        "@types/node": "^20.5.0",
        "@typescript-eslint/eslint-plugin": "^6.10.0",
        "@typescript-eslint/parser": "^7.14.1",
        "esbuild": "^0.21.5",
        "esbuild-plugin-wasm": "^1.1.0",
        "eslint": "^8.53.0",
        "eslint-import-resolver-typescript": "^3.5.5",
        "eslint-plugin-import": "^2.27.5",
        "eslint-plugin-jest": "^27.2.3",
        "fake-indexeddb": "^4.0.1",
        "jest": "^29.6.2",
        "jest-environment-jsdom": "^29.6.2",
        "jest-extended": "^4.0.1",
        "jest-mock-extended": "^3.0.4",
        "jest-runner-groups": "^2.2.0",
        "msgpackr": "^1.10.1",
        "ts-jest": "^29.1.1",
        "ts-node": "^10.9.1",
        "typed-emitter": "^2.1.0",
        "typescript": "^5.1.6"
    },
    "files": [
        "/dist"
    ],
    "resolutions": {
        "jest-worker@^29.5.0": "patch:jest-worker@npm%3A29.5.0#./.yarn/patches/jest-worker-npm-29.5.0-70da3388f1.patch"
    }
>>>>>>> 03c233b0
}<|MERGE_RESOLUTION|>--- conflicted
+++ resolved
@@ -1,68 +1,4 @@
 {
-<<<<<<< HEAD
-  "name": "@river-build/stress",
-  "version": "0.0.1",
-  "private": true,
-  "packageManager": "yarn@3.8.0",
-  "scripts": {
-      "build": "yarn typecheck && yarn build-esbuild",
-      "typecheck": "tsc --noEmit",
-      "build-esbuild": "node esbuild.config.mjs",
-      "lint": "eslint . --ext .ts",
-      "my-jest": "NODE_TLS_REJECT_UNAUTHORIZED=0 yarn node -r ../../scripts/node-no-warn.js --experimental-vm-modules $(yarn bin jest)",
-      "start": "node ./dist/start.cjs",
-      "demo": "node ./dist/demo.cjs",
-      "test:ci:with-entitlements": "RIVER_ENV=local_single DEBUG='stress:*,csb:enc*,csb:dec*' DEBUG_DEPTH='10' yarn my-jest"
-  },
-  "dependencies": {
-      "@babel/node": "^7.23.9",
-      "@bufbuild/protobuf": "^1.9.0",
-      "@connectrpc/connect": "^1.4.0",
-      "@connectrpc/connect-node": "^1.4.0",
-      "@river-build/dlog": "workspace:^",
-      "@river-build/encryption": "workspace:^",
-      "@river-build/proto": "workspace:^",
-      "@river-build/sdk": "workspace:^",
-      "@river-build/web3": "workspace:^",
-      "ethers": "^5.7.2",
-      "fake-indexeddb": "^4.0.1",
-      "ioredis": "^5.3.2"
-  },
-  "devDependencies": {
-      "@jest/globals": "^29.6.2",
-      "@testing-library/jest-dom": "^5.16.5",
-      "@testing-library/react": "^14.2.1",
-      "@types/debug": "^4.1.8",
-      "@types/jest": "^29.5.3",
-      "@types/lodash": "^4.14.186",
-      "@types/node": "^20.5.0",
-      "@typescript-eslint/eslint-plugin": "^6.10.0",
-      "@typescript-eslint/parser": "^7.14.1",
-      "esbuild": "^0.21.5",
-      "esbuild-plugin-wasm": "^1.1.0",
-      "eslint": "^8.53.0",
-      "eslint-import-resolver-typescript": "^3.5.5",
-      "eslint-plugin-import": "^2.27.5",
-      "eslint-plugin-jest": "^27.2.3",
-      "fake-indexeddb": "^4.0.1",
-      "jest": "^29.6.2",
-      "jest-environment-jsdom": "^29.6.2",
-      "jest-extended": "^4.0.1",
-      "jest-mock-extended": "^3.0.4",
-      "jest-runner-groups": "^2.2.0",
-      "msgpackr": "^1.10.1",
-      "ts-jest": "^29.1.1",
-      "ts-node": "^10.9.1",
-      "typed-emitter": "^2.1.0",
-      "typescript": "^5.1.6"
-  },
-  "files": [
-      "/dist"
-  ],
-  "resolutions": {
-      "jest-worker@^29.5.0": "patch:jest-worker@npm%3A29.5.0#./.yarn/patches/jest-worker-npm-29.5.0-70da3388f1.patch"
-  }
-=======
     "name": "@river-build/stress",
     "version": "0.0.1",
     "private": true,
@@ -125,5 +61,4 @@
     "resolutions": {
         "jest-worker@^29.5.0": "patch:jest-worker@npm%3A29.5.0#./.yarn/patches/jest-worker-npm-29.5.0-70da3388f1.patch"
     }
->>>>>>> 03c233b0
 }