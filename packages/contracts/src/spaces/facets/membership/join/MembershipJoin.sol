--- conflicted
+++ resolved
@@ -17,11 +17,8 @@
 import {BasisPoints} from "src/utils/libraries/BasisPoints.sol";
 import {CurrencyTransfer} from "src/utils/libraries/CurrencyTransfer.sol";
 import {CustomRevert} from "src/utils/libraries/CustomRevert.sol";
-<<<<<<< HEAD
 import {FixedPointMathLib} from "solady/utils/FixedPointMathLib.sol";
 import {TiersLib} from "src/spaces/facets/membership/tiers/TiersLib.sol";
-=======
->>>>>>> 8f540e2e
 
 // contracts
 import {Entitled} from "src/spaces/facets/Entitled.sol";
@@ -344,16 +341,16 @@
         // get price
         uint256 price = _getMembershipPrice(_totalSupply());
         address pricingModule = _getPricingModule();
+        uint64 duration = _getMembershipDuration();
 
         // create tier 1 if it doesn't exist
         uint16 tierId = 1;
         if (!TiersLib.isTierActive(tierId)) {
             TiersLib.createTier(
                 TiersLib.Tier({
-                    name: "One-Year",
                     pricingModule: pricingModule,
                     renewalPrice: price,
-                    duration: 365 days,
+                    duration: duration,
                     active: true
                 })
             );
@@ -476,11 +473,26 @@
             Membership__InvalidAddress.selector.revertWith();
         }
 
-        uint256 duration = _getMembershipDuration();
         uint256 membershipPrice = _getMembershipRenewalPrice(tokenId, _totalSupply());
 
         if (membershipPrice > msg.value) {
             Membership__InvalidPayment.selector.revertWith();
+        }
+
+        uint256 duration = _getMembershipDuration();
+        address pricingModule = _getPricingModule();
+
+        // create tier 1 if it doesn't exist
+        uint16 tierId = 1;
+        if (!TiersLib.isTierActive(tierId)) {
+            TiersLib.createTier(
+                TiersLib.Tier({
+                    pricingModule: pricingModule,
+                    renewalPrice: membershipPrice,
+                    duration: duration,
+                    active: true
+                })
+            );
         }
 
         uint256 protocolFee = _collectProtocolFee(payer, membershipPrice);
@@ -499,5 +511,6 @@
         }
 
         _renewSubscription(tokenId, uint64(duration));
+        TiersLib.changeMembershipTier(tokenId, tierId);
     }
 }