--- conflicted
+++ resolved
@@ -24,15 +24,10 @@
     "prettier:write": "prettier --write \"**/*.{sol,json,js,md,yml,ts}\" --ignore-path \".prettierignore\""
   },
   "dependencies": {
-<<<<<<< HEAD
     "@erc6900/reference-implementation": "^0.8.1",
     "@ethereum-attestation-service/eas-contracts": "^1.8.0",
-    "@openzeppelin/contracts": "^5.2.0",
-    "@openzeppelin/contracts-upgradeable": "^5.2.0",
-=======
     "@openzeppelin/contracts": "^5.3.0",
     "@openzeppelin/contracts-upgradeable": "^5.3.0",
->>>>>>> 5254f1ca
     "@prb/math": "^4.1.0",
     "@towns-protocol/diamond": "^0.4.0",
     "crypto-lib": "github:towns-protocol/crypto-lib#f40c5f6944a55583a687b672ba680db3bfabb0ef",
