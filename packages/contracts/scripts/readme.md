--- conflicted
+++ resolved
@@ -16,14 +16,12 @@
 <details>
 <summary>Click to expand example code</summary>
 
-<<<<<<< HEAD
+```solidity
+// SPDX-License-Identifier: MIT
+pragma solidity ^0.8.24;
+
 import { Deployer } from "scripts/common/Deployer.s.sol";
 import { MockERC721A } from "test/mocks/MockERC721A.sol";
-=======
-```solidity
-import { Deployer } from "contracts/scripts/common/Deployer.s.sol";
-import { MockERC721A } from "contracts/test/mocks/MockERC721A.sol";
->>>>>>> 8e694e08
 
 contract DeployMockERC721A is Deployer {
   function versionName() public pure override returns (string memory) {
@@ -41,23 +39,15 @@
 
 The framework will:
 
-<<<<<<< HEAD
 1. Load an existing deployment from
    `contracts/deployments/<deploymentContext>/<chainIdAlias>/<contracts>.json`
-=======
-1. Load an existing deployment from `contracts/deployments/<context>/<chainIdAlias>/<contracts>.json`
->>>>>>> 8e694e08
 
 2. if `OVERRIDE_DEPLOYMENTS=1` is set or if no deployments are found, it will:
 
 - read `PRIVATE_KEY` from env (LOCAL_PRIVATE_KEY for anvil) or wait for ledger
 - invoke `__deploy()` function
-<<<<<<< HEAD
 - if `SAVE_DEPLOYMENTS` is set; it will save the deployment to
   `contracts/deployments/deploymentContext/<network>/<contract>.json`
-=======
-- if `SAVE_DEPLOYMENTS` is set; it will save the deployment to `contracts/deployments/<context>/<chainIdAlias>/<contract>.json`
->>>>>>> 8e694e08
 
 ### Method 2: DeployFacet Script (For Facet Contracts)
 
@@ -67,43 +57,12 @@
 2. Supports batch deployments for gas efficiency
 3. Provides advanced gas estimation and deployment verification
 
-To deploy a facet with this method, you set the `CONTRACT_NAME` environment variable and call the script:
-
-```
-CONTRACT_NAME=MyFacet forge script scripts/common/DeployFacet.s.sol
-```
-
-Or use the convenience makefile commands:
-
-<<<<<<< HEAD
 - `OVERRIDE_DEPLOYMENTS=1`: It will redeploy a version of the contracts even if there's a cache in
   deployments assigned, be very careful when using this
 - `SAVE_DEPLOYMENTS=1`: It will save a cached address of deployments to
   `contracts/deployments/<network>/<contract>.json`
 - `DEPLOYMENT_CONTEXT=string`: It will save the addresses on a subdirectory with the given name,
   useful for deployment contract to same network
-=======
-```
-make deploy-facet rpc=base_sepolia contract=MyFacet
-```
-
-For more details on the DeployFacet functionality, see the [DeployFacet documentation](../node_modules/@towns-protocol/diamond/scripts/README.md).
-
-### Comparing the Two Methods
-
-| Feature             | Custom Deployment Scripts           | DeployFacet                         |
-| ------------------- | ----------------------------------- | ----------------------------------- |
-| Deployment Method   | Standard deployment                 | CREATE2 deterministic addresses     |
-| Contract Support    | Any contract type                   | Optimized for facet contracts       |
-| Implementation      | Requires custom script per contract | Standardized for all facets         |
-| Address Consistency | Different per deployment            | Same across networks with same salt |
-| Batch Deployments   | No native support                   | Built-in support                    |
-
-### Flags
-
-- `OVERRIDE_DEPLOYMENTS=1`: It will redeploy a version of the contracts even if there's a cache in deployments assigned, be cautious when using this
-- `SAVE_DEPLOYMENTS=1`: It will save a cached address of deployments to `contracts/deployments/<network>/<contract>.json`
-- `DEPLOYMENT_CONTEXT=<context>`: It will save the addresses on a subdirectory with the given name, useful for deploying contracts to the same network
 
 ## How to write new deployment libraries and diamonds
 
@@ -160,7 +119,6 @@
 ### 2. Diamond Deployment Scripts
 
 Diamond deployment scripts (like `DeploySpace.s.sol`) coordinate the deployment of multiple facets and their integration into a diamond. These scripts:
->>>>>>> 8e694e08
 
 1. Use `DeployFacet` to efficiently deploy multiple facets using CREATE2 and Multicall3
 2. Use the facet deployment libraries to prepare diamond cuts
