--- conflicted
+++ resolved
@@ -44,7 +44,6 @@
     using LibString for string;
 
     DeployFacet private facetHelper = new DeployFacet();
-<<<<<<< HEAD
 
     address tokenOwnable;
     address diamondCut;
@@ -73,9 +72,6 @@
 
     // Test Facets
     address mockLegacyMembership;
-=======
-    address private multiInit;
->>>>>>> 5254f1ca
 
     function versionName() public pure override returns (string memory) {
         return "space";
@@ -117,57 +113,13 @@
     }
 
     function diamondInitParams(address deployer) public returns (Diamond.InitParams memory) {
-<<<<<<< HEAD
-        membershipToken = facetHelper.deploy("MembershipToken", deployer);
-        erc721aQueryable = facetHelper.deploy("ERC721AQueryable", deployer);
-        banning = facetHelper.deploy("Banning", deployer);
-        membership = facetHelper.deploy("MembershipFacet", deployer);
-        membershipMetadata = facetHelper.deploy("MembershipMetadata", deployer);
-        entitlementDataQueryable = facetHelper.deploy("EntitlementDataQueryable", deployer);
-        entitlements = facetHelper.deploy("EntitlementsManager", deployer);
-        roles = facetHelper.deploy("Roles", deployer);
-        channels = facetHelper.deploy("Channels", deployer);
-        tokenPausable = facetHelper.deploy("TokenPausableFacet", deployer);
-        prepay = facetHelper.deploy("PrepayFacet", deployer);
-        referrals = facetHelper.deploy("ReferralsFacet", deployer);
-        review = facetHelper.deploy("ReviewFacet", deployer);
-        entitlementGated = facetHelper.deploy("SpaceEntitlementGated", deployer);
-        tipping = facetHelper.deploy("TippingFacet", deployer);
-        treasury = facetHelper.deploy("Treasury", deployer);
-        modularAccount = facetHelper.deploy("ModularAccount", deployer);
-=======
         // deploy and add facets one by one to avoid stack too deep
         address facet = facetHelper.deploy("MembershipToken", deployer);
         addCut(DeployMembershipToken.makeCut(facet, IDiamond.FacetCutAction.Add));
->>>>>>> 5254f1ca
 
         facet = facetHelper.deploy("ERC721AQueryable", deployer);
         addCut(DeployERC721AQueryable.makeCut(facet, IDiamond.FacetCutAction.Add));
 
-<<<<<<< HEAD
-        addCut(DeployEntitlementsManager.makeCut(entitlements, IDiamond.FacetCutAction.Add));
-        addCut(DeployRoles.makeCut(roles, IDiamond.FacetCutAction.Add));
-        addCut(DeployTokenPausable.makeCut(tokenPausable, IDiamond.FacetCutAction.Add));
-        addCut(DeployChannels.makeCut(channels, IDiamond.FacetCutAction.Add));
-        addCut(DeployMembershipToken.makeCut(membershipToken, IDiamond.FacetCutAction.Add));
-        addCut(DeployMembership.makeCut(membership, IDiamond.FacetCutAction.Add));
-        addCut(DeployBanning.makeCut(banning, IDiamond.FacetCutAction.Add));
-        addCut(DeployMembershipMetadata.makeCut(membershipMetadata, IDiamond.FacetCutAction.Add));
-        addCut(DeploySpaceEntitlementGated.makeCut(entitlementGated, IDiamond.FacetCutAction.Add));
-        addCut(DeployERC721AQueryable.makeCut(erc721aQueryable, IDiamond.FacetCutAction.Add));
-        addCut(
-            DeployEntitlementDataQueryable.makeCut(
-                entitlementDataQueryable,
-                IDiamond.FacetCutAction.Add
-            )
-        );
-        addCut(DeployPrepayFacet.makeCut(prepay, IDiamond.FacetCutAction.Add));
-        addCut(DeployReferrals.makeCut(referrals, IDiamond.FacetCutAction.Add));
-        addCut(DeployReviewFacet.makeCut(review, IDiamond.FacetCutAction.Add));
-        addCut(DeployTipping.makeCut(tipping, IDiamond.FacetCutAction.Add));
-        addCut(DeployTreasury.makeCut(treasury, IDiamond.FacetCutAction.Add));
-        addCut(DeployModularAccount.makeCut(modularAccount, IDiamond.FacetCutAction.Add));
-=======
         facet = facetHelper.deploy("Banning", deployer);
         addCut(DeployBanning.makeCut(facet, IDiamond.FacetCutAction.Add));
 
@@ -210,7 +162,9 @@
         facet = facetHelper.deploy("Treasury", deployer);
         addCut(DeployTreasury.makeCut(facet, IDiamond.FacetCutAction.Add));
 
->>>>>>> 5254f1ca
+        facet = facetHelper.deploy("ModularAccount", deployer);
+        addCut(DeployModularAccount.makeCut(facet, IDiamond.FacetCutAction.Add));
+
         if (isAnvil()) {
             facet = facetHelper.deploy("MockLegacyMembership", deployer);
             addCut(DeployMockLegacyMembership.makeCut(facet, IDiamond.FacetCutAction.Add));
@@ -277,6 +231,9 @@
             } else if (facetName.eq("Treasury")) {
                 facet = facetHelper.deploy("Treasury", deployer);
                 addCut(DeployTreasury.makeCut(facet, IDiamond.FacetCutAction.Add));
+            } else if (facetName.eq("ModularAccount")) {
+                facet = facetHelper.deploy("ModularAccount", deployer);
+                addCut(DeployModularAccount.makeCut(facet, IDiamond.FacetCutAction.Add));
             }
         }
     }
