// SPDX-License-Identifier: MIT
pragma solidity ^0.8.23;

// interfaces
import {IDiamond} from "@towns-protocol/diamond/src/IDiamond.sol";
import {IDiamondInitHelper} from "./IDiamondInitHelper.sol";

// libraries
import {DeployDiamondCut} from "@towns-protocol/diamond/scripts/deployments/facets/DeployDiamondCut.sol";
import {DeployDiamondLoupe} from "@towns-protocol/diamond/scripts/deployments/facets/DeployDiamondLoupe.sol";
import {DeployIntrospection} from "@towns-protocol/diamond/scripts/deployments/facets/DeployIntrospection.sol";
import {DeployOwnablePending} from "@towns-protocol/diamond/scripts/deployments/facets/DeployOwnablePending.sol";
import {DeployTokenOwnable} from "@towns-protocol/diamond/scripts/deployments/facets/DeployTokenOwnable.sol";
import {DeployTokenPausable} from "@towns-protocol/diamond/scripts/deployments/facets/DeployTokenPausable.sol";
import {LibString} from "solady/utils/LibString.sol";
import {DeployBanning} from "../facets/DeployBanning.s.sol";
import {DeployChannels} from "../facets/DeployChannels.s.sol";
import {DeployERC721AQueryable} from "../facets/DeployERC721AQueryable.s.sol";
import {DeployEntitlementDataQueryable} from "../facets/DeployEntitlementDataQueryable.s.sol";
import {DeployEntitlementsManager} from "../facets/DeployEntitlementsManager.s.sol";
import {DeployMembership} from "../facets/DeployMembership.s.sol";
import {DeployMembershipMetadata} from "../facets/DeployMembershipMetadata.s.sol";
import {DeployMembershipToken} from "../facets/DeployMembershipToken.s.sol";
import {DeployPrepayFacet} from "../facets/DeployPrepayFacet.s.sol";
import {DeployReferrals} from "../facets/DeployReferrals.s.sol";
import {DeployReviewFacet} from "../facets/DeployReviewFacet.s.sol";
import {DeployRoles} from "../facets/DeployRoles.s.sol";
import {DeploySpaceEntitlementGated} from "../facets/DeploySpaceEntitlementGated.s.sol";
import {DeploySwapFacet} from "../facets/DeploySwapFacet.s.sol";
import {DeployTipping} from "../facets/DeployTipping.s.sol";
import {DeployTreasury} from "../facets/DeployTreasury.s.sol";

// contracts
import {Diamond} from "@towns-protocol/diamond/src/Diamond.sol";
import {MultiInit} from "@towns-protocol/diamond/src/initializers/MultiInit.sol";
import {DiamondHelper} from "@towns-protocol/diamond/scripts/common/helpers/DiamondHelper.s.sol";

// deployers
import {DeployFacet} from "../../common/DeployFacet.s.sol";
import {Deployer} from "../../common/Deployer.s.sol";

// Test Facets
import {DeployMockLegacyMembership} from "scripts/deployments/utils/DeployMockLegacyMembership.s.sol";

contract DeploySpace is IDiamondInitHelper, DiamondHelper, Deployer {
    using LibString for string;

    DeployFacet private facetHelper = new DeployFacet();
    address private multiInit;

    function versionName() public pure override returns (string memory) {
        return "space";
    }

    function addImmutableCuts(address deployer) internal {
        // Queue up all core facets for batch deployment
        facetHelper.add("MultiInit");
        facetHelper.add("DiamondCutFacet");
        facetHelper.add("DiamondLoupeFacet");
        facetHelper.add("IntrospectionFacet");
        facetHelper.add("OwnablePendingFacet");
        facetHelper.add("TokenOwnableFacet");

        // Get predicted addresses
        multiInit = facetHelper.predictAddress("MultiInit");

        address facet = facetHelper.predictAddress("DiamondCutFacet");
        addFacet(
            DeployDiamondCut.makeCut(facet, IDiamond.FacetCutAction.Add),
            facet,
            DeployDiamondCut.makeInitData()
        );

        facet = facetHelper.predictAddress("DiamondLoupeFacet");
        addFacet(
            DeployDiamondLoupe.makeCut(facet, IDiamond.FacetCutAction.Add),
            facet,
            DeployDiamondLoupe.makeInitData()
        );

        facet = facetHelper.predictAddress("IntrospectionFacet");
        addFacet(
            DeployIntrospection.makeCut(facet, IDiamond.FacetCutAction.Add),
            facet,
            DeployIntrospection.makeInitData()
        );

        facet = facetHelper.predictAddress("OwnablePendingFacet");
        addFacet(
            DeployOwnablePending.makeCut(facet, IDiamond.FacetCutAction.Add),
            facet,
            DeployOwnablePending.makeInitData(deployer)
        );

        facet = facetHelper.predictAddress("TokenOwnableFacet");
        addCut(DeployTokenOwnable.makeCut(facet, IDiamond.FacetCutAction.Add));
    }

    function diamondInitParams(address deployer) public returns (Diamond.InitParams memory) {
        // Queue up all feature facets for batch deployment
        facetHelper.add("MembershipToken");
        facetHelper.add("ERC721AQueryable");
        facetHelper.add("Banning");
        facetHelper.add("MembershipFacet");
        facetHelper.add("MembershipMetadata");
        facetHelper.add("EntitlementDataQueryable");
        facetHelper.add("EntitlementsManager");

        // Deploy the first batch of facets
        facetHelper.deployBatch(deployer);

        facetHelper.add("Roles");
        facetHelper.add("Channels");
        facetHelper.add("TokenPausableFacet");
        facetHelper.add("PrepayFacet");
        facetHelper.add("ReferralsFacet");
        facetHelper.add("ReviewFacet");
        facetHelper.add("SpaceEntitlementGated");
        facetHelper.add("TippingFacet");
        facetHelper.add("Treasury");

        if (isAnvil()) {
            facetHelper.add("MockLegacyMembership");
        }

        // Deploy the second batch of facets
        facetHelper.deployBatch(deployer);

        // deploy and add facets one by one to avoid stack too deep
        address facet = facetHelper.getDeployedAddress("MembershipToken");
        addCut(DeployMembershipToken.makeCut(facet, IDiamond.FacetCutAction.Add));

        facet = facetHelper.getDeployedAddress("ERC721AQueryable");
        addCut(DeployERC721AQueryable.makeCut(facet, IDiamond.FacetCutAction.Add));

        facet = facetHelper.getDeployedAddress("Banning");
        addCut(DeployBanning.makeCut(facet, IDiamond.FacetCutAction.Add));

        facet = facetHelper.getDeployedAddress("MembershipFacet");
        addCut(DeployMembership.makeCut(facet, IDiamond.FacetCutAction.Add));

        facet = facetHelper.getDeployedAddress("MembershipMetadata");
        addCut(DeployMembershipMetadata.makeCut(facet, IDiamond.FacetCutAction.Add));

        facet = facetHelper.getDeployedAddress("EntitlementDataQueryable");
        addCut(DeployEntitlementDataQueryable.makeCut(facet, IDiamond.FacetCutAction.Add));

        facet = facetHelper.getDeployedAddress("EntitlementsManager");
        addCut(DeployEntitlementsManager.makeCut(facet, IDiamond.FacetCutAction.Add));

        facet = facetHelper.getDeployedAddress("Roles");
        addCut(DeployRoles.makeCut(facet, IDiamond.FacetCutAction.Add));

        facet = facetHelper.getDeployedAddress("Channels");
        addCut(DeployChannels.makeCut(facet, IDiamond.FacetCutAction.Add));

        facet = facetHelper.getDeployedAddress("TokenPausableFacet");
        addCut(DeployTokenPausable.makeCut(facet, IDiamond.FacetCutAction.Add));

        facet = facetHelper.getDeployedAddress("PrepayFacet");
        addCut(DeployPrepayFacet.makeCut(facet, IDiamond.FacetCutAction.Add));

        facet = facetHelper.getDeployedAddress("ReferralsFacet");
        addCut(DeployReferrals.makeCut(facet, IDiamond.FacetCutAction.Add));

        facet = facetHelper.getDeployedAddress("ReviewFacet");
        addCut(DeployReviewFacet.makeCut(facet, IDiamond.FacetCutAction.Add));

        facet = facetHelper.getDeployedAddress("SpaceEntitlementGated");
        addCut(DeploySpaceEntitlementGated.makeCut(facet, IDiamond.FacetCutAction.Add));

<<<<<<< HEAD
        facet = facetHelper.getDeployedAddress("TippingFacet");
=======
        facet = facetHelper.deploy("SwapFacet", deployer);
        addCut(DeploySwapFacet.makeCut(facet, IDiamond.FacetCutAction.Add));

        facet = facetHelper.deploy("TippingFacet", deployer);
>>>>>>> b2e4c40b
        addCut(DeployTipping.makeCut(facet, IDiamond.FacetCutAction.Add));

        facet = facetHelper.getDeployedAddress("Treasury");
        addCut(DeployTreasury.makeCut(facet, IDiamond.FacetCutAction.Add));

        if (isAnvil()) {
            facet = facetHelper.getDeployedAddress("MockLegacyMembership");
            addCut(DeployMockLegacyMembership.makeCut(facet, IDiamond.FacetCutAction.Add));
        }

        return
            Diamond.InitParams({
                baseFacets: baseFacets(),
                init: multiInit,
                initData: abi.encodeCall(MultiInit.multiInit, (_initAddresses, _initDatas))
            });
    }

    function diamondInitParamsFromFacets(address deployer, string[] memory facets) public {
        // Queue up all requested facets for batch deployment
        for (uint256 i; i < facets.length; ++i) {
            facetHelper.add(facets[i]);
        }

        // Deploy all requested facets in a single batch transaction
        facetHelper.deployBatch(deployer);

        address facet;
        for (uint256 i; i < facets.length; ++i) {
            string memory facetName = facets[i];
            facet = facetHelper.getDeployedAddress(facetName);

            if (facetName.eq("MembershipToken")) {
                addCut(DeployMembershipToken.makeCut(facet, IDiamond.FacetCutAction.Add));
            } else if (facetName.eq("ERC721AQueryable")) {
                addCut(DeployERC721AQueryable.makeCut(facet, IDiamond.FacetCutAction.Add));
            } else if (facetName.eq("Banning")) {
                addCut(DeployBanning.makeCut(facet, IDiamond.FacetCutAction.Add));
            } else if (facetName.eq("MembershipFacet")) {
                addCut(DeployMembership.makeCut(facet, IDiamond.FacetCutAction.Add));
            } else if (facetName.eq("MembershipMetadata")) {
                addCut(DeployMembershipMetadata.makeCut(facet, IDiamond.FacetCutAction.Add));
            } else if (facetName.eq("EntitlementDataQueryable")) {
                addCut(DeployEntitlementDataQueryable.makeCut(facet, IDiamond.FacetCutAction.Add));
            } else if (facetName.eq("EntitlementsManager")) {
                addCut(DeployEntitlementsManager.makeCut(facet, IDiamond.FacetCutAction.Add));
            } else if (facetName.eq("Roles")) {
                addCut(DeployRoles.makeCut(facet, IDiamond.FacetCutAction.Add));
            } else if (facetName.eq("Channels")) {
                addCut(DeployChannels.makeCut(facet, IDiamond.FacetCutAction.Add));
            } else if (facetName.eq("TokenPausableFacet")) {
                addCut(DeployTokenPausable.makeCut(facet, IDiamond.FacetCutAction.Add));
            } else if (facetName.eq("PrepayFacet")) {
                addCut(DeployPrepayFacet.makeCut(facet, IDiamond.FacetCutAction.Add));
            } else if (facetName.eq("ReferralsFacet")) {
                addCut(DeployReferrals.makeCut(facet, IDiamond.FacetCutAction.Add));
            } else if (facetName.eq("ReviewFacet")) {
                addCut(DeployReviewFacet.makeCut(facet, IDiamond.FacetCutAction.Add));
            } else if (facetName.eq("SpaceEntitlementGated")) {
                addCut(DeploySpaceEntitlementGated.makeCut(facet, IDiamond.FacetCutAction.Add));
            } else if (facetName.eq("SwapFacet")) {
                facet = facetHelper.deploy("SwapFacet", deployer);
                addCut(DeploySwapFacet.makeCut(facet, IDiamond.FacetCutAction.Add));
            } else if (facetName.eq("TippingFacet")) {
                addCut(DeployTipping.makeCut(facet, IDiamond.FacetCutAction.Add));
            } else if (facetName.eq("Treasury")) {
                addCut(DeployTreasury.makeCut(facet, IDiamond.FacetCutAction.Add));
            }
        }
    }

    function diamondInitHelper(
        address deployer,
        string[] memory facetNames
    ) external override returns (FacetCut[] memory) {
        diamondInitParamsFromFacets(deployer, facetNames);
        return baseFacets();
    }

    function __deploy(address deployer) internal override returns (address) {
        addImmutableCuts(deployer);

        Diamond.InitParams memory initDiamondCut = diamondInitParams(deployer);
        vm.broadcast(deployer);
        Diamond diamond = new Diamond(initDiamondCut);

        return address(diamond);
    }
}<|MERGE_RESOLUTION|>--- conflicted
+++ resolved
@@ -116,6 +116,7 @@
         facetHelper.add("ReferralsFacet");
         facetHelper.add("ReviewFacet");
         facetHelper.add("SpaceEntitlementGated");
+        facetHelper.add("SwapFacet");
         facetHelper.add("TippingFacet");
         facetHelper.add("Treasury");
 
@@ -169,14 +170,10 @@
         facet = facetHelper.getDeployedAddress("SpaceEntitlementGated");
         addCut(DeploySpaceEntitlementGated.makeCut(facet, IDiamond.FacetCutAction.Add));
 
-<<<<<<< HEAD
+        facet = facetHelper.getDeployedAddress("SwapFacet");
+        addCut(DeploySwapFacet.makeCut(facet, IDiamond.FacetCutAction.Add));
+
         facet = facetHelper.getDeployedAddress("TippingFacet");
-=======
-        facet = facetHelper.deploy("SwapFacet", deployer);
-        addCut(DeploySwapFacet.makeCut(facet, IDiamond.FacetCutAction.Add));
-
-        facet = facetHelper.deploy("TippingFacet", deployer);
->>>>>>> b2e4c40b
         addCut(DeployTipping.makeCut(facet, IDiamond.FacetCutAction.Add));
 
         facet = facetHelper.getDeployedAddress("Treasury");
@@ -238,7 +235,6 @@
             } else if (facetName.eq("SpaceEntitlementGated")) {
                 addCut(DeploySpaceEntitlementGated.makeCut(facet, IDiamond.FacetCutAction.Add));
             } else if (facetName.eq("SwapFacet")) {
-                facet = facetHelper.deploy("SwapFacet", deployer);
                 addCut(DeploySwapFacet.makeCut(facet, IDiamond.FacetCutAction.Add));
             } else if (facetName.eq("TippingFacet")) {
                 addCut(DeployTipping.makeCut(facet, IDiamond.FacetCutAction.Add));
