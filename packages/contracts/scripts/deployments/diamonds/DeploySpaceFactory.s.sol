// SPDX-License-Identifier: MIT
pragma solidity ^0.8.23;

// interfaces
import {IDiamond} from "@towns-protocol/diamond/src/IDiamond.sol";
import {IDiamondInitHelper} from "./IDiamondInitHelper.sol";

// libraries
import {DeployDiamondCut} from "@towns-protocol/diamond/scripts/deployments/facets/DeployDiamondCut.s.sol";
import {DeployDiamondLoupe} from "@towns-protocol/diamond/scripts/deployments/facets/DeployDiamondLoupe.s.sol";
import {DeployEIP712Facet} from "@towns-protocol/diamond/scripts/deployments/facets/DeployEIP712Facet.s.sol";
import {DeployIntrospection} from "@towns-protocol/diamond/scripts/deployments/facets/DeployIntrospection.s.sol";
import {DeployOwnable} from "@towns-protocol/diamond/scripts/deployments/facets/DeployOwnable.s.sol";
import {DeployPausable} from "@towns-protocol/diamond/scripts/deployments/facets/DeployPausable.s.sol";

// contracts
import {Diamond} from "@towns-protocol/diamond/src/Diamond.sol";
import {MultiInit} from "@towns-protocol/diamond/src/initializers/MultiInit.sol";
import {DiamondHelper} from "@towns-protocol/diamond/scripts/common/helpers/DiamondHelper.s.sol";

// deployers
import {DeployFacet} from "../../common/DeployFacet.s.sol";
import {Deployer} from "../../common/Deployer.s.sol";
import {DeploySpace} from "scripts/deployments/diamonds/DeploySpace.s.sol";
import {DeploySpaceOwner} from "scripts/deployments/diamonds/DeploySpaceOwner.s.sol";
import {DeployArchitect} from "scripts/deployments/facets/DeployArchitect.s.sol";
import {DeployCreateSpace} from "scripts/deployments/facets/DeployCreateSpace.s.sol";
import {DeployImplementationRegistry} from "scripts/deployments/facets/DeployImplementationRegistry.s.sol";
import {DeployMetadata} from "scripts/deployments/facets/DeployMetadata.s.sol";
import {DeployMockLegacyArchitect} from "scripts/deployments/facets/DeployMockLegacyArchitect.s.sol";
import {DeployPartnerRegistry} from "scripts/deployments/facets/DeployPartnerRegistry.s.sol";
import {DeployPlatformRequirements} from "scripts/deployments/facets/DeployPlatformRequirements.s.sol";
import {DeployPricingModules} from "scripts/deployments/facets/DeployPricingModules.s.sol";
import {DeployProxyManager} from "scripts/deployments/facets/DeployProxyManager.s.sol";
import {DeploySpaceFactoryInit} from "scripts/deployments/facets/DeploySpaceFactoryInit.s.sol";
import {DeployWalletLink} from "scripts/deployments/facets/DeployWalletLink.s.sol";
import {DeployFixedPricing} from "scripts/deployments/utils/DeployFixedPricing.s.sol";
import {DeployMockDelegationRegistry} from "scripts/deployments/utils/DeployMockDelegationRegistry.s.sol";
import {DeployRuleEntitlement} from "scripts/deployments/utils/DeployRuleEntitlement.s.sol";
import {DeployRuleEntitlementV2} from "scripts/deployments/utils/DeployRuleEntitlementV2.s.sol";
import {DeploySLCEIP6565} from "scripts/deployments/utils/DeploySLCEIP6565.s.sol";
import {DeploySpaceProxyInitializer} from "scripts/deployments/utils/DeploySpaceProxyInitializer.s.sol";
import {DeployTieredLogPricingV2} from "scripts/deployments/utils/DeployTieredLogPricingV2.s.sol";
import {DeployTieredLogPricingV3} from "scripts/deployments/utils/DeployTieredLogPricingV3.s.sol";
import {DeployUserEntitlement} from "scripts/deployments/utils/DeployUserEntitlement.s.sol";
import {DeployFeatureManager} from "scripts/deployments/facets/DeployFeatureManager.s.sol";

contract DeploySpaceFactory is IDiamondInitHelper, DiamondHelper, Deployer {
    DeployFacet private facetHelper = new DeployFacet();
    DeployMetadata metadataHelper = new DeployMetadata();
    DeployArchitect architectHelper = new DeployArchitect();
    DeployCreateSpace createSpaceHelper = new DeployCreateSpace();
    DeployPricingModules pricingModulesHelper = new DeployPricingModules();
    DeployImplementationRegistry registryHelper = new DeployImplementationRegistry();
    DeployWalletLink walletLinkHelper = new DeployWalletLink();
    DeployProxyManager proxyManagerHelper = new DeployProxyManager();
    DeployPlatformRequirements platformReqsHelper = new DeployPlatformRequirements();
    DeployMockLegacyArchitect deployMockLegacyArchitect = new DeployMockLegacyArchitect();
    DeployPartnerRegistry partnerRegistryHelper = new DeployPartnerRegistry();
<<<<<<< HEAD

=======
    DeployMultiInit deployMultiInit = new DeployMultiInit();
    DeployFeatureManager featureManagerHelper = new DeployFeatureManager();
>>>>>>> 317d3a0a
    // dependencies
    DeploySpace deploySpace = new DeploySpace();
    DeploySpaceOwner deploySpaceOwner = new DeploySpaceOwner();
    DeployUserEntitlement deployUserEntitlement = new DeployUserEntitlement();
    DeployRuleEntitlement deployLegacyRuleEntitlement = new DeployRuleEntitlement();
    DeployRuleEntitlementV2 deployRuleEntitlementV2 = new DeployRuleEntitlementV2();
    DeployTieredLogPricingV2 deployTieredLogPricingV2 = new DeployTieredLogPricingV2();
    DeployTieredLogPricingV3 deployTieredLogPricingV3 = new DeployTieredLogPricingV3();
    DeployFixedPricing deployFixedPricing = new DeployFixedPricing();
    DeploySpaceProxyInitializer deploySpaceProxyInitializer = new DeploySpaceProxyInitializer();
    DeploySLCEIP6565 deployVerifierLib = new DeploySLCEIP6565();
    DeploySpaceFactoryInit deploySpaceFactoryInit = new DeploySpaceFactoryInit();
    DeployMockDelegationRegistry deployMockDelegationRegistry = new DeployMockDelegationRegistry();

    // helpers
    address multiInit;

    // diamond addresses
    address ownable;
    address diamondCut;
    address diamondLoupe;
    address introspection;
    address metadata;

    // space addresses
    address architect;
    address create;
    address legacyArchitect;
    address proxyManager;
    address pausable;
    address platformReqs;
    address pricingModulesFacet;
    address registry;
    address walletLink;
    address eip712;
    address partnerRegistry;
    address featureManager;
    // external contracts
    address public spaceImpl;
    address public userEntitlement;
    address public legacyRuleEntitlement;
    address public ruleEntitlement;
    address public spaceOwner;
    address public spaceProxyInitializer;
    address public tieredLogPricingV2;
    address public tieredLogPricingV3;
    address public fixedPricing;
    address public sclEip6565;
    address public mockDelegationRegistry;
    address[] pricingModules;

    // init
    address public spaceFactoryInit;
    bytes public spaceFactoryInitData;

    function versionName() public pure override returns (string memory) {
        return "spaceFactory";
    }

    function addImmutableCuts(address deployer) internal {
        spaceImpl = deploySpace.deploy(deployer);
        spaceOwner = deploySpaceOwner.deploy(deployer);

        // entitlement modules
        userEntitlement = deployUserEntitlement.deploy(deployer);
        ruleEntitlement = deployRuleEntitlementV2.deploy(deployer);
        legacyRuleEntitlement = deployLegacyRuleEntitlement.deploy(deployer);

        // pricing modules
        tieredLogPricingV2 = deployTieredLogPricingV2.deploy(deployer);
        tieredLogPricingV3 = deployTieredLogPricingV3.deploy(deployer);
        fixedPricing = deployFixedPricing.deploy(deployer);
        featureManager = featureManagerHelper.deploy(deployer);
        // pricing modules
        pricingModules.push(tieredLogPricingV2);
        pricingModules.push(tieredLogPricingV3);
        pricingModules.push(fixedPricing);

        multiInit = facetHelper.deploy("MultiInit", deployer);
        diamondCut = facetHelper.deploy("DiamondCutFacet", deployer);
        diamondLoupe = facetHelper.deploy("DiamondLoupeFacet", deployer);
        introspection = facetHelper.deploy("IntrospectionFacet", deployer);
        ownable = facetHelper.deploy("OwnableFacet", deployer);
        sclEip6565 = deployVerifierLib.deploy(deployer);

        addFacet(
            DeployDiamondCut.makeCut(diamondCut, IDiamond.FacetCutAction.Add),
            diamondCut,
            DeployDiamondCut.makeInitData()
        );
        addFacet(
            DeployDiamondLoupe.makeCut(diamondLoupe, IDiamond.FacetCutAction.Add),
            diamondLoupe,
            DeployDiamondLoupe.makeInitData()
        );
        addFacet(
            DeployIntrospection.makeCut(introspection, IDiamond.FacetCutAction.Add),
            introspection,
            DeployIntrospection.makeInitData()
        );
        addFacet(
            DeployOwnable.makeCut(ownable, IDiamond.FacetCutAction.Add),
            ownable,
            DeployOwnable.makeInitData(deployer)
        );
    }

    function diamondInitParams(address deployer) public returns (Diamond.InitParams memory) {
        metadata = metadataHelper.deploy(deployer);
        architect = architectHelper.deploy(deployer);
        create = createSpaceHelper.deploy(deployer);
        registry = registryHelper.deploy(deployer);
        walletLink = walletLinkHelper.deploy(deployer);
        proxyManager = proxyManagerHelper.deploy(deployer);
        pausable = facetHelper.deploy("PausableFacet", deployer);
        platformReqs = platformReqsHelper.deploy(deployer);
        eip712 = facetHelper.deploy("EIP712Facet", deployer);
        pricingModulesFacet = pricingModulesHelper.deploy(deployer);
        partnerRegistry = partnerRegistryHelper.deploy(deployer);

        spaceProxyInitializer = deploySpaceProxyInitializer.deploy(deployer);
        spaceFactoryInit = deploySpaceFactoryInit.deploy(deployer);
        spaceFactoryInitData = deploySpaceFactoryInit.makeInitData(spaceProxyInitializer);

        if (isAnvil()) {
            legacyArchitect = deployMockLegacyArchitect.deploy(deployer);
            mockDelegationRegistry = deployMockDelegationRegistry.deploy(deployer);
        } else {
            mockDelegationRegistry = 0x00000000000000447e69651d841bD8D104Bed493;
        }

        addFacet(
            metadataHelper.makeCut(metadata, IDiamond.FacetCutAction.Add),
            metadata,
            metadataHelper.makeInitData(bytes32("SpaceFactory"), "")
        );
        addFacet(
            architectHelper.makeCut(architect, IDiamond.FacetCutAction.Add),
            architect,
            architectHelper.makeInitData(
                spaceOwner,
                userEntitlement,
                ruleEntitlement,
                legacyRuleEntitlement
            )
        );
        addFacet(
            createSpaceHelper.makeCut(create, IDiamond.FacetCutAction.Add),
            create,
            createSpaceHelper.makeInitData("")
        );
        if (isAnvil()) {
            addFacet(
                deployMockLegacyArchitect.makeCut(legacyArchitect, IDiamond.FacetCutAction.Add),
                legacyArchitect,
                deployMockLegacyArchitect.makeInitData("")
            );
        }
        addFacet(
            proxyManagerHelper.makeCut(proxyManager, IDiamond.FacetCutAction.Add),
            proxyManager,
            proxyManagerHelper.makeInitData(spaceImpl)
        );
        addFacet(
            DeployPausable.makeCut(pausable, IDiamond.FacetCutAction.Add),
            pausable,
            DeployPausable.makeInitData()
        );
        addFacet(
            platformReqsHelper.makeCut(platformReqs, IDiamond.FacetCutAction.Add),
            platformReqs,
            platformReqsHelper.makeInitData(
                deployer, // feeRecipient
                500, // membershipBps 5%
                0.001 ether, // membershipFee
                1000, // membershipFreeAllocation
                365 days, // membershipDuration
                0.005 ether // membershipMinPrice
            )
        );
        addFacet(
            pricingModulesHelper.makeCut(pricingModulesFacet, IDiamond.FacetCutAction.Add),
            pricingModulesFacet,
            pricingModulesHelper.makeInitData(pricingModules)
        );
        addFacet(
            registryHelper.makeCut(registry, IDiamond.FacetCutAction.Add),
            registry,
            registryHelper.makeInitData("")
        );
        addFacet(
            walletLinkHelper.makeCut(walletLink, IDiamond.FacetCutAction.Add),
            walletLink,
            walletLinkHelper.makeInitData(mockDelegationRegistry, sclEip6565)
        );
        addFacet(
            DeployEIP712Facet.makeCut(eip712, IDiamond.FacetCutAction.Add),
            eip712,
            DeployEIP712Facet.makeInitData("SpaceFactory", "1")
        );
        addFacet(
            partnerRegistryHelper.makeCut(partnerRegistry, IDiamond.FacetCutAction.Add),
            partnerRegistry,
            partnerRegistryHelper.makeInitData("")
        );
        addFacet(
            featureManagerHelper.makeCut(featureManager, IDiamond.FacetCutAction.Add),
            featureManager,
            featureManagerHelper.makeInitData("")
        );

        addInit(spaceFactoryInit, spaceFactoryInitData);

        return
            Diamond.InitParams({
                baseFacets: baseFacets(),
                init: multiInit,
                initData: abi.encodeWithSelector(
                    MultiInit.multiInit.selector,
                    _initAddresses,
                    _initDatas
                )
            });
    }

    function diamondInitParamsFromFacets(address deployer, string[] memory facets) public {
        for (uint256 i = 0; i < facets.length; i++) {
            bytes32 facetNameHash = keccak256(abi.encodePacked(facets[i]));

            if (facetNameHash == keccak256(abi.encodePacked("MetadataFacet"))) {
                metadata = metadataHelper.deploy(deployer);
                addFacet(
                    metadataHelper.makeCut(metadata, IDiamond.FacetCutAction.Add),
                    metadata,
                    metadataHelper.makeInitData(bytes32("SpaceFactory"), "")
                );
            } else if (facetNameHash == keccak256(abi.encodePacked("Architect"))) {
                architect = architectHelper.deploy(deployer);
                addFacet(
                    architectHelper.makeCut(architect, IDiamond.FacetCutAction.Add),
                    architect,
                    architectHelper.makeInitData(
                        spaceOwner,
                        userEntitlement,
                        ruleEntitlement,
                        legacyRuleEntitlement
                    )
                );
            } else if (facetNameHash == keccak256(abi.encodePacked("MockLegacyArchitect"))) {
                legacyArchitect = deployMockLegacyArchitect.deploy(deployer);
                addFacet(
                    deployMockLegacyArchitect.makeCut(legacyArchitect, IDiamond.FacetCutAction.Add),
                    legacyArchitect,
                    deployMockLegacyArchitect.makeInitData("")
                );
            } else if (facetNameHash == keccak256(abi.encodePacked("ProxyManager"))) {
                proxyManager = proxyManagerHelper.deploy(deployer);
                addFacet(
                    proxyManagerHelper.makeCut(proxyManager, IDiamond.FacetCutAction.Add),
                    proxyManager,
                    proxyManagerHelper.makeInitData(spaceImpl)
                );
            } else if (facetNameHash == keccak256(abi.encodePacked("PausableFacet"))) {
                pausable = facetHelper.deploy("PausableFacet", deployer);
                addFacet(
                    DeployPausable.makeCut(pausable, IDiamond.FacetCutAction.Add),
                    pausable,
                    DeployPausable.makeInitData()
                );
            } else if (facetNameHash == keccak256(abi.encodePacked("PlatformRequirementsFacet"))) {
                platformReqs = platformReqsHelper.deploy(deployer);
                addFacet(
                    platformReqsHelper.makeCut(platformReqs, IDiamond.FacetCutAction.Add),
                    platformReqs,
                    platformReqsHelper.makeInitData(
                        deployer, // feeRecipient
                        500, // membershipBps 5%
                        0.005 ether, // membershipFee
                        1000, // membershipFreeAllocation
                        365 days, // membershipDuration
                        0.001 ether // membershipMinPrice
                    )
                );
            } else if (facetNameHash == keccak256(abi.encodePacked("PricingModulesFacet"))) {
                pricingModulesFacet = pricingModulesHelper.deploy(deployer);
                addFacet(
                    pricingModulesHelper.makeCut(pricingModulesFacet, IDiamond.FacetCutAction.Add),
                    pricingModulesFacet,
                    pricingModulesHelper.makeInitData(pricingModules)
                );
            } else if (facetNameHash == keccak256(abi.encodePacked("ImplementationRegistry"))) {
                registry = registryHelper.deploy(deployer);
                addFacet(
                    registryHelper.makeCut(registry, IDiamond.FacetCutAction.Add),
                    registry,
                    registryHelper.makeInitData("")
                );
            } else if (facetNameHash == keccak256(abi.encodePacked("WalletLink"))) {
                walletLink = walletLinkHelper.deploy(deployer);
                sclEip6565 = deployVerifierLib.deploy(deployer);
                mockDelegationRegistry = 0x00000000000000447e69651d841bD8D104Bed493;
                addFacet(
                    walletLinkHelper.makeCut(walletLink, IDiamond.FacetCutAction.Add),
                    walletLink,
                    walletLinkHelper.makeInitData(mockDelegationRegistry, sclEip6565)
                );
            } else if (facetNameHash == keccak256(abi.encodePacked("EIP712Facet"))) {
                eip712 = facetHelper.deploy("EIP712Facet", deployer);
                addFacet(
                    DeployEIP712Facet.makeCut(eip712, IDiamond.FacetCutAction.Add),
                    eip712,
                    DeployEIP712Facet.makeInitData("SpaceFactory", "1")
                );
            } else if (facetNameHash == keccak256(abi.encodePacked("PartnerRegistry"))) {
                partnerRegistry = partnerRegistryHelper.deploy(deployer);
                addFacet(
                    partnerRegistryHelper.makeCut(partnerRegistry, IDiamond.FacetCutAction.Add),
                    partnerRegistry,
                    partnerRegistryHelper.makeInitData("")
                );
            } else if (facetNameHash == keccak256(abi.encodePacked("CreateSpaceFacet"))) {
                create = createSpaceHelper.deploy(deployer);
                addFacet(
                    createSpaceHelper.makeCut(create, IDiamond.FacetCutAction.Add),
                    create,
                    createSpaceHelper.makeInitData("")
                );
            }
        }
    }

    function diamondInitHelper(
        address deployer,
        string[] memory facetNames
    ) external override returns (FacetCut[] memory) {
        diamondInitParamsFromFacets(deployer, facetNames);
        return this.getCuts();
    }

    function __deploy(address deployer) internal override returns (address) {
        addImmutableCuts(deployer);

        Diamond.InitParams memory initDiamondCut = diamondInitParams(deployer);
        vm.broadcast(deployer);
        Diamond diamond = new Diamond(initDiamondCut);

        return address(diamond);
    }
}<|MERGE_RESOLUTION|>--- conflicted
+++ resolved
@@ -57,12 +57,7 @@
     DeployPlatformRequirements platformReqsHelper = new DeployPlatformRequirements();
     DeployMockLegacyArchitect deployMockLegacyArchitect = new DeployMockLegacyArchitect();
     DeployPartnerRegistry partnerRegistryHelper = new DeployPartnerRegistry();
-<<<<<<< HEAD
-
-=======
-    DeployMultiInit deployMultiInit = new DeployMultiInit();
     DeployFeatureManager featureManagerHelper = new DeployFeatureManager();
->>>>>>> 317d3a0a
     // dependencies
     DeploySpace deploySpace = new DeploySpace();
     DeploySpaceOwner deploySpaceOwner = new DeploySpaceOwner();
