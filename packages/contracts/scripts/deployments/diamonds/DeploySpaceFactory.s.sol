--- conflicted
+++ resolved
@@ -44,19 +44,6 @@
     using LibString for string;
 
     DeployFacet private facetHelper = new DeployFacet();
-<<<<<<< HEAD
-    DeployArchitect architectHelper = new DeployArchitect();
-    DeployCreateSpace createSpaceHelper = new DeployCreateSpace();
-    DeployPricingModules pricingModulesHelper = new DeployPricingModules();
-    DeployImplementationRegistry registryHelper = new DeployImplementationRegistry();
-    DeployWalletLink walletLinkHelper = new DeployWalletLink();
-    DeployProxyManager proxyManagerHelper = new DeployProxyManager();
-    DeployPlatformRequirements platformReqsHelper = new DeployPlatformRequirements();
-    DeployMockLegacyArchitect deployMockLegacyArchitect = new DeployMockLegacyArchitect();
-    DeployPartnerRegistry partnerRegistryHelper = new DeployPartnerRegistry();
-    DeployFeatureManager featureManagerHelper = new DeployFeatureManager();
-
-=======
     DeployArchitect private architectHelper = new DeployArchitect();
     DeployCreateSpace private createSpaceHelper = new DeployCreateSpace();
     DeployPricingModules private pricingModulesHelper = new DeployPricingModules();
@@ -67,7 +54,6 @@
     DeployMockLegacyArchitect private deployMockLegacyArchitect = new DeployMockLegacyArchitect();
     DeployPartnerRegistry private partnerRegistryHelper = new DeployPartnerRegistry();
     DeployFeatureManager private featureManagerHelper = new DeployFeatureManager();
->>>>>>> 5254f1ca
     // dependencies
     DeploySpace private deploySpace = new DeploySpace();
     DeploySpaceOwner private deploySpaceOwner = new DeploySpaceOwner();
