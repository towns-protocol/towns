--- conflicted
+++ resolved
@@ -185,14 +185,12 @@
         vm.stopPrank();
 
         // create a new space
-<<<<<<< HEAD
         founderPrivateKey = boundPrivateKey(_randomUint256());
         founder = vm.addr(founderPrivateKey);
-=======
-        founder = makeAddr("founder");
+        vm.label(founder, "founder");
+
         appDeveloper = makeAddr("appDeveloper");
         appClient = makeAddr("appClient");
->>>>>>> da235a71
 
         // Create the arguments necessary for creating a space
         IArchitectBase.SpaceInfo memory spaceInfo = _createSpaceInfo("BaseSetupSpace");
