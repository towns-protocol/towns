--- conflicted
+++ resolved
@@ -2,8 +2,9 @@
 pragma solidity ^0.8.19;
 
 // utils
+import {TestUtils} from "@towns-protocol/diamond/test/TestUtils.sol";
 import {DeployFacet} from "scripts/common/DeployFacet.s.sol";
-import {DeployAppAccount} from "scripts/deployments/facets/DeployAppAccount.s.sol";
+import {DeployDiamond} from "@towns-protocol/diamond/scripts/deployments/diamonds/DeployDiamond.s.sol";
 import {DeployExecutorFacet} from "scripts/deployments/facets/DeployExecutorFacet.s.sol";
 import {BaseSetup} from "test/spaces/BaseSetup.sol";
 
@@ -21,42 +22,25 @@
 import {ExecutorFacet} from "src/spaces/facets/executor/ExecutorFacet.sol";
 import {MockERC721} from "test/mocks/MockERC721.sol";
 
-<<<<<<< HEAD
-contract ExecutorTest is BaseSetup, IOwnableBase, IDiamond {
+contract ExecutorTest is IOwnableBase, TestUtils, IDiamond {
     ExecutorFacet internal executor;
     MockERC721 internal mockERC721;
+
+    DeployDiamond private diamondHelper = new DeployDiamond();
     DeployFacet private facetHelper = new DeployFacet();
-=======
-contract ExecutorTest is IOwnableBase, TestUtils {
-    ExecutorFacet internal executor;
-    MockERC721 internal mockERC721;
-    MockERC721 internal spaceOwner;
->>>>>>> e23bfda8
 
-    function setUp() public override {
-        super.setUp();
+    address internal founder;
 
-<<<<<<< HEAD
-        // remove the AppAccount facet and add the Executor facet
-        address facet = facetHelper.deploy("ExecutorFacet", deployer);
-        FacetCut[] memory cuts = new FacetCut[](2);
-        cuts[0] = DeployAppAccount.makeCut(
-            IDiamondLoupe(spaceDiamond).facetAddress(ExecutorFacet.execute.selector),
-            FacetCutAction.Remove
-        );
-        cuts[1] = DeployExecutorFacet.makeCut(facet, FacetCutAction.Add);
-        vm.prank(deployer);
-        IDiamondCut(spaceDiamond).diamondCut(cuts, address(0), "");
-
-        executor = ExecutorFacet(everyoneSpace);
-=======
     function setUp() public {
         founder = _randomAddress();
-        spaceOwner = new MockERC721();
-        uint256 tokenId = spaceOwner.mintTo(founder);
-        executor = new ExecutorFacet(address(spaceOwner), tokenId);
->>>>>>> e23bfda8
+
         mockERC721 = new MockERC721();
+
+        // Add the Executor facet to the diamond
+        address facet = facetHelper.deploy("ExecutorFacet", founder);
+        diamondHelper.addCut(DeployExecutorFacet.makeCut(facet, IDiamond.FacetCutAction.Add));
+
+        executor = ExecutorFacet(diamondHelper.deploy(founder));
     }
 
     modifier givenHasAccess(bytes32 groupId, address account, uint32 delay) {
