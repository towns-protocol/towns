--- conflicted
+++ resolved
@@ -30,11 +30,7 @@
             params.space,
             params.tokenId,
             params.nextRenewalTime,
-<<<<<<< HEAD
-            123 // g please replace with something sensible
-=======
             params.expirationTime
->>>>>>> 979f88ea
         );
 
         uint32 entityId = _installSubscriptionModule(userAccount, params);
