// SPDX-License-Identifier: MIT
pragma solidity ^0.8.23;

import {IVotes} from "@openzeppelin/contracts/governance/utils/IVotes.sol";
import {IERC20} from "@openzeppelin/contracts/token/ERC20/IERC20.sol";

import {Initializable_AlreadyInitialized} from "@towns-protocol/diamond/src/facets/initializable/Initializable.sol";
import {DeployTownsBase} from "scripts/deployments/utils/DeployTownsBase.s.sol";
import {DelegationProxy} from "src/base/registry/facets/distribution/v2/DelegationProxy.sol";
import {TestUtils} from "@towns-protocol/diamond/test/TestUtils.sol";
import {LibClone} from "solady/utils/LibClone.sol";
import {UpgradeableBeacon} from "solady/utils/UpgradeableBeacon.sol";

contract DelegationProxyTest is TestUtils {
    DeployTownsBase internal deployTownsTokenBase = new DeployTownsBase();

    address internal deployer;
    address internal towns;
    address internal beacon;
    address internal proxy;

    function setUp() public {
        deployer = getDeployer();
        towns = deployTownsTokenBase.deploy(deployer);
        beacon = address(new UpgradeableBeacon(deployer, address(new DelegationProxy())));
        proxy = LibClone.deployERC1967BeaconProxy(beacon);
        vm.label(towns, "Towns");
    }

    function test_initialize_revertIf_alreadyInitialized() public {
        DelegationProxy(proxy).initialize(towns, deployer);

        vm.expectRevert(
            abi.encodeWithSelector(Initializable_AlreadyInitialized.selector, uint32(1))
        );

        vm.prank(deployer);
        DelegationProxy(proxy).initialize(towns, deployer);
    }

    function test_fuzz_initialize(address delegatee) public {
        vm.assume(delegatee != address(0));

        vm.prank(deployer);
        DelegationProxy(proxy).initialize(towns, delegatee);

        assertEq(DelegationProxy(proxy).factory(), deployer);
        assertEq(DelegationProxy(proxy).stakeToken(), towns);
        assertEq(IVotes(towns).delegates(proxy), delegatee);
        assertEq(IERC20(towns).allowance(proxy, deployer), type(uint256).max);
    }

    function test_fuzz_reinitialize_revertIf_notFactory(address caller) public {
        vm.assume(caller != deployer);

        test_fuzz_initialize(deployer);

        vm.prank(caller);
        vm.expectRevert();
        DelegationProxy(proxy).reinitialize(towns);
    }

<<<<<<< HEAD
    // function test_fuzz_reinitialize(address delegatee) public {
    //     test_fuzz_initialize(delegatee);

    //     deployTownsTokenBase.setSalts(_randomBytes32(), _randomBytes32());
    //     address token = deployTownsTokenBase.deploy(deployer);
=======
    function test_fuzz_reinitialize(address delegatee, bytes32 implSalt, bytes32 proxySalt) public {
        test_fuzz_initialize(delegatee);

        deployTownsTokenBase.setSalts(implSalt, proxySalt);
        address token = deployTownsTokenBase.deploy(deployer);
        vm.assume(token != towns);
>>>>>>> 78dd5674

    //     vm.prank(deployer);
    //     DelegationProxy(proxy).reinitialize(token);

    //     assertEq(DelegationProxy(proxy).factory(), deployer);
    //     assertEq(DelegationProxy(proxy).stakeToken(), token);
    //     assertEq(IVotes(token).delegates(proxy), delegatee);
    //     assertEq(IERC20(token).allowance(proxy, deployer), type(uint256).max);
    // }

    function test_fuzz_redelegate_revertIf_notFactory(address caller) public {
        vm.assume(caller != deployer);

        test_fuzz_initialize(deployer);

        vm.prank(caller);
        vm.expectRevert();
        DelegationProxy(proxy).redelegate(deployer);
    }

    function test_fuzz_redelegate(address delegatee, address newDelegatee) public {
        vm.assume(delegatee != newDelegatee);

        test_fuzz_initialize(delegatee);

        vm.prank(deployer);
        DelegationProxy(proxy).redelegate(newDelegatee);

        assertEq(IVotes(towns).delegates(proxy), newDelegatee);
    }

    function test_upgradeBeacon() public {
        test_fuzz_initialize(deployer);

        DelegationProxy newImpl = new DelegationProxy();

        vm.prank(deployer);
        UpgradeableBeacon(beacon).upgradeTo(address(newImpl));

        // Verify proxy still works with new implementation
        vm.prank(deployer);
        DelegationProxy(proxy).redelegate(address(1));
    }
}<|MERGE_RESOLUTION|>--- conflicted
+++ resolved
@@ -60,29 +60,21 @@
         DelegationProxy(proxy).reinitialize(towns);
     }
 
-<<<<<<< HEAD
-    // function test_fuzz_reinitialize(address delegatee) public {
-    //     test_fuzz_initialize(delegatee);
-
-    //     deployTownsTokenBase.setSalts(_randomBytes32(), _randomBytes32());
-    //     address token = deployTownsTokenBase.deploy(deployer);
-=======
     function test_fuzz_reinitialize(address delegatee, bytes32 implSalt, bytes32 proxySalt) public {
         test_fuzz_initialize(delegatee);
 
         deployTownsTokenBase.setSalts(implSalt, proxySalt);
         address token = deployTownsTokenBase.deploy(deployer);
         vm.assume(token != towns);
->>>>>>> 78dd5674
 
-    //     vm.prank(deployer);
-    //     DelegationProxy(proxy).reinitialize(token);
+        vm.prank(deployer);
+        DelegationProxy(proxy).reinitialize(token);
 
-    //     assertEq(DelegationProxy(proxy).factory(), deployer);
-    //     assertEq(DelegationProxy(proxy).stakeToken(), token);
-    //     assertEq(IVotes(token).delegates(proxy), delegatee);
-    //     assertEq(IERC20(token).allowance(proxy, deployer), type(uint256).max);
-    // }
+        assertEq(DelegationProxy(proxy).factory(), deployer);
+        assertEq(DelegationProxy(proxy).stakeToken(), token);
+        assertEq(IVotes(token).delegates(proxy), delegatee);
+        assertEq(IERC20(token).allowance(proxy, deployer), type(uint256).max);
+    }
 
     function test_fuzz_redelegate_revertIf_notFactory(address caller) public {
         vm.assume(caller != deployer);
