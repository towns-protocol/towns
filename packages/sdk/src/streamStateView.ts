--- conflicted
+++ resolved
@@ -225,9 +225,6 @@
         cleartexts: Record<string, Uint8Array | string> | undefined,
         encryptionEmitter: TypedEmitter<StreamEncryptionEvents> | undefined,
     ) {
-        if (this.saveSnapshots) {
-            this._snapshot = inSnapshot
-        }
         const snapshot = migrateSnapshot(inSnapshot)
         switch (snapshot.content.case) {
             case 'spaceContent':
@@ -363,12 +360,6 @@
                         `Miniblock number out of order ${payload.value.miniblockNum} > ${this.miniblockInfo?.max}`,
                         Err.STREAM_BAD_EVENT,
                     )
-<<<<<<< HEAD
-                    if (this.saveSnapshots && payload.value.snapshotDeprecated) {
-                        this._snapshot = payload.value.snapshotDeprecated
-                    }
-=======
->>>>>>> 31bd2e03
                     this.prevMiniblockHash = event.hash
                     this.updateMiniblockInfo(payload.value, { max: payload.value.miniblockNum })
                     timelineEvent.confirmedEventNum =
