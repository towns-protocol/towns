import { dlog, dlogError, bin_toHexString, check } from '@river-build/dlog'
import { isDefined, logNever } from './check'
import {
    ChannelMessage,
    Err,
    SnapshotCaseType,
    SyncCookie,
    Snapshot,
    MiniblockHeader,
} from '@river-build/proto'
import TypedEmitter from 'typed-emitter'
import {
    ConfirmedTimelineEvent,
    EventSignatureBundle,
    LocalEventStatus,
    LocalTimelineEvent,
    MiniblockRef,
    ParsedEvent,
    ParsedMiniblock,
    RemoteTimelineEvent,
    StreamTimelineEvent,
    isConfirmedEvent,
    isDecryptedEvent,
    isLocalEvent,
    makeRemoteTimelineEvent,
} from './types'
import { StreamStateView_Space } from './streamStateView_Space'
import { StreamStateView_Channel } from './streamStateView_Channel'
import { StreamStateView_User } from './streamStateView_User'
import { StreamStateView_UserSettings } from './streamStateView_UserSettings'
import { StreamStateView_UserMetadata } from './streamStateView_UserMetadata'
import { StreamStateView_Members } from './streamStateView_Members'
import { StreamStateView_Media } from './streamStateView_Media'
import { StreamStateView_GDMChannel } from './streamStateView_GDMChannel'
import { StreamStateView_AbstractContent } from './streamStateView_AbstractContent'
import { StreamStateView_DMChannel } from './streamStateView_DMChannel'
import {
    genLocalId,
    isChannelStreamId,
    isDMChannelStreamId,
    isGDMChannelStreamId,
    isMediaStreamId,
    isSpaceStreamId,
    isUserDeviceStreamId,
    isUserSettingsStreamId,
    isUserStreamId,
    isUserInboxStreamId,
} from './id'
import { StreamStateView_UserInbox } from './streamStateView_UserInbox'
import { DecryptedContent } from './encryptedContentTypes'
import { StreamStateView_UnknownContent } from './streamStateView_UnknownContent'
import { StreamStateView_MemberMetadata } from './streamStateView_MemberMetadata'
import { StreamStateView_ChannelMetadata } from './streamStateView_ChannelMetadata'
import { StreamEvents, StreamEncryptionEvents, StreamStateEvents } from './streamEvents'
import isEqual from 'lodash/isEqual'
import { DecryptionSessionError } from '@river-build/encryption'
import { migrateSnapshot } from './migrations/migrateSnapshot'

const log = dlog('csb:streams')
const logError = dlogError('csb:streams:error')

// it's very important that the Stream is the emitter for all events
// for any mutations, go through the stream
export interface IStreamStateView {
    readonly streamId: string
    readonly userId: string
    readonly contentKind: SnapshotCaseType
    readonly timeline: StreamTimelineEvent[]
    readonly events: Map<string, StreamTimelineEvent>
    isInitialized: boolean
<<<<<<< HEAD
    snapshot?: Snapshot
    prevMiniblock?: MiniblockRef
=======
    prevMiniblockHash?: Uint8Array
>>>>>>> a6cc81c0
    lastEventNum: bigint
    prevSnapshotMiniblockNum: bigint
    miniblockInfo?: { max: bigint; min: bigint; terminusReached: boolean }
    syncCookie?: SyncCookie
    saveSnapshots?: boolean
    membershipContent: StreamStateView_Members
    get spaceContent(): StreamStateView_Space
    get channelContent(): StreamStateView_Channel
    get dmChannelContent(): StreamStateView_DMChannel
    get gdmChannelContent(): StreamStateView_GDMChannel
    get userContent(): StreamStateView_User
    get userSettingsContent(): StreamStateView_UserSettings
    get userMetadataContent(): StreamStateView_UserMetadata
    get userInboxContent(): StreamStateView_UserInbox
    get mediaContent(): StreamStateView_Media
    snapshot(): Snapshot | undefined
    getSignature(eventId: string): EventSignatureBundle | undefined
    getMembers(): StreamStateView_Members
    getMemberMetadata(): StreamStateView_MemberMetadata
    getChannelMetadata(): StreamStateView_ChannelMetadata | undefined
    getContent(): StreamStateView_AbstractContent
    userIsEntitledToKeyExchange(userId: string): boolean
    getUsersEntitledToKeyExchange(): Set<string>
}

export class StreamStateView implements IStreamStateView {
    readonly streamId: string
    readonly userId: string
    readonly contentKind: SnapshotCaseType
    readonly timeline: StreamTimelineEvent[] = []
    readonly events = new Map<string, StreamTimelineEvent>()
    readonly signatures = new Map<string, EventSignatureBundle>()
    isInitialized = false
<<<<<<< HEAD
    snapshot?: Snapshot
    prevMiniblock?: MiniblockRef
=======
    prevMiniblockHash?: Uint8Array
>>>>>>> a6cc81c0
    lastEventNum = 0n
    prevSnapshotMiniblockNum: bigint
    miniblockInfo?: { max: bigint; min: bigint; terminusReached: boolean }
    syncCookie?: SyncCookie
    saveSnapshots?: boolean
    private _snapshot?: Snapshot
    snapshot(): Snapshot | undefined {
        check(this.saveSnapshots === true, 'snapshots are not enabled')
        return this._snapshot
    }
    // membership content
    membershipContent: StreamStateView_Members

    // Space Content
    private readonly _spaceContent?: StreamStateView_Space
    get spaceContent(): StreamStateView_Space {
        check(isDefined(this._spaceContent), `spaceContent not defined for ${this.contentKind}`)
        return this._spaceContent
    }

    // Channel Content
    private readonly _channelContent?: StreamStateView_Channel
    get channelContent(): StreamStateView_Channel {
        check(isDefined(this._channelContent), `channelContent not defined for ${this.contentKind}`)
        return this._channelContent
    }

    // DM Channel Content
    private readonly _dmChannelContent?: StreamStateView_DMChannel
    get dmChannelContent(): StreamStateView_DMChannel {
        check(
            isDefined(this._dmChannelContent),
            `dmChannelContent not defined for ${this.contentKind}`,
        )
        return this._dmChannelContent
    }

    // GDM Channel Content
    private readonly _gdmChannelContent?: StreamStateView_GDMChannel
    get gdmChannelContent(): StreamStateView_GDMChannel {
        check(
            isDefined(this._gdmChannelContent),
            `gdmChannelContent not defined for ${this.contentKind}`,
        )
        return this._gdmChannelContent
    }

    // User Content
    private readonly _userContent?: StreamStateView_User
    get userContent(): StreamStateView_User {
        check(isDefined(this._userContent), `userContent not defined for ${this.contentKind}`)
        return this._userContent
    }

    // User Settings Content
    private readonly _userSettingsContent?: StreamStateView_UserSettings
    get userSettingsContent(): StreamStateView_UserSettings {
        check(
            isDefined(this._userSettingsContent),
            `userSettingsContent not defined for ${this.contentKind}`,
        )
        return this._userSettingsContent
    }

    private readonly _userMetadataContent?: StreamStateView_UserMetadata
    get userMetadataContent(): StreamStateView_UserMetadata {
        check(
            isDefined(this._userMetadataContent),
            `userMetadataContent not defined for ${this.contentKind}`,
        )
        return this._userMetadataContent
    }

    private readonly _userInboxContent?: StreamStateView_UserInbox
    get userInboxContent(): StreamStateView_UserInbox {
        check(
            isDefined(this._userInboxContent),
            `userInboxContent not defined for ${this.contentKind}`,
        )
        return this._userInboxContent
    }

    private readonly _mediaContent?: StreamStateView_Media
    get mediaContent(): StreamStateView_Media {
        check(isDefined(this._mediaContent), `mediaContent not defined for ${this.contentKind}`)
        return this._mediaContent
    }

    constructor(userId: string, streamId: string) {
        log('streamStateView::constructor', streamId)
        this.userId = userId
        this.streamId = streamId

        if (isSpaceStreamId(streamId)) {
            this.contentKind = 'spaceContent'
            this._spaceContent = new StreamStateView_Space(streamId)
        } else if (isChannelStreamId(streamId)) {
            this.contentKind = 'channelContent'
            this._channelContent = new StreamStateView_Channel(streamId)
        } else if (isDMChannelStreamId(streamId)) {
            this.contentKind = 'dmChannelContent'
            this._dmChannelContent = new StreamStateView_DMChannel(streamId)
        } else if (isGDMChannelStreamId(streamId)) {
            this.contentKind = 'gdmChannelContent'
            this._gdmChannelContent = new StreamStateView_GDMChannel(streamId)
        } else if (isMediaStreamId(streamId)) {
            this.contentKind = 'mediaContent'
            this._mediaContent = new StreamStateView_Media(streamId)
        } else if (isUserStreamId(streamId)) {
            this.contentKind = 'userContent'
            this._userContent = new StreamStateView_User(streamId)
        } else if (isUserSettingsStreamId(streamId)) {
            this.contentKind = 'userSettingsContent'
            this._userSettingsContent = new StreamStateView_UserSettings(streamId)
        } else if (isUserDeviceStreamId(streamId)) {
            this.contentKind = 'userMetadataContent'
            this._userMetadataContent = new StreamStateView_UserMetadata(streamId)
        } else if (isUserInboxStreamId(streamId)) {
            this.contentKind = 'userInboxContent'
            this._userInboxContent = new StreamStateView_UserInbox(streamId)
        } else {
            throw new Error(`Stream doesn't have a content kind ${streamId}`)
        }

        this.prevSnapshotMiniblockNum = 0n
        this.membershipContent = new StreamStateView_Members(streamId)
    }

    private applySnapshot(
        eventHash: string,
        inSnapshot: Snapshot,
        cleartexts: Record<string, Uint8Array | string> | undefined,
        encryptionEmitter: TypedEmitter<StreamEncryptionEvents> | undefined,
    ) {
        const snapshot = migrateSnapshot(inSnapshot)
        switch (snapshot.content.case) {
            case 'spaceContent':
                this.spaceContent.applySnapshot(
                    eventHash,
                    snapshot,
                    snapshot.content.value,
                    cleartexts,
                    encryptionEmitter,
                )
                break
            case 'channelContent':
                this.channelContent.applySnapshot(
                    snapshot,
                    snapshot.content.value,
                    cleartexts,
                    encryptionEmitter,
                )
                break
            case 'dmChannelContent':
                this.dmChannelContent.applySnapshot(
                    snapshot,
                    snapshot.content.value,
                    cleartexts,
                    encryptionEmitter,
                )
                break
            case 'gdmChannelContent':
                this.gdmChannelContent.applySnapshot(
                    snapshot,
                    snapshot.content.value,
                    cleartexts,
                    encryptionEmitter,
                )
                break
            case 'mediaContent':
                this.mediaContent.applySnapshot(snapshot, snapshot.content.value, encryptionEmitter)
                break
            case 'userContent':
                this.userContent.applySnapshot(snapshot, snapshot.content.value, encryptionEmitter)
                break
            case 'userMetadataContent':
                this.userMetadataContent.applySnapshot(
                    snapshot,
                    snapshot.content.value,
                    encryptionEmitter,
                )
                break
            case 'userSettingsContent':
                this.userSettingsContent.applySnapshot(snapshot, snapshot.content.value)
                break
            case 'userInboxContent':
                this.userInboxContent.applySnapshot(
                    snapshot,
                    snapshot.content.value,
                    encryptionEmitter,
                )
                break
            case undefined:
                check(false, `Snapshot has no content ${this.streamId}`, Err.STREAM_BAD_EVENT)
                break
            default:
                logNever(snapshot.content)
        }
        this.membershipContent.applySnapshot(eventHash, snapshot, cleartexts, encryptionEmitter)
    }

    private appendStreamAndCookie(
        nextSyncCookie: SyncCookie,
        minipoolEvents: ParsedEvent[],
        cleartexts: Record<string, Uint8Array | string> | undefined,
        encryptionEmitter: TypedEmitter<StreamEncryptionEvents> | undefined,
        stateEmitter: TypedEmitter<StreamStateEvents> | undefined,
    ): {
        appended: StreamTimelineEvent[]
        updated: StreamTimelineEvent[]
        confirmed: ConfirmedTimelineEvent[]
    } {
        const appended: StreamTimelineEvent[] = []
        const updated: StreamTimelineEvent[] = []
        const confirmed: ConfirmedTimelineEvent[] = []
        for (const parsedEvent of minipoolEvents) {
            const existingEvent = this.events.get(parsedEvent.hashStr)
            if (existingEvent) {
                existingEvent.remoteEvent = parsedEvent
                updated.push(existingEvent)
            } else {
                const event = makeRemoteTimelineEvent({
                    parsedEvent,
                    eventNum: this.lastEventNum++,
                    miniblockNum: undefined,
                    confirmedEventNum: undefined,
                })
                if (event.remoteEvent.event.payload.case !== 'miniblockHeader') {
                    this.timeline.push(event)
                }
                const newlyConfirmed = this.processAppendedEvent(
                    event,
                    cleartexts?.[event.hashStr],
                    encryptionEmitter,
                    stateEmitter,
                )
                appended.push(event)
                if (newlyConfirmed) {
                    confirmed.push(...newlyConfirmed)
                }
            }
        }
        this.syncCookie = nextSyncCookie
        return { appended, updated, confirmed }
    }

    private processAppendedEvent(
        timelineEvent: RemoteTimelineEvent,
        cleartext: Uint8Array | string | undefined,
        encryptionEmitter: TypedEmitter<StreamEncryptionEvents> | undefined,
        stateEmitter: TypedEmitter<StreamStateEvents> | undefined,
    ): ConfirmedTimelineEvent[] | undefined {
        check(
            !this.events.has(timelineEvent.hashStr) && !this.signatures.has(timelineEvent.hashStr),
        )
        if (timelineEvent.remoteEvent.event.payload.case === 'miniblockHeader') {
            // just save the signature, saving the whole event is overkill
            this.signatures.set(timelineEvent.hashStr, {
                hash: timelineEvent.remoteEvent.hash,
                signature: timelineEvent.remoteEvent.signature,
                event: {
                    creatorAddress: timelineEvent.remoteEvent.event.creatorAddress,
                    delegateSig: timelineEvent.remoteEvent.event.delegateSig,
                    delegateExpiryEpochMs: timelineEvent.remoteEvent.event.delegateExpiryEpochMs,
                },
            })
        } else {
            this.events.set(timelineEvent.hashStr, timelineEvent)
        }

        const event = timelineEvent.remoteEvent
        const payload = event.event.payload
        check(isDefined(payload), `Event has no payload ${event.hashStr}`, Err.STREAM_BAD_EVENT)
        let confirmed: ConfirmedTimelineEvent[] | undefined = undefined

        try {
            switch (payload.case) {
                case 'miniblockHeader':
                    check(
                        (this.miniblockInfo?.max ?? -1n) < payload.value.miniblockNum,
                        `Miniblock number out of order ${payload.value.miniblockNum} > ${this.miniblockInfo?.max}`,
                        Err.STREAM_BAD_EVENT,
                    )
                    if (this.saveSnapshots && payload.value.snapshot) {
                        this._snapshot = payload.value.snapshot
                    }
                    this.prevMiniblock = { hash: event.hash, num: payload.value.miniblockNum }
                    this.updateMiniblockInfo(payload.value, { max: payload.value.miniblockNum })
                    timelineEvent.confirmedEventNum =
                        payload.value.eventNumOffset + BigInt(payload.value.eventHashes.length)
                    timelineEvent.miniblockNum = payload.value.miniblockNum
                    confirmed = this.processMiniblockHeader(
                        payload.value,
                        payload.value.eventHashes,
                        encryptionEmitter,
                        stateEmitter,
                    )
                    break
                case 'memberPayload':
                    this.membershipContent.appendEvent(
                        timelineEvent,
                        cleartext,
                        encryptionEmitter,
                        stateEmitter,
                    )
                    break
                case undefined:
                    break
                default:
                    this.getContent().appendEvent(
                        timelineEvent,
                        cleartext,
                        encryptionEmitter,
                        stateEmitter,
                    )
            }
        } catch (e) {
            logError(
                `StreamStateView::Error appending streamId: ${this.streamId} event ${event.hashStr}`,
                e,
            )
        }
        return confirmed
    }

    private processMiniblockHeader(
        header: MiniblockHeader,
        eventHashes: Uint8Array[],
        encryptionEmitter: TypedEmitter<StreamEncryptionEvents> | undefined,
        stateEmitter: TypedEmitter<StreamStateEvents> | undefined,
    ): ConfirmedTimelineEvent[] {
        const confirmed = []
        for (let i = 0; i < eventHashes.length; i++) {
            const eventId = bin_toHexString(eventHashes[i])
            const event = this.events.get(eventId)
            if (!event) {
                logError(`Mininblock event not found ${eventId}`) // aellis this is pretty serious
                continue
            }
            event.miniblockNum = header.miniblockNum
            event.confirmedEventNum = header.eventNumOffset + BigInt(i)
            check(isConfirmedEvent(event), `Event is not confirmed ${eventId}`)
            switch (event.remoteEvent.event.payload.case) {
                case 'memberPayload':
                    this.membershipContent.onConfirmedEvent(event, stateEmitter, encryptionEmitter)
                    break
                case undefined:
                    break
                default:
                    this.getContent().onConfirmedEvent(event, stateEmitter, encryptionEmitter)
            }
            confirmed.push(event)
        }
        return confirmed
    }

    private processPrependedEvent(
        timelineEvent: RemoteTimelineEvent,
        cleartext: Uint8Array | string | undefined,
        encryptionEmitter: TypedEmitter<StreamEncryptionEvents> | undefined,
        stateEmitter: TypedEmitter<StreamStateEvents> | undefined,
    ): void {
        check(
            !this.events.has(timelineEvent.hashStr) && !this.signatures.has(timelineEvent.hashStr),
        )
        if (timelineEvent.remoteEvent.event.payload.case === 'miniblockHeader') {
            this.signatures.set(timelineEvent.hashStr, {
                hash: timelineEvent.remoteEvent.hash,
                signature: timelineEvent.remoteEvent.signature,
                event: timelineEvent.remoteEvent.event,
            })
        } else {
            this.events.set(timelineEvent.hashStr, timelineEvent)
        }

        const event = timelineEvent.remoteEvent
        const payload = event.event.payload
        check(isDefined(payload), `Event has no payload ${event.hashStr}`, Err.STREAM_BAD_EVENT)

        try {
            switch (payload.case) {
                case 'miniblockHeader':
                    this.updateMiniblockInfo(payload.value, { min: payload.value.miniblockNum })
                    this.prevSnapshotMiniblockNum = payload.value.prevSnapshotMiniblockNum
                    break
                case 'memberPayload':
                    this.membershipContent.prependEvent(
                        timelineEvent,
                        cleartext,
                        encryptionEmitter,
                        stateEmitter,
                    )
                    break
                case undefined:
                    logError(
                        `StreamStateView::Error undefined payload case ${event.hashStr}`,
                        payload,
                    )
                    break
                default:
                    this.getContent().prependEvent(
                        timelineEvent,
                        cleartext,
                        encryptionEmitter,
                        stateEmitter,
                    )
            }
        } catch (e) {
            logError(
                `StreamStateView::Error prepending stream ${this.streamId} event ${event.hashStr}`,
                e,
            )
        }
    }

    private updateMiniblockInfo(value: MiniblockHeader, update: { max?: bigint; min?: bigint }) {
        if (!this.miniblockInfo) {
            this.miniblockInfo = {
                max: value.miniblockNum,
                min: value.miniblockNum,
                terminusReached: value.miniblockNum === 0n,
            }
            return
        }

        if (update.max && update.max > this.miniblockInfo.max) {
            this.miniblockInfo.max = update.max
        }

        if (update.min && update.min < this.miniblockInfo.min) {
            this.miniblockInfo.min = update.min
        }

        if (this.miniblockInfo.min === 0n || this.miniblockInfo.max === 0n) {
            this.miniblockInfo.terminusReached = true
        }
    }

    // update streeam state with successfully decrypted events by hashStr event id
    updateDecryptedContent(
        eventId: string,
        content: DecryptedContent,
        emitter: TypedEmitter<StreamStateEvents>,
    ) {
        this.membershipContent.onDecryptedContent(eventId, content, emitter)
        this.getContent().onDecryptedContent(eventId, content, emitter)
        const timelineEvent = this.events.get(eventId)
        if (timelineEvent) {
            if (timelineEvent.decryptedContent !== undefined) {
                logError(`timeline event was decrypted twice? ${eventId}`)
            }
            timelineEvent.decryptedContent = content
            check(
                isDecryptedEvent(timelineEvent),
                `Event is not decrypted, programmer error ${eventId}`,
            )
            emitter.emit('streamUpdated', this.streamId, this.contentKind, {
                updated: [timelineEvent],
            })
            // dispatching eventDecrypted makes it easier to test
            emitter.emit('eventDecrypted', this.streamId, this.contentKind, timelineEvent)
        }
    }

    // update stream with decryption status
    updateDecryptedContentError(
        eventId: string,
        content: DecryptionSessionError,
        emitter: TypedEmitter<StreamStateEvents>,
    ) {
        const timelineEvent = this.events.get(eventId)
        if (timelineEvent && !isEqual(timelineEvent.decryptedContentError, content)) {
            check(timelineEvent.decryptedContent === undefined, 'Event is already decrypted')
            timelineEvent.decryptedContentError = content
            emitter.emit('streamUpdated', this.streamId, this.contentKind, {
                updated: [timelineEvent],
            })
        }
    }

    initialize(
        nextSyncCookie: SyncCookie,
        minipoolEvents: ParsedEvent[],
        snapshot: Snapshot,
        miniblocks: ParsedMiniblock[],
        prependedMiniblocks: ParsedMiniblock[],
        prevSnapshotMiniblockNum: bigint,
        cleartexts: Record<string, Uint8Array | string> | undefined,
        localEvents: LocalTimelineEvent[],
        emitter: TypedEmitter<StreamEvents> | undefined,
    ): void {
        check(miniblocks.length > 0, `Stream has no miniblocks ${this.streamId}`, Err.STREAM_EMPTY)
        // parse the blocks
        // initialize from snapshot data, this gets all memberships and channel data, etc
        this.applySnapshot(bin_toHexString(miniblocks[0].ref.hash), snapshot, cleartexts, emitter)
        // initialize from miniblocks, the first minblock is the snapshot block, it's events are accounted for
        const block0Events = miniblocks[0].events.map((parsedEvent, i) => {
            const eventNum = miniblocks[0].header.eventNumOffset + BigInt(i)
            return makeRemoteTimelineEvent({
                parsedEvent,
                eventNum,
                miniblockNum: miniblocks[0].header.miniblockNum,
                confirmedEventNum: eventNum,
            })
        })
        // the rest need to be added to the timeline
        const rest = miniblocks.slice(1).flatMap((mb) =>
            mb.events.map((parsedEvent, i) => {
                const eventNum = mb.header.eventNumOffset + BigInt(i)
                return makeRemoteTimelineEvent({
                    parsedEvent,
                    eventNum,
                    miniblockNum: mb.header.miniblockNum,
                    confirmedEventNum: eventNum,
                })
            }),
        )
        // initialize our event hashes
        check(block0Events.length > 0)
        // prepend the snapshotted block in reverse order
        this.timeline.push(
            ...block0Events.filter((e) => e.remoteEvent.event.payload.case !== 'miniblockHeader'),
        )
        for (let i = block0Events.length - 1; i >= 0; i--) {
            const event = block0Events[i]
            this.processPrependedEvent(event, cleartexts?.[event.hashStr], emitter, undefined)
        }
        // append the new block events
        this.timeline.push(
            ...rest.filter((e) => e.remoteEvent.event.payload.case !== 'miniblockHeader'),
        )
        for (const event of rest) {
            this.processAppendedEvent(event, cleartexts?.[event.hashStr], emitter, undefined)
        }
        // initialize the lastEventNum
        const lastBlock = miniblocks[miniblocks.length - 1]
        this.lastEventNum = lastBlock.header.eventNumOffset + BigInt(lastBlock.events.length)
        // and the prev miniblock has (if there were more than 1 miniblocks, this should already be set)
        this.prevMiniblock = lastBlock.ref
        // append the minipool events
        this.appendStreamAndCookie(nextSyncCookie, minipoolEvents, cleartexts, emitter, undefined)
        this.prevSnapshotMiniblockNum = prevSnapshotMiniblockNum

        if (prependedMiniblocks.length > 0) {
            this.prependEvents(
                prependedMiniblocks,
                cleartexts,
                prependedMiniblocks[0].header.miniblockNum === 0n,
                emitter,
                undefined,
            )
        }

        for (const localEvent of localEvents) {
            localEvent.eventNum = this.lastEventNum++
            this.events.set(localEvent.hashStr, localEvent)
            this.timeline.push(localEvent)
            this.getContent().onAppendLocalEvent(localEvent, emitter)
        }

        // let everyone know
        this.isInitialized = true
        emitter?.emit('streamInitialized', this.streamId, this.contentKind)
    }

    appendEvents(
        events: ParsedEvent[],
        nextSyncCookie: SyncCookie,
        cleartexts: Record<string, Uint8Array | string> | undefined,
        emitter: TypedEmitter<StreamEvents>,
    ) {
        const { appended, updated, confirmed } = this.appendStreamAndCookie(
            nextSyncCookie,
            events,
            cleartexts,
            emitter,
            emitter,
        )
        emitter?.emit('streamUpdated', this.streamId, this.contentKind, {
            appended: appended.length > 0 ? appended : undefined,
            updated: updated.length > 0 ? updated : undefined,
            confirmed: confirmed.length > 0 ? confirmed : undefined,
        })
    }

    prependEvents(
        miniblocks: ParsedMiniblock[],
        cleartexts: Record<string, Uint8Array | string> | undefined,
        terminus: boolean,
        encryptionEmitter: TypedEmitter<StreamEncryptionEvents> | undefined,
        stateEmitter: TypedEmitter<StreamStateEvents> | undefined,
    ) {
        const prependedFull = miniblocks.flatMap((mb) =>
            mb.events.map((parsedEvent, i) =>
                makeRemoteTimelineEvent({
                    parsedEvent,
                    eventNum: mb.header.eventNumOffset + BigInt(i),
                    miniblockNum: mb.header.miniblockNum,
                    confirmedEventNum: mb.header.eventNumOffset + BigInt(i),
                }),
            ),
        )

        // aellis 11/23 I don't know why we're getting dupes on scrollback,
        // but this prevents us from throwing an error
        const prepended = prependedFull.filter((e) => !this.events.has(e.hashStr))
        if (prepended.length !== prependedFull.length) {
            logError('StreamStateView::prependEvents: duplicate events found', {
                dupes: prependedFull
                    .filter((e) => this.events.has(e.hashStr))
                    .map((e) => e.hashStr),
            })
        }

        this.timeline.unshift(
            ...prepended.filter((e) => e.remoteEvent.event.payload.case !== 'miniblockHeader'),
        )
        // prepend the new block events in reverse order
        for (let i = prepended.length - 1; i >= 0; i--) {
            const event = prepended[i]
            this.processPrependedEvent(
                event,
                cleartexts?.[event.hashStr],
                encryptionEmitter,
                stateEmitter,
            )
        }

        if (this.miniblockInfo && terminus) {
            this.miniblockInfo.terminusReached = true
        }

        stateEmitter?.emit('streamUpdated', this.streamId, this.contentKind, { prepended })
    }

    appendLocalEvent(
        channelMessage: ChannelMessage,
        status: LocalEventStatus,
        emitter: TypedEmitter<StreamEvents> | undefined,
    ) {
        const localId = genLocalId()
        log('appendLocalEvent', localId)
        const timelineEvent = {
            hashStr: localId,
            creatorUserId: this.userId,
            eventNum: this.lastEventNum++,
            localEvent: { localId, channelMessage, status },
            createdAtEpochMs: BigInt(Date.now()),
        } satisfies StreamTimelineEvent
        this.events.set(localId, timelineEvent)
        this.timeline.push(timelineEvent)
        this.getContent().onAppendLocalEvent(timelineEvent, emitter)

        emitter?.emit('streamUpdated', this.streamId, this.contentKind, {
            appended: [timelineEvent],
        })
        return localId
    }

    updateLocalEvent(
        localId: string,
        parsedEventHash: string,
        status: LocalEventStatus,
        emitter: TypedEmitter<StreamEvents>,
    ) {
        log('updateLocalEvent', { localId, parsedEventHash, status })
        const timelineEvent = this.events.get(localId)
        check(isDefined(timelineEvent), `Local event not found ${localId}`)
        check(isLocalEvent(timelineEvent), `Event is not local ${localId}`)
        const previousId = timelineEvent.hashStr
        timelineEvent.hashStr = parsedEventHash
        timelineEvent.localEvent.status = status
        this.events.set(parsedEventHash, timelineEvent)

        emitter?.emit(
            'streamLocalEventUpdated',
            this.streamId,
            this.contentKind,
            previousId,
            timelineEvent,
        )
    }

    getSignature(eventId: string): EventSignatureBundle | undefined {
        const event = this.events.get(eventId)
        if (event) {
            return event.remoteEvent
        }
        const signature = this.signatures.get(eventId)
        if (signature) {
            return signature
        }
        return undefined
    }

    getMembers(): StreamStateView_Members {
        return this.membershipContent
    }

    getMemberMetadata(): StreamStateView_MemberMetadata {
        return this.membershipContent.memberMetadata
    }

    getChannelMetadata(): StreamStateView_ChannelMetadata | undefined {
        return this.getContent().getChannelMetadata()
    }

    getContent(): StreamStateView_AbstractContent {
        switch (this.contentKind) {
            case 'channelContent':
                return this.channelContent
            case 'dmChannelContent':
                return this.dmChannelContent
            case 'gdmChannelContent':
                return this.gdmChannelContent
            case 'spaceContent':
                return this.spaceContent
            case 'userContent':
                return this.userContent
            case 'userSettingsContent':
                return this.userSettingsContent
            case 'userMetadataContent':
                return this.userMetadataContent
            case 'userInboxContent':
                return this.userInboxContent
            case 'mediaContent':
                return this.mediaContent
            case undefined:
                throw new Error('Stream has no content')
            default:
                logNever(this.contentKind)
                return new StreamStateView_UnknownContent(this.streamId)
        }
    }

    /**
     * Streams behave slightly differently.
     * Regular channels: the user needs to be an active member. SO_JOIN
     * DMs: always open for key exchange for any of the two participants
     */
    userIsEntitledToKeyExchange(userId: string): boolean {
        return this.getUsersEntitledToKeyExchange().has(userId)
    }

    getUsersEntitledToKeyExchange(): Set<string> {
        switch (this.contentKind) {
            case 'channelContent':
            case 'spaceContent':
            case 'gdmChannelContent':
                return this.getMembers().joinedParticipants()
            case 'dmChannelContent':
                return this.getMembers().participants() // send keys to all participants
            default:
                return new Set()
        }
    }
}<|MERGE_RESOLUTION|>--- conflicted
+++ resolved
@@ -68,12 +68,7 @@
     readonly timeline: StreamTimelineEvent[]
     readonly events: Map<string, StreamTimelineEvent>
     isInitialized: boolean
-<<<<<<< HEAD
-    snapshot?: Snapshot
     prevMiniblock?: MiniblockRef
-=======
-    prevMiniblockHash?: Uint8Array
->>>>>>> a6cc81c0
     lastEventNum: bigint
     prevSnapshotMiniblockNum: bigint
     miniblockInfo?: { max: bigint; min: bigint; terminusReached: boolean }
@@ -107,12 +102,7 @@
     readonly events = new Map<string, StreamTimelineEvent>()
     readonly signatures = new Map<string, EventSignatureBundle>()
     isInitialized = false
-<<<<<<< HEAD
-    snapshot?: Snapshot
     prevMiniblock?: MiniblockRef
-=======
-    prevMiniblockHash?: Uint8Array
->>>>>>> a6cc81c0
     lastEventNum = 0n
     prevSnapshotMiniblockNum: bigint
     miniblockInfo?: { max: bigint; min: bigint; terminusReached: boolean }
