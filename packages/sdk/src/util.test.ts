--- conflicted
+++ resolved
@@ -77,11 +77,8 @@
     XchainConfig,
     UpdateRoleParams,
 } from '@river-build/web3'
-<<<<<<< HEAD
 import { RiverTimelineEvent, type TimelineEvent } from './sync-agent/timeline/models/timeline-types'
-=======
 import { SyncState } from './syncedStreamsLoop'
->>>>>>> fa5efc3d
 
 const log = dlog('csb:test:util')
 
