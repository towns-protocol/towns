import { SyncAgentConfig } from '../sync-agent/syncAgent'
import { ClientParams } from '../sync-agent/river-connection/riverConnection'
import { makeRandomUserContext } from './testUtils'
import { townsEnv } from '../townsEnv'
import { RiverDbManager } from '../riverDbManager'
import { userIdFromAddress } from '../id'
import { Entitlements } from '../sync-agent/entitlements/entitlements'
import { SpaceDapp } from '@towns-protocol/web3'

export async function makeRandomSyncAgentConfig(): Promise<SyncAgentConfig> {
    const context = await makeRandomUserContext()
    const townsConfig = townsEnv().makeTownsConfig()
    return {
        townsConfig,
        context,
    } satisfies SyncAgentConfig
}

export function makeClientParams(config: SyncAgentConfig, spaceDapp: SpaceDapp): ClientParams {
    const userId = userIdFromAddress(config.context.creatorAddress)
    return {
        signerContext: config.context,
        cryptoStore: RiverDbManager.getCryptoDb(
            userId,
            makeTestCryptoDbName(userId, config.deviceId),
        ),
        entitlementsDelegate: new Entitlements(config.townsConfig, spaceDapp),
        opts: {
            persistenceStoreName: makeTestPersistenceDbName(userId, config.deviceId),
            logNamespaceFilter: undefined,
            highPriorityStreamIds: undefined,
<<<<<<< HEAD
            streamOpts: {
                useSharedSyncer: false,
            },
=======
>>>>>>> 1ad1d871
        },
        rpcRetryParams: config.retryParams,
    } satisfies ClientParams
}

export function makeTestPersistenceDbName(userId: string, deviceId?: string) {
    return makeTestDbName('p', userId, deviceId)
}

export function makeTestCryptoDbName(userId: string, deviceId?: string) {
    return makeTestDbName('c', userId, deviceId)
}

export function makeTestSyncDbName(userId: string, deviceId?: string) {
    return makeTestDbName('s', userId, deviceId)
}

export function makeTestDbName(prefix: string, userId: string, deviceId?: string) {
    const suffix = deviceId ? `-${deviceId}` : ''
    return `${prefix}-${userId}${suffix}`
}<|MERGE_RESOLUTION|>--- conflicted
+++ resolved
@@ -29,12 +29,6 @@
             persistenceStoreName: makeTestPersistenceDbName(userId, config.deviceId),
             logNamespaceFilter: undefined,
             highPriorityStreamIds: undefined,
-<<<<<<< HEAD
-            streamOpts: {
-                useSharedSyncer: false,
-            },
-=======
->>>>>>> 1ad1d871
         },
         rpcRetryParams: config.retryParams,
     } satisfies ClientParams
