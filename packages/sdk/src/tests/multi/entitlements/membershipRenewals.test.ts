--- conflicted
+++ resolved
@@ -98,28 +98,6 @@
             // Wait for membership to expire (and for channel to be eligible for scrubbing)
             await new Promise((f) => setTimeout(f, WAIT_TIME))
 
-<<<<<<< HEAD
-        await expectUserCanJoin(
-            spaceId,
-            channelId,
-            'carol',
-            carol,
-            carolSpaceDapp,
-            carolsWallet.address,
-            carolProvider.wallet,
-        )
-        // When carol's join event is added to the stream, it should trigger a scrub, and Alice
-        // should be booted from the stream since her membership has expired
-        await expect(carol.joinStream(channelId)).resolves.not.toThrow()
-        const userStreamView = (await alice.waitForStream(makeUserStreamId(alice.userId))).view
-        const membership = userStreamView.userContent.getMembership(channelId)
-
-        // Wait for alice's user stream to have the leave event
-        await waitFor(async () => {
-            expect(membership?.op).toBe(MembershipOp.SO_LEAVE)
-            expect(membership?.reason).toBe(MembershipReason.MR_EXPIRED)
-        })
-=======
             await expectUserCanJoin(
                 spaceId,
                 channelId,
@@ -133,15 +111,13 @@
             // should be booted from the stream since her membership has expired
             await expect(carol.joinStream(channelId)).resolves.not.toThrow()
             const userStreamView = (await alice.waitForStream(makeUserStreamId(alice.userId))).view
->>>>>>> 41acb6c3
+            const membership = userStreamView.userContent.getMembership(channelId)
 
             // Wait for alice's user stream to have the leave event
             await waitFor(async () => {
-                return expect(
-                    userStreamView.userContent.isMember(channelId, MembershipOp.SO_LEAVE),
-                ).toBe(true)
-            })
-
+                expect(membership?.op).toBe(MembershipOp.SO_LEAVE)
+                expect(membership?.reason).toBe(MembershipReason.MR_EXPIRED)
+            })
             // Clean up
             await alice.stopSync()
             await carol.stopSync()
@@ -226,7 +202,7 @@
             await expect(carol.joinStream(channelId)).resolves.not.toThrow()
             const userStreamView = (await alice.waitForStream(makeUserStreamId(alice.userId))).view
 
-            // Wait for alice's user stream to have the leave event
+            // Wait for alice's user stream to have the join event
             await waitFor(async () => {
                 return expect(
                     userStreamView.userContent.isMember(channelId, MembershipOp.SO_JOIN),
