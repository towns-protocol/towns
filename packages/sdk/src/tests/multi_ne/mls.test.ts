/**
 * @group main
 */

import { makeTestClient, waitFor } from '../testUtils'
import { Client } from '../../client'
import { PlainMessage } from '@bufbuild/protobuf'
import { MemberPayload_Mls } from '@river-build/proto'
import {
    ExternalClient,
    Group as MlsGroup,
    Client as MlsClient,
    ExternalSnapshot,
    MlsMessage,
    ExportedTree,
} from '@river-build/mls-rs-wasm'
import { randomBytes } from 'crypto'
import { bin_equal } from '@river-build/dlog'

describe('mlsTests', () => {
    let clients: Client[] = []
    const makeInitAndStartClient = async () => {
        const client = await makeTestClient()
        await client.initializeUser()
        client.startSync()
        clients.push(client)
        return client
    }

    let bobClient: Client
    let aliceClient: Client
    let bobMlsClient: MlsClient
    let aliceMlsClient: MlsClient
    let streamId: string
    let latestGroupInfoMessage: Uint8Array
    let latestExternalGroupSnapshot: Uint8Array

    beforeAll(async () => {
        bobClient = await makeInitAndStartClient()
        aliceClient = await makeInitAndStartClient()
        bobMlsClient = await MlsClient.create(new Uint8Array(randomBytes(32)))
        aliceMlsClient = await MlsClient.create(new Uint8Array(randomBytes(32)))

        const { streamId: dmStreamId } = await bobClient.createDMChannel(aliceClient.userId)
        await bobClient.waitForStream(dmStreamId)
        await aliceClient.waitForStream(dmStreamId)
        streamId = dmStreamId
    })

    afterAll(async () => {
        for (const client of clients) {
            await client.stop()
        }
        clients = []
    })

    function makeMlsPayloadInitializeGroup(
        signaturePublicKey: Uint8Array,
        externalGroupSnapshot: Uint8Array,
        groupInfoMessage: Uint8Array,
    ): PlainMessage<MemberPayload_Mls> {
        return {
            content: {
                case: 'initializeGroup',
                value: {
                    signaturePublicKey: signaturePublicKey,
                    externalGroupSnapshot: externalGroupSnapshot,
                    groupInfoMessage: groupInfoMessage,
                },
            },
        }
    }

    function makeMlsPayloadExternalJoin(
        signaturePublicKey: Uint8Array,
        commit: Uint8Array,
        groupInfoMessage: Uint8Array,
    ): PlainMessage<MemberPayload_Mls> {
        return {
            content: {
                case: 'externalJoin',
                value: {
                    signaturePublicKey: signaturePublicKey,
                    commit: commit,
                    groupInfoMessage: groupInfoMessage,
                },
            },
        }
    }

    function makeMlsPayloadEpochSecrets(
        secrets: { epoch: bigint; secret: Uint8Array }[],
    ): PlainMessage<MemberPayload_Mls> {
        return {
            content: {
                case: 'epochSecrets',
                value: {
                    secrets: secrets,
                },
            },
        }
    }

    // helper function to create a group + external snapshot
    async function createGroupInfoAndExternalSnapshot(group: MlsGroup): Promise<{
        groupInfoMessage: Uint8Array
        externalGroupSnapshot: Uint8Array
    }> {
        const groupInfoMessage = await group.groupInfoMessageAllowingExtCommit(false)
        const tree = group.exportTree()
        const externalClient = new ExternalClient()
        const externalGroup = externalClient.observeGroup(
            groupInfoMessage.toBytes(),
            tree.toBytes(),
        )

        const externalGroupSnapshot = (await externalGroup).snapshot()
        return {
            groupInfoMessage: groupInfoMessage.toBytes(),
            externalGroupSnapshot: externalGroupSnapshot.toBytes(),
        }
    }

    async function commitExternal(
        client: MlsClient,
        groupInfoMessage: Uint8Array,
        externalGroupSnapshot: Uint8Array,
    ): Promise<{ commit: Uint8Array; groupInfoMessage: Uint8Array }> {
        const externalClient = new ExternalClient()
        const externalSnapshot = ExternalSnapshot.fromBytes(externalGroupSnapshot)
        const externalGroup = await externalClient.loadGroup(externalSnapshot)
        const tree = externalGroup.exportTree()
        const exportedTree = ExportedTree.fromBytes(tree)
        const mlsGroupInfoMessage = MlsMessage.fromBytes(groupInfoMessage)
        const commitOutput = await client.commitExternal(mlsGroupInfoMessage, exportedTree)
        const updatedGroupInfoMessage = await commitOutput.group.groupInfoMessageAllowingExtCommit(
            false,
        )
        return {
            commit: commitOutput.commit.toBytes(),
            groupInfoMessage: updatedGroupInfoMessage.toBytes(),
        }
    }

    test('invalid signature public key is not accepted', async () => {
        const group = await bobMlsClient.createGroup()
        const { groupInfoMessage, externalGroupSnapshot } =
            await createGroupInfoAndExternalSnapshot(group)

        const mlsPayload = makeMlsPayloadInitializeGroup(
            (await bobMlsClient.signaturePublicKey()).slice(1), // slice 1 byte to make it invalid
            externalGroupSnapshot,
            groupInfoMessage,
        )
        await expect(bobClient._debugSendMls(streamId, mlsPayload)).rejects.toThrow(
            'INVALID_PUBLIC_SIGNATURE_KEY',
        )
    })

    test('invalid MLS group is not accepted', async () => {
        const mlsPayload = makeMlsPayloadInitializeGroup(
            await bobMlsClient.signaturePublicKey(),
            new Uint8Array([]),
            new Uint8Array([]),
        )
        await expect(bobClient._debugSendMls(streamId, mlsPayload)).rejects.to.toThrow(
            'INVALID_GROUP_INFO',
        )
    })

    test('mismatching group ids throws an error', async () => {
        const group1 = await bobMlsClient.createGroup()
        const group2 = await bobMlsClient.createGroup()
        const { externalGroupSnapshot: externalGroupSnapshot1 } =
            await createGroupInfoAndExternalSnapshot(group1)
        const { groupInfoMessage: groupInfoMessage2 } = await createGroupInfoAndExternalSnapshot(
            group2,
        )

        const mlsPayload = makeMlsPayloadInitializeGroup(
            await bobMlsClient.signaturePublicKey(),
            externalGroupSnapshot1,
            groupInfoMessage2,
        )
        await expect(bobClient._debugSendMls(streamId, mlsPayload)).rejects.toThrow(
            'INVALID_GROUP_INFO_GROUP_ID_MISMATCH',
        )
    })

    test('epoch not at 0 throws error', async () => {
        const groupAtEpoch0 = await bobMlsClient.createGroup()
        const groupInfoMessageAtEpoch0 = await groupAtEpoch0.groupInfoMessageAllowingExtCommit(true)
        const output = await aliceMlsClient.commitExternal(groupInfoMessageAtEpoch0)
        const groupAtEpoch1 = output.group
        const { groupInfoMessage, externalGroupSnapshot } =
            await createGroupInfoAndExternalSnapshot(groupAtEpoch1)

        const mlsPayload = makeMlsPayloadInitializeGroup(
            await aliceMlsClient.signaturePublicKey(),
            externalGroupSnapshot,
            groupInfoMessage,
        )
        await expect(aliceClient._debugSendMls(streamId, mlsPayload)).rejects.toThrow(
            'INVALID_GROUP_INFO_EPOCH',
        )
    })

    test('clients can create MLS Groups in channels', async () => {
        const bobGroup = await bobMlsClient.createGroup()
        const { groupInfoMessage, externalGroupSnapshot } =
            await createGroupInfoAndExternalSnapshot(bobGroup)
        const mlsPayload = makeMlsPayloadInitializeGroup(
            await bobMlsClient.signaturePublicKey(),
            externalGroupSnapshot,
            groupInfoMessage,
        )
        await expect(bobClient._debugSendMls(streamId, mlsPayload)).resolves.not.toThrow()

        // save for later
        latestExternalGroupSnapshot = externalGroupSnapshot
        latestGroupInfoMessage = groupInfoMessage
    })

<<<<<<< HEAD
    test('MLS group is snapshotted after external join', async () => {
        const bobsClient = await makeInitAndStartClient()
        const alicesClient = await makeInitAndStartClient()
        const { streamId } = await bobsClient.createDMChannel(alicesClient.userId)
        const stream = await bobsClient.waitForStream(streamId)

        expect(stream.view.getMembers().membership.joinedUsers).toEqual(
            new Set([bobsClient.userId, alicesClient.userId]),
        )

        const bobDeviceKey = new Uint8Array(randomBytes(32))
        const bobMlsClient = await MlsClient.create(bobDeviceKey)
        const group = await bobMlsClient.createGroup()
        const { groupInfoMessage, externalGroupSnapshot } =
            await createGroupInfoAndExternalSnapshot(group)

        const mlsPayload = makeMlsPayloadInitializeGroup(
            await bobMlsClient.signaturePublicKey(),
            externalGroupSnapshot,
            groupInfoMessage,
        )
        await expect(bobsClient._debugSendMls(streamId, mlsPayload)).resolves.not.toThrow()
        // force a snapshot
        await expect(
            bobsClient.debugForceMakeMiniblock(streamId, { forceSnapshot: true }),
        ).resolves.not.toThrow()

        // fetch the stream again and check that the MLS group is snapshotted
        const streamAfterSnapshot = await bobsClient.getStream(streamId)
        const mls = streamAfterSnapshot.membershipContent.mls
        expect(mls.externalGroupSnapshot).toBeDefined()
        expect(mls.groupInfoMessage).toBeDefined()
        expect(bin_equal(mls.externalGroupSnapshot, externalGroupSnapshot)).toBe(true)
        expect(bin_equal(mls.groupInfoMessage, groupInfoMessage)).toBe(true)

        const aliceMlsDeviceKey = new Uint8Array(randomBytes(32))
        const aliceMlsClient = await MlsClient.create(aliceMlsDeviceKey)
        const { commit: aliceCommit, groupInfoMessage: aliceGroupInfoMessage } =
            await commitExternal(aliceMlsClient, groupInfoMessage, externalGroupSnapshot)

        const aliceMlsPayload = makeMlsPayloadExternalJoin(
            await aliceMlsClient.signaturePublicKey(),
            aliceCommit,
            aliceGroupInfoMessage,
        )
        await expect(alicesClient._debugSendMls(streamId, aliceMlsPayload)).resolves.not.toThrow()

        // force another snapshot
        await expect(
            bobsClient.debugForceMakeMiniblock(streamId, { forceSnapshot: true }),
        ).resolves.not.toThrow()

        // this time, the snapshot should contain the group info message from Alice
        // the only way it can end up in the snapshot is if the external join was successfully snapshotted
        // by the node
        const streamAfterSnapshot2 = await alicesClient.getStream(streamId)
        const mls2 = streamAfterSnapshot2.membershipContent.mls
        expect(mls2.externalGroupSnapshot).toBeDefined()
        expect(mls2.groupInfoMessage).toBeDefined()
        expect(bin_equal(mls2.groupInfoMessage, aliceGroupInfoMessage)).toBe(true)
    })

    test('Valid external commits are accepted', async () => {
        const bobsClient = await makeInitAndStartClient()
        const alicesClient = await makeInitAndStartClient()
        const { streamId } = await bobsClient.createDMChannel(alicesClient.userId)
        const stream = await bobsClient.waitForStream(streamId)

        expect(stream.view.getMembers().membership.joinedUsers).toEqual(
            new Set([bobsClient.userId, alicesClient.userId]),
        )

        const bobMlsDeviceKey = new Uint8Array(randomBytes(32))
        const bobMlsClient = await MlsClient.create(bobMlsDeviceKey)
=======
    test('initializing MLS groups twice throws an error', async () => {
>>>>>>> bb05bbb4
        const group = await bobMlsClient.createGroup()
        const { groupInfoMessage, externalGroupSnapshot } =
            await createGroupInfoAndExternalSnapshot(group)
        const mlsPayload = makeMlsPayloadInitializeGroup(
            await bobMlsClient.signaturePublicKey(),
            externalGroupSnapshot,
            groupInfoMessage,
        )
        await expect(bobClient._debugSendMls(streamId, mlsPayload)).rejects.toThrow(
            'group already initialized',
        )
    })

    test('MLS group is snapshotted', async () => {
        // force a snapshot
        await bobClient.debugForceMakeMiniblock(streamId, { forceSnapshot: true })
        // fetch the stream again and check that the MLS group is snapshotted
        const streamAfterSnapshot = await bobClient.getStream(streamId)
        const mls = streamAfterSnapshot.membershipContent.mls
        expect(mls.externalGroupSnapshot).toBeDefined()
        expect(mls.groupInfoMessage).toBeDefined()
        expect(bin_equal(mls.externalGroupSnapshot, latestExternalGroupSnapshot)).toBe(true)
        expect(bin_equal(mls.groupInfoMessage, latestGroupInfoMessage)).toBe(true)
    })

    test('External commits with invalid signature public keys are not accepted', async () => {
        const { commit: aliceCommit, groupInfoMessage: aliceGroupInfoMessage } =
            await commitExternal(
                aliceMlsClient,
                latestGroupInfoMessage,
                latestExternalGroupSnapshot,
            )

        const aliceMlsPayload = makeMlsPayloadExternalJoin(
            new Uint8Array([1, 2, 3]),
            aliceCommit,
            aliceGroupInfoMessage,
        )
        await expect(aliceClient._debugSendMls(streamId, aliceMlsPayload)).rejects.toThrow(
            'INVALID_PUBLIC_SIGNATURE_KEY',
        )
    })

    test('Valid external commits are accepted', async () => {
        const { commit: aliceCommit, groupInfoMessage: aliceGroupInfoMessage } =
            await commitExternal(
                aliceMlsClient,
                latestGroupInfoMessage,
                latestExternalGroupSnapshot,
            )

        const aliceMlsPayload = makeMlsPayloadExternalJoin(
            await aliceMlsClient.signaturePublicKey(),
            aliceCommit,
            aliceGroupInfoMessage,
        )
        await expect(aliceClient._debugSendMls(streamId, aliceMlsPayload)).resolves.not.toThrow()
    })

    test('Signature public keys are mapped per user in the snapshot', async () => {
        // force snapshot
        await expect(
            bobClient.debugForceMakeMiniblock(streamId, { forceSnapshot: true }),
        ).resolves.not.toThrow()

        const bobSignaturePublicKey = await bobMlsClient.signaturePublicKey()
        const aliceSignaturePublicKey = await aliceMlsClient.signaturePublicKey()
        // verify that the signature public keys are mapped per user
        // and that the signature public keys are correct
        const streamAfterSnapshot = await bobClient.getStream(streamId)
        const mls = streamAfterSnapshot.membershipContent.mls.members
        expect(mls[bobClient.userId].signaturePublicKeys.length).toBe(1)
        expect(mls[aliceClient.userId].signaturePublicKeys.length).toBe(1)
        expect(bin_equal(mls[bobClient.userId].signaturePublicKeys[0], bobSignaturePublicKey)).toBe(
            true,
        )
        expect(
            bin_equal(mls[aliceClient.userId].signaturePublicKeys[0], aliceSignaturePublicKey),
        ).toBe(true)
    })

    test('epoch secrets are accepted', async () => {
        const bobMlsSecretsPayload = makeMlsPayloadEpochSecrets([
            { epoch: 1n, secret: new Uint8Array([1, 2, 3, 4]) },
            { epoch: 2n, secret: new Uint8Array([3, 4, 5, 6]) }, // bogus for now
        ])

        await expect(bobClient._debugSendMls(streamId, bobMlsSecretsPayload)).resolves.not.toThrow()

        // verify that the epoch secrets have been picked up in the stream state view
        await waitFor(() => {
            const mls = bobClient.streams.get(streamId)?.view.membershipContent.mls
            expect(mls).toBeDefined()
            expect(bin_equal(mls!.epochSecrets[1n.toString()], new Uint8Array([1, 2, 3, 4]))).toBe(
                true,
            )
            expect(bin_equal(mls!.epochSecrets[2n.toString()], new Uint8Array([3, 4, 5, 6]))).toBe(
                true,
            )
        })
    })

    test('epoch secrets can only be sent once', async () => {
        // sending the same epoch twice returns an error
        const bobMlsSecretsPayload = makeMlsPayloadEpochSecrets([
            { epoch: 1n, secret: new Uint8Array([1, 2, 3, 4]) },
            { epoch: 2n, secret: new Uint8Array([3, 4, 5, 6]) }, // bogus for now
        ])

        await expect(bobClient._debugSendMls(streamId, bobMlsSecretsPayload)).rejects.toThrow(
            'epoch already exists',
        )
    })

    test('epoch secrets are snapshotted', async () => {
        // force snapshot
        await expect(
            bobClient.debugForceMakeMiniblock(streamId, { forceSnapshot: true }),
        ).resolves.not.toThrow()

        // verify that the epoch secrets are picked up in the snapshot
        const streamAfterSnapshot = await bobClient.getStream(streamId)
        const mls = streamAfterSnapshot.membershipContent.mls
        expect(bin_equal(mls.epochSecrets[1n.toString()], new Uint8Array([1, 2, 3, 4]))).toBe(true)
        expect(bin_equal(mls.epochSecrets[2n.toString()], new Uint8Array([3, 4, 5, 6]))).toBe(true)
    })
})<|MERGE_RESOLUTION|>--- conflicted
+++ resolved
@@ -221,84 +221,7 @@
         latestGroupInfoMessage = groupInfoMessage
     })
 
-<<<<<<< HEAD
-    test('MLS group is snapshotted after external join', async () => {
-        const bobsClient = await makeInitAndStartClient()
-        const alicesClient = await makeInitAndStartClient()
-        const { streamId } = await bobsClient.createDMChannel(alicesClient.userId)
-        const stream = await bobsClient.waitForStream(streamId)
-
-        expect(stream.view.getMembers().membership.joinedUsers).toEqual(
-            new Set([bobsClient.userId, alicesClient.userId]),
-        )
-
-        const bobDeviceKey = new Uint8Array(randomBytes(32))
-        const bobMlsClient = await MlsClient.create(bobDeviceKey)
-        const group = await bobMlsClient.createGroup()
-        const { groupInfoMessage, externalGroupSnapshot } =
-            await createGroupInfoAndExternalSnapshot(group)
-
-        const mlsPayload = makeMlsPayloadInitializeGroup(
-            await bobMlsClient.signaturePublicKey(),
-            externalGroupSnapshot,
-            groupInfoMessage,
-        )
-        await expect(bobsClient._debugSendMls(streamId, mlsPayload)).resolves.not.toThrow()
-        // force a snapshot
-        await expect(
-            bobsClient.debugForceMakeMiniblock(streamId, { forceSnapshot: true }),
-        ).resolves.not.toThrow()
-
-        // fetch the stream again and check that the MLS group is snapshotted
-        const streamAfterSnapshot = await bobsClient.getStream(streamId)
-        const mls = streamAfterSnapshot.membershipContent.mls
-        expect(mls.externalGroupSnapshot).toBeDefined()
-        expect(mls.groupInfoMessage).toBeDefined()
-        expect(bin_equal(mls.externalGroupSnapshot, externalGroupSnapshot)).toBe(true)
-        expect(bin_equal(mls.groupInfoMessage, groupInfoMessage)).toBe(true)
-
-        const aliceMlsDeviceKey = new Uint8Array(randomBytes(32))
-        const aliceMlsClient = await MlsClient.create(aliceMlsDeviceKey)
-        const { commit: aliceCommit, groupInfoMessage: aliceGroupInfoMessage } =
-            await commitExternal(aliceMlsClient, groupInfoMessage, externalGroupSnapshot)
-
-        const aliceMlsPayload = makeMlsPayloadExternalJoin(
-            await aliceMlsClient.signaturePublicKey(),
-            aliceCommit,
-            aliceGroupInfoMessage,
-        )
-        await expect(alicesClient._debugSendMls(streamId, aliceMlsPayload)).resolves.not.toThrow()
-
-        // force another snapshot
-        await expect(
-            bobsClient.debugForceMakeMiniblock(streamId, { forceSnapshot: true }),
-        ).resolves.not.toThrow()
-
-        // this time, the snapshot should contain the group info message from Alice
-        // the only way it can end up in the snapshot is if the external join was successfully snapshotted
-        // by the node
-        const streamAfterSnapshot2 = await alicesClient.getStream(streamId)
-        const mls2 = streamAfterSnapshot2.membershipContent.mls
-        expect(mls2.externalGroupSnapshot).toBeDefined()
-        expect(mls2.groupInfoMessage).toBeDefined()
-        expect(bin_equal(mls2.groupInfoMessage, aliceGroupInfoMessage)).toBe(true)
-    })
-
-    test('Valid external commits are accepted', async () => {
-        const bobsClient = await makeInitAndStartClient()
-        const alicesClient = await makeInitAndStartClient()
-        const { streamId } = await bobsClient.createDMChannel(alicesClient.userId)
-        const stream = await bobsClient.waitForStream(streamId)
-
-        expect(stream.view.getMembers().membership.joinedUsers).toEqual(
-            new Set([bobsClient.userId, alicesClient.userId]),
-        )
-
-        const bobMlsDeviceKey = new Uint8Array(randomBytes(32))
-        const bobMlsClient = await MlsClient.create(bobMlsDeviceKey)
-=======
     test('initializing MLS groups twice throws an error', async () => {
->>>>>>> bb05bbb4
         const group = await bobMlsClient.createGroup()
         const { groupInfoMessage, externalGroupSnapshot } =
             await createGroupInfoAndExternalSnapshot(group)
@@ -356,6 +279,23 @@
             aliceGroupInfoMessage,
         )
         await expect(aliceClient._debugSendMls(streamId, aliceMlsPayload)).resolves.not.toThrow()
+        latestGroupInfoMessage = aliceGroupInfoMessage
+    })
+
+    test('MLS group is snapshotted after external commit', async () => {
+        // force another snapshot
+        await expect(
+            bobClient.debugForceMakeMiniblock(streamId, { forceSnapshot: true }),
+        ).resolves.not.toThrow()
+
+        // this time, the snapshot should contain the group info message from Alice
+        // the only way it can end up in the snapshot is if the external join was successfully snapshotted
+        // by the node
+        const streamAfterSnapshot = await aliceClient.getStream(streamId)
+        const mls = streamAfterSnapshot.membershipContent.mls
+        expect(mls.externalGroupSnapshot).toBeDefined()
+        expect(mls.groupInfoMessage).toBeDefined()
+        expect(bin_equal(mls.groupInfoMessage, latestGroupInfoMessage)).toBe(true)
     })
 
     test('Signature public keys are mapped per user in the snapshot', async () => {
