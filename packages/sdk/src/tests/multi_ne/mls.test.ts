/**
 * @group main
 */

import { makeTestClient, makeUniqueSpaceStreamId, waitFor } from '../testUtils'
import { Client } from '../../client'
import { PlainMessage } from '@bufbuild/protobuf'
import { MemberPayload_Mls } from '@river-build/proto'
import {
    ExternalClient,
    Group as MlsGroup,
    Client as MlsClient,
    ExternalSnapshot,
    MlsMessage,
    ExportedTree,
} from '@river-build/mls-rs-wasm'
import { randomBytes } from 'crypto'
import { bin_equal } from '@river-build/dlog'
<<<<<<< HEAD
import { hexToBytes } from 'ethereum-cryptography/utils'
=======
import { makeUniqueChannelStreamId } from '../../id'
>>>>>>> 74b6eda9

describe('mlsTests', () => {
    let clients: Client[] = []
    const makeInitAndStartClient = async () => {
        const client = await makeTestClient()
        await client.initializeUser()
        client.startSync()
        clients.push(client)
        return client
    }

    let bobClient: Client
    let aliceClient: Client
    let bobMlsClient: MlsClient
    let aliceMlsClient: MlsClient
    let charlieClient: Client
    let charlieMlsClient: MlsClient

    // state variables
    let streamId: string
    let latestGroupInfoMessage: Uint8Array
    let latestExternalGroupSnapshot: Uint8Array
    const commits: Uint8Array[] = []

    beforeAll(async () => {
        bobClient = await makeInitAndStartClient()
        aliceClient = await makeInitAndStartClient()
        charlieClient = await makeInitAndStartClient()

        bobMlsClient = await MlsClient.create(new Uint8Array(randomBytes(32)))
        aliceMlsClient = await MlsClient.create(new Uint8Array(randomBytes(32)))
        charlieMlsClient = await MlsClient.create(new Uint8Array(randomBytes(32)))

        const spaceId = makeUniqueSpaceStreamId()
        await expect(bobClient.createSpace(spaceId)).resolves.not.toThrow()

        const channelId = makeUniqueChannelStreamId(spaceId)
        await expect(
            bobClient.createChannel(spaceId, 'Channel', '', channelId),
        ).resolves.not.toThrow()

        await bobClient.waitForStream(channelId)
        await aliceClient.joinStream(spaceId)
        await aliceClient.joinStream(channelId)
        await aliceClient.waitForStream(channelId)
        await charlieClient.joinStream(spaceId)
        await charlieClient.joinStream(channelId)
        await charlieClient.waitForStream(channelId)
        streamId = channelId
    })

    afterAll(async () => {
        for (const client of clients) {
            await client.stop()
        }
        clients = []
    })

    function makeMlsPayloadInitializeGroup(
        signaturePublicKey: Uint8Array,
        externalGroupSnapshot: Uint8Array,
        groupInfoMessage: Uint8Array,
    ): PlainMessage<MemberPayload_Mls> {
        return {
            content: {
                case: 'initializeGroup',
                value: {
                    signaturePublicKey: signaturePublicKey,
                    externalGroupSnapshot: externalGroupSnapshot,
                    groupInfoMessage: groupInfoMessage,
                },
            },
        }
    }

    function makeMlsPayloadExternalJoin(
        signaturePublicKey: Uint8Array,
        commit: Uint8Array,
        groupInfoMessage: Uint8Array,
    ): PlainMessage<MemberPayload_Mls> {
        return {
            content: {
                case: 'externalJoin',
                value: {
                    signaturePublicKey: signaturePublicKey,
                    commit: commit,
                    groupInfoMessage: groupInfoMessage,
                },
            },
        }
    }

    function makeMlsPayloadEpochSecrets(
        secrets: { epoch: bigint; secret: Uint8Array }[],
    ): PlainMessage<MemberPayload_Mls> {
        return {
            content: {
                case: 'epochSecrets',
                value: {
                    secrets: secrets,
                },
            },
        }
    }

    // helper function to create a group + external snapshot
    async function createGroupInfoAndExternalSnapshot(group: MlsGroup): Promise<{
        groupInfoMessage: Uint8Array
        externalGroupSnapshot: Uint8Array
    }> {
        const groupInfoMessage = await group.groupInfoMessageAllowingExtCommit(false)
        const tree = group.exportTree()
        const externalClient = new ExternalClient()
        const externalGroup = externalClient.observeGroup(
            groupInfoMessage.toBytes(),
            tree.toBytes(),
        )

        const externalGroupSnapshot = (await externalGroup).snapshot()
        return {
            groupInfoMessage: groupInfoMessage.toBytes(),
            externalGroupSnapshot: externalGroupSnapshot.toBytes(),
        }
    }

    async function commitExternal(
        client: MlsClient,
        groupInfoMessage: Uint8Array,
        externalGroupSnapshot: Uint8Array,
    ): Promise<{ commit: Uint8Array; groupInfoMessage: Uint8Array }> {
        const externalClient = new ExternalClient()
        const externalSnapshot = ExternalSnapshot.fromBytes(externalGroupSnapshot)
        const externalGroup = await externalClient.loadGroup(externalSnapshot)
        const tree = externalGroup.exportTree()
        const exportedTree = ExportedTree.fromBytes(tree)
        const mlsGroupInfoMessage = MlsMessage.fromBytes(groupInfoMessage)
        const commitOutput = await client.commitExternal(mlsGroupInfoMessage, exportedTree)
        const updatedGroupInfoMessage = await commitOutput.group.groupInfoMessageAllowingExtCommit(
            false,
        )
        return {
            commit: commitOutput.commit.toBytes(),
            groupInfoMessage: updatedGroupInfoMessage.toBytes(),
        }
    }

    test('invalid signature public key is not accepted', async () => {
        const group = await bobMlsClient.createGroup()
        const { groupInfoMessage, externalGroupSnapshot } =
            await createGroupInfoAndExternalSnapshot(group)

        const mlsPayload = makeMlsPayloadInitializeGroup(
            (await bobMlsClient.signaturePublicKey()).slice(1), // slice 1 byte to make it invalid
            externalGroupSnapshot,
            groupInfoMessage,
        )
        await expect(bobClient._debugSendMls(streamId, mlsPayload)).rejects.toThrow(
            'INVALID_PUBLIC_SIGNATURE_KEY',
        )
    })

    test('invalid MLS group is not accepted', async () => {
        const mlsPayload = makeMlsPayloadInitializeGroup(
            await bobMlsClient.signaturePublicKey(),
            new Uint8Array([]),
            new Uint8Array([]),
        )
        await expect(bobClient._debugSendMls(streamId, mlsPayload)).rejects.to.toThrow(
            'INVALID_GROUP_INFO',
        )
    })

    test('mismatching group ids throws an error', async () => {
        const group1 = await bobMlsClient.createGroup()
        const group2 = await bobMlsClient.createGroup()
        const { externalGroupSnapshot: externalGroupSnapshot1 } =
            await createGroupInfoAndExternalSnapshot(group1)
        const { groupInfoMessage: groupInfoMessage2 } = await createGroupInfoAndExternalSnapshot(
            group2,
        )

        const mlsPayload = makeMlsPayloadInitializeGroup(
            await bobMlsClient.signaturePublicKey(),
            externalGroupSnapshot1,
            groupInfoMessage2,
        )
        await expect(bobClient._debugSendMls(streamId, mlsPayload)).rejects.toThrow(
            'INVALID_GROUP_INFO_GROUP_ID_MISMATCH',
        )
    })

    test('epoch not at 0 throws error', async () => {
        const groupAtEpoch0 = await bobMlsClient.createGroup()
        const groupInfoMessageAtEpoch0 = await groupAtEpoch0.groupInfoMessageAllowingExtCommit(true)
        const output = await aliceMlsClient.commitExternal(groupInfoMessageAtEpoch0)
        const groupAtEpoch1 = output.group
        const { groupInfoMessage, externalGroupSnapshot } =
            await createGroupInfoAndExternalSnapshot(groupAtEpoch1)

        const mlsPayload = makeMlsPayloadInitializeGroup(
            await aliceMlsClient.signaturePublicKey(),
            externalGroupSnapshot,
            groupInfoMessage,
        )
        await expect(aliceClient._debugSendMls(streamId, mlsPayload)).rejects.toThrow(
            'INVALID_GROUP_INFO_EPOCH',
        )
    })

    test('clients can create MLS Groups in channels', async () => {
        const bobGroup = await bobMlsClient.createGroup()
        const { groupInfoMessage, externalGroupSnapshot } =
            await createGroupInfoAndExternalSnapshot(bobGroup)
        const mlsPayload = makeMlsPayloadInitializeGroup(
            await bobMlsClient.signaturePublicKey(),
            externalGroupSnapshot,
            groupInfoMessage,
        )
        await expect(bobClient._debugSendMls(streamId, mlsPayload)).resolves.not.toThrow()

        // save for later
        latestExternalGroupSnapshot = externalGroupSnapshot
        latestGroupInfoMessage = groupInfoMessage
    })

    test('initializing MLS groups twice throws an error', async () => {
        const group = await bobMlsClient.createGroup()
        const { groupInfoMessage, externalGroupSnapshot } =
            await createGroupInfoAndExternalSnapshot(group)
        const mlsPayload = makeMlsPayloadInitializeGroup(
            await bobMlsClient.signaturePublicKey(),
            externalGroupSnapshot,
            groupInfoMessage,
        )
        await expect(bobClient._debugSendMls(streamId, mlsPayload)).rejects.toThrow(
            'group already initialized',
        )
    })

    test('MLS group is snapshotted', async () => {
        // force a snapshot
        await bobClient.debugForceMakeMiniblock(streamId, { forceSnapshot: true })
        // fetch the stream again and check that the MLS group is snapshotted
        const streamAfterSnapshot = await bobClient.getStream(streamId)
        const mls = streamAfterSnapshot.membershipContent.mls
        expect(mls.externalGroupSnapshot).toBeDefined()
        expect(mls.groupInfoMessage).toBeDefined()
        expect(bin_equal(mls.externalGroupSnapshot, latestExternalGroupSnapshot)).toBe(true)
        expect(bin_equal(mls.groupInfoMessage, latestGroupInfoMessage)).toBe(true)
    })

    test('External commits with invalid signature public keys are not accepted', async () => {
        const { commit: aliceCommit, groupInfoMessage: aliceGroupInfoMessage } =
            await commitExternal(
                aliceMlsClient,
                latestGroupInfoMessage,
                latestExternalGroupSnapshot,
            )

        const aliceMlsPayload = makeMlsPayloadExternalJoin(
            new Uint8Array([1, 2, 3]),
            aliceCommit,
            aliceGroupInfoMessage,
        )
        await expect(aliceClient._debugSendMls(streamId, aliceMlsPayload)).rejects.toThrow(
            'INVALID_PUBLIC_SIGNATURE_KEY',
        )
    })

    test('removing stream members from MLS groups is not allowed', async () => {
        const bobPayload: PlainMessage<MemberPayload_Mls> = {
            content: {
                case: 'commitLeaves',
                value: {
                    userAddresses: [hexToBytes(aliceClient.userId)],
                    commit: new Uint8Array(randomBytes(32)),
                },
            },
        }

        await expect(bobClient._debugSendMls(streamId, bobPayload)).rejects.toThrow(
            'user is a member',
        )
    })

    test('Valid external commits are accepted', async () => {
        const { commit: aliceCommit, groupInfoMessage: aliceGroupInfoMessage } =
            await commitExternal(
                aliceMlsClient,
                latestGroupInfoMessage,
                latestExternalGroupSnapshot,
            )

        const aliceMlsPayload = makeMlsPayloadExternalJoin(
            await aliceMlsClient.signaturePublicKey(),
            aliceCommit,
            aliceGroupInfoMessage,
        )
        await expect(aliceClient._debugSendMls(streamId, aliceMlsPayload)).resolves.not.toThrow()
        latestGroupInfoMessage = aliceGroupInfoMessage
        commits.push(aliceCommit)
    })

    test('MLS group is snapshotted after external commit', async () => {
        // force another snapshot
        await expect(
            bobClient.debugForceMakeMiniblock(streamId, { forceSnapshot: true }),
        ).resolves.not.toThrow()

        // this time, the snapshot should contain the group info message from Alice
        // the only way it can end up in the snapshot is if the external join was successfully snapshotted
        // by the node
        const streamAfterSnapshot = await aliceClient.getStream(streamId)
        const mls = streamAfterSnapshot.membershipContent.mls
        expect(mls.externalGroupSnapshot).toBeDefined()
        expect(mls.groupInfoMessage).toBeDefined()
        expect(bin_equal(mls.groupInfoMessage, latestGroupInfoMessage)).toBe(true)
    })

    test('MLS commits since the last snapshot are snapshotted (Alice)', async () => {
        const stream = await bobClient.getStream(streamId)
        const miniblockNum = stream.miniblockInfo?.min
        expect(miniblockNum).toBeDefined()

        // we expect Alice's commit to be in there
        const mlsSnapshot = await bobClient.getMlsSnapshot(streamId, miniblockNum!)
        expect(mlsSnapshot.mls).toBeDefined()
        expect(mlsSnapshot.mls?.commitsSinceLastSnapshot.length).toBe(1)
        expect(bin_equal(mlsSnapshot.mls?.commitsSinceLastSnapshot[0], commits[0])).toBe(true)
    })

    test('Clients can join an MLS group from a fresh snapshot', async () => {
        // the MLS state has been snapshotted, all commits are now compressed
        // into stream.membershipContent.mls.externalGroupSnapshot
        const stream = await charlieClient.getStream(streamId)

        const { commit: charlieCommit, groupInfoMessage: charlieGroupInfoMessage } =
            await commitExternal(
                charlieMlsClient,
                latestGroupInfoMessage,
                stream.membershipContent.mls.externalGroupSnapshot!,
            )

        const charlieMlsPayload = makeMlsPayloadExternalJoin(
            await charlieMlsClient.signaturePublicKey(),
            charlieCommit,
            charlieGroupInfoMessage,
        )
        await expect(
            charlieClient._debugSendMls(streamId, charlieMlsPayload),
        ).resolves.not.toThrow()
        latestGroupInfoMessage = charlieGroupInfoMessage
        commits.push(charlieCommit)
    })

    test('MLS commits since the last snapshot are snapshotted (Charlie)', async () => {
        // force another snapshot
        await expect(
            bobClient.debugForceMakeMiniblock(streamId, { forceSnapshot: true }),
        ).resolves.not.toThrow()

        const stream = await bobClient.getStream(streamId)
        const miniblockNum = stream.miniblockInfo?.min
        expect(miniblockNum).toBeDefined()

        // this time, we onluy expect Charlie's commit to be in there
        const mlsSnapshot = await bobClient.getMlsSnapshot(streamId, miniblockNum!)
        expect(mlsSnapshot.mls).toBeDefined()
        expect(mlsSnapshot.mls?.commitsSinceLastSnapshot.length).toBe(1)
        expect(
            bin_equal(mlsSnapshot.mls?.commitsSinceLastSnapshot[0], commits[commits.length - 1]),
        ).toBe(true)
    })

    test('Signature public keys are mapped per user in the snapshot', async () => {
        // force snapshot
        await expect(
            bobClient.debugForceMakeMiniblock(streamId, { forceSnapshot: true }),
        ).resolves.not.toThrow()

        const bobSignaturePublicKey = await bobMlsClient.signaturePublicKey()
        const aliceSignaturePublicKey = await aliceMlsClient.signaturePublicKey()
        // verify that the signature public keys are mapped per user
        // and that the signature public keys are correct
        const streamAfterSnapshot = await bobClient.getStream(streamId)
        const mls = streamAfterSnapshot.membershipContent.mls.members
        expect(mls[bobClient.userId].signaturePublicKeys.length).toBe(1)
        expect(mls[aliceClient.userId].signaturePublicKeys.length).toBe(1)
        expect(bin_equal(mls[bobClient.userId].signaturePublicKeys[0], bobSignaturePublicKey)).toBe(
            true,
        )
        expect(
            bin_equal(mls[aliceClient.userId].signaturePublicKeys[0], aliceSignaturePublicKey),
        ).toBe(true)
    })

    test('epoch secrets are accepted', async () => {
        const bobMlsSecretsPayload = makeMlsPayloadEpochSecrets([
            { epoch: 1n, secret: new Uint8Array([1, 2, 3, 4]) },
            { epoch: 2n, secret: new Uint8Array([3, 4, 5, 6]) }, // bogus for now
        ])

        await expect(bobClient._debugSendMls(streamId, bobMlsSecretsPayload)).resolves.not.toThrow()

        // verify that the epoch secrets have been picked up in the stream state view
        await waitFor(() => {
            const mls = bobClient.streams.get(streamId)?.view.membershipContent.mls
            expect(mls).toBeDefined()
            expect(bin_equal(mls!.epochSecrets[1n.toString()], new Uint8Array([1, 2, 3, 4]))).toBe(
                true,
            )
            expect(bin_equal(mls!.epochSecrets[2n.toString()], new Uint8Array([3, 4, 5, 6]))).toBe(
                true,
            )
        })
    })

    test('epoch secrets can only be sent once', async () => {
        // sending the same epoch twice returns an error
        const bobMlsSecretsPayload = makeMlsPayloadEpochSecrets([
            { epoch: 1n, secret: new Uint8Array([1, 2, 3, 4]) },
            { epoch: 2n, secret: new Uint8Array([3, 4, 5, 6]) }, // bogus for now
        ])

        await expect(bobClient._debugSendMls(streamId, bobMlsSecretsPayload)).rejects.toThrow(
            'epoch already exists',
        )
    })

    test('epoch secrets are snapshotted', async () => {
        // force snapshot
        await expect(
            bobClient.debugForceMakeMiniblock(streamId, { forceSnapshot: true }),
        ).resolves.not.toThrow()

        // verify that the epoch secrets are picked up in the snapshot
        const streamAfterSnapshot = await bobClient.getStream(streamId)
        const mls = streamAfterSnapshot.membershipContent.mls
        expect(bin_equal(mls.epochSecrets[1n.toString()], new Uint8Array([1, 2, 3, 4]))).toBe(true)
        expect(bin_equal(mls.epochSecrets[2n.toString()], new Uint8Array([3, 4, 5, 6]))).toBe(true)
    })

<<<<<<< HEAD
    test('removing stream members with invalid commits is not allowed', async () => {
        await expect(aliceClient.leaveStream(streamId)).resolves.not.toThrow()
        const bobPayload: PlainMessage<MemberPayload_Mls> = {
            content: {
                case: 'commitLeaves',
                value: {
                    userAddresses: [hexToBytes(aliceClient.userId)],
                    commit: new Uint8Array(randomBytes(32)),
                },
            },
        }

        await expect(bobClient._debugSendMls(streamId, bobPayload)).rejects.toThrow(
            'INVALID_COMMIT',
        )
=======
    test('"Close the gap" — roll up all commits from snapshots, check against list of commits', async () => {
        const stream = await charlieClient.getStream(streamId)
        expect(stream.miniblockInfo?.min).toBeDefined()
        let prevSnapshotMiniblockNum = stream.miniblockInfo!.min
        let snapshottedCommits: Uint8Array[] = []
        while (prevSnapshotMiniblockNum > 0) {
            const snapshot = await charlieClient.getMlsSnapshot(streamId, prevSnapshotMiniblockNum)
            expect(snapshot.mls).toBeDefined()
            if (snapshot.mls!.commitsSinceLastSnapshot.length > 0) {
                snapshottedCommits = [
                    ...snapshot.mls!.commitsSinceLastSnapshot,
                    ...snapshottedCommits,
                ]
            }
            prevSnapshotMiniblockNum = snapshot.prevSnapshotMiniblockNum
        }

        expect(snapshottedCommits.length).toBe(commits.length)
        for (let i = 0; i < snapshottedCommits.length; i++) {
            expect(bin_equal(snapshottedCommits[i], commits[i])).toBe(true)
        }
>>>>>>> 74b6eda9
    })
})<|MERGE_RESOLUTION|>--- conflicted
+++ resolved
@@ -16,11 +16,8 @@
 } from '@river-build/mls-rs-wasm'
 import { randomBytes } from 'crypto'
 import { bin_equal } from '@river-build/dlog'
-<<<<<<< HEAD
 import { hexToBytes } from 'ethereum-cryptography/utils'
-=======
 import { makeUniqueChannelStreamId } from '../../id'
->>>>>>> 74b6eda9
 
 describe('mlsTests', () => {
     let clients: Client[] = []
@@ -463,7 +460,6 @@
         expect(bin_equal(mls.epochSecrets[2n.toString()], new Uint8Array([3, 4, 5, 6]))).toBe(true)
     })
 
-<<<<<<< HEAD
     test('removing stream members with invalid commits is not allowed', async () => {
         await expect(aliceClient.leaveStream(streamId)).resolves.not.toThrow()
         const bobPayload: PlainMessage<MemberPayload_Mls> = {
@@ -479,7 +475,8 @@
         await expect(bobClient._debugSendMls(streamId, bobPayload)).rejects.toThrow(
             'INVALID_COMMIT',
         )
-=======
+    })
+
     test('"Close the gap" — roll up all commits from snapshots, check against list of commits', async () => {
         const stream = await charlieClient.getStream(streamId)
         expect(stream.miniblockInfo?.min).toBeDefined()
@@ -501,6 +498,5 @@
         for (let i = 0; i < snapshottedCommits.length; i++) {
             expect(bin_equal(snapshottedCommits[i], commits[i])).toBe(true)
         }
->>>>>>> 74b6eda9
     })
 })