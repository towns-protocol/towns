--- conflicted
+++ resolved
@@ -67,10 +67,6 @@
             mockClientEmitter,
             undefined,
             shortenHexString(alicesUserId),
-<<<<<<< HEAD
-            { useSharedSyncer: false },
-=======
->>>>>>> 1ad1d871
         )
 
         // some helper functions
