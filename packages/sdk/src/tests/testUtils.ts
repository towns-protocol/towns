--- conflicted
+++ resolved
@@ -295,12 +295,6 @@
     const client = new Client(context, rpcClient, cryptoStore, entitlementsDelegate, {
         ...opts,
         persistenceStoreName: persistenceDbName,
-<<<<<<< HEAD
-        streamOpts: {
-            useSharedSyncer: false,
-        },
-=======
->>>>>>> 1ad1d871
     }) as TestClient
     client.wallet = context.wallet
     client.deviceId = deviceId
