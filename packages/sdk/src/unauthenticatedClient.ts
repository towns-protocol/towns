import debug from 'debug'
import { DLogger, check, dlog, dlogError } from '@river-build/dlog'
import { hasElements, isDefined } from './check'
import { StreamRpcClient } from './makeStreamRpcClient'
import { unpackMiniblock, unpackStream } from './sign'
import { StreamStateView } from './streamStateView'
import { ParsedMiniblock, StreamTimelineEvent } from './types'
import { streamIdAsString, streamIdAsBytes, userIdFromAddress, makeUserStreamId } from './id'

const SCROLLBACK_MAX_COUNT = 20
const SCROLLBACK_MULTIPLIER = 4n
export class UnauthenticatedClient {
    readonly rpcClient: StreamRpcClient

    private readonly logCall: DLogger
    private readonly logEmitFromClient: DLogger
    private readonly logError: DLogger

    private readonly userId = 'unauthenticatedClientUser'
    private getScrollbackRequests: Map<string, ReturnType<typeof this.scrollback>> = new Map()

    constructor(rpcClient: StreamRpcClient, logNamespaceFilter?: string) {
        if (logNamespaceFilter) {
            debug.enable(logNamespaceFilter)
        }

        this.rpcClient = rpcClient

        const shortId = 'unauthClientShortId'

        this.logCall = dlog('csb:cl:call').extend(shortId)
        this.logEmitFromClient = dlog('csb:cl:emit').extend(shortId)
        this.logError = dlogError('csb:cl:error').extend(shortId)

        this.logCall('new UnauthenticatedClient')
    }

    async userWithAddressExists(address: Uint8Array): Promise<boolean> {
        return this.userExists(userIdFromAddress(address))
    }

    async userExists(userId: string): Promise<boolean> {
        const userStreamId = makeUserStreamId(userId)
        return this.streamExists(userStreamId)
    }

    async streamExists(streamId: string | Uint8Array): Promise<boolean> {
        this.logCall('streamExists?', streamId)
        const response = await this.rpcClient.getStream({
            streamId: streamIdAsBytes(streamId),
            optional: true,
        })
        this.logCall('streamExists=', streamId, response.stream)
        return response.stream !== undefined
    }

    async getStream(streamId: string | Uint8Array): Promise<StreamStateView> {
        try {
            this.logCall('getStream', streamId)
            const response = await this.rpcClient.getStream({ streamId: streamIdAsBytes(streamId) })
            this.logCall('getStream', response.stream)
            check(
                isDefined(response.stream) && hasElements(response.stream.miniblocks),
                'got bad stream',
            )
            const { streamAndCookie, snapshot, prevSnapshotMiniblockNum } = await unpackStream(
                response.stream,
            )
            const streamView = new StreamStateView(this.userId, streamIdAsString(streamId))

            streamView.initialize(
                streamAndCookie.nextSyncCookie,
                streamAndCookie.events,
                snapshot,
                streamAndCookie.miniblocks,
                [],
                prevSnapshotMiniblockNum,
                undefined,
                [],
                undefined,
            )
            return streamView
        } catch (err) {
            this.logCall('getStream', streamId, 'ERROR', err)
            throw err
        }
    }

    /** 
     * @deprecated please use scrollbackByMs() 
     **/
    async scrollbackToDate(streamView: StreamStateView, toDate: number): Promise<void> {
<<<<<<< HEAD
        return this.scrollbackByMs(streamView, toDate)
    }

    async scrollbackByMs(streamView: StreamStateView, ms: number): Promise<void> {
        this.logCall('scrollbackToDate', { streamId: streamView.streamId, ms })
=======
        this.logCall('scrollbackToDate', { streamId: streamView.streamId, toDate })
        const firstEvent = streamView.timeline.at(0)
        // skip scrollback if limit is already reached
        if (firstEvent?.createdAtEpochMs && !this.isWithin(firstEvent?.createdAtEpochMs, toDate)) {
            return
        }
>>>>>>> 0b8c210a
        // scrollback to get events till max scrollback, toDate or till no events are left
        for (let i = 0; i < SCROLLBACK_MAX_COUNT; i++) {
            const result = await this.scrollback(streamView)
            if (result.terminus) {
                break
            }
            const currentOldestEvent = result.firstEvent
            this.logCall('scrollbackToDate result', { 
                oldest: currentOldestEvent?.createdAtEpochMs, 
                ms, 
            })
            if (currentOldestEvent) {
                if (!this.isWithin(currentOldestEvent.createdAtEpochMs, ms)) {
                    break
                }
            }
        }
    }

    private async scrollback(
        streamView: StreamStateView,
    ): Promise<{ terminus: boolean; firstEvent?: StreamTimelineEvent }> {
        const currentRequest = this.getScrollbackRequests.get(streamView.streamId)
        if (currentRequest) {
            return currentRequest
        }

        const _scrollback = async (): Promise<{
            terminus: boolean
            firstEvent?: StreamTimelineEvent
        }> => {
            check(
                isDefined(streamView.miniblockInfo),
                `stream not initialized: ${streamView.streamId}`,
            )
            if (streamView.miniblockInfo.terminusReached) {
                this.logCall('scrollback', streamView.streamId, 'terminus reached')
                return { terminus: true, firstEvent: streamView.timeline.at(0) }
            }
            check(streamView.miniblockInfo.min >= streamView.prevSnapshotMiniblockNum)
            this.logCall('scrollback', {
                streamId: streamView.streamId,
                miniblockInfo: streamView.miniblockInfo,
                prevSnapshotMiniblockNum: streamView.prevSnapshotMiniblockNum,
            })
            const toExclusive = streamView.miniblockInfo.min
            const fromInclusive = streamView.prevSnapshotMiniblockNum
            const span = toExclusive - fromInclusive
            let fromInclusiveNew = toExclusive - span * SCROLLBACK_MULTIPLIER
            fromInclusiveNew = fromInclusiveNew < 0n ? 0n : fromInclusiveNew
            const response = await this.getMiniblocks(
                streamView.streamId,
                fromInclusiveNew,
                toExclusive,
            )

            // a race may occur here: if the state view has been reinitialized during the scrollback
            // request, we need to discard the new miniblocks.
            if ((streamView.miniblockInfo?.min ?? -1n) === toExclusive) {
                streamView.prependEvents(
                    response.miniblocks,
                    undefined,
                    response.terminus,
                    undefined,
                    undefined,
                )
                return { terminus: response.terminus, firstEvent: streamView.timeline.at(0) }
            }
            return { terminus: false, firstEvent: streamView.timeline.at(0) }
        }

        try {
            const request = _scrollback()
            this.getScrollbackRequests.set(streamView.streamId, request)
            return await request
        } finally {
            this.getScrollbackRequests.delete(streamView.streamId)
        }
    }

    private async getMiniblocks(
        streamId: string | Uint8Array,
        fromInclusive: bigint,
        toExclusive: bigint,
    ): Promise<{ miniblocks: ParsedMiniblock[]; terminus: boolean }> {
        if (toExclusive === fromInclusive) {
            return {
                miniblocks: [],
                terminus: toExclusive === 0n,
            }
        }

        const response = await this.rpcClient.getMiniblocks({
            streamId: streamIdAsBytes(streamId),
            fromInclusive,
            toExclusive,
        })

        const unpackedMiniblocks: ParsedMiniblock[] = []
        for (const miniblock of response.miniblocks) {
            const unpackedMiniblock = await unpackMiniblock(miniblock, { disableChecks: true })
            unpackedMiniblocks.push(unpackedMiniblock)
        }
        return {
            terminus: response.terminus,
            miniblocks: unpackedMiniblocks,
        }
    }

    private isWithin(number: number | bigint, time: number) {
        const minEpochMs = Date.now() - time
        return number > minEpochMs
    }
}<|MERGE_RESOLUTION|>--- conflicted
+++ resolved
@@ -90,20 +90,16 @@
      * @deprecated please use scrollbackByMs() 
      **/
     async scrollbackToDate(streamView: StreamStateView, toDate: number): Promise<void> {
-<<<<<<< HEAD
         return this.scrollbackByMs(streamView, toDate)
     }
 
     async scrollbackByMs(streamView: StreamStateView, ms: number): Promise<void> {
         this.logCall('scrollbackToDate', { streamId: streamView.streamId, ms })
-=======
-        this.logCall('scrollbackToDate', { streamId: streamView.streamId, toDate })
         const firstEvent = streamView.timeline.at(0)
         // skip scrollback if limit is already reached
-        if (firstEvent?.createdAtEpochMs && !this.isWithin(firstEvent?.createdAtEpochMs, toDate)) {
+        if (firstEvent?.createdAtEpochMs && !this.isWithin(firstEvent?.createdAtEpochMs, ms)) {
             return
         }
->>>>>>> 0b8c210a
         // scrollback to get events till max scrollback, toDate or till no events are left
         for (let i = 0; i < SCROLLBACK_MAX_COUNT; i++) {
             const result = await this.scrollback(streamView)
