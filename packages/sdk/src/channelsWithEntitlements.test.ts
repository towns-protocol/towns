/* eslint-disable @typescript-eslint/no-unnecessary-type-assertion */
/**
 * @group with-entitilements
 */

import {
    getChannelMessagePayload,
    waitFor,
    getNftRuleData,
    twoNftRuleData,
    createRole,
    createChannel,
    setupWalletsAndContexts,
    createSpaceAndDefaultChannel,
    expectUserCanJoin,
    everyoneMembershipStruct,
    linkWallets,
} from './util.test'
import { MembershipOp } from '@river-build/proto'
import { makeUserStreamId } from './id'
import { dlog } from '@river-build/dlog'
import {
    NoopRuleData,
    IRuleEntitlement,
    Permission,
    getContractAddress,
    publicMint,
    burn,
    balanceOf,
    LogicalOperationType,
    OperationType,
    Operation,
    CheckOperationType,
    treeToRuleData,
} from '@river-build/web3'
import { Client } from './client'

const log = dlog('csb:test:channelsWithEntitlements')

// pass in users as 'alice', 'bob', 'carol' - b/c their wallets are created here
async function setupChannelWithCustomRole(
    userNames: string[],
    ruleData: IRuleEntitlement.RuleDataStruct,
) {
    const {
        alice,
        bob,
        carol,
        aliceMobile,
        alicesWallet,
        bobsWallet,
        carolsWallet,
        aliceProvider,
        bobProvider,
        carolProvider,
        aliceSpaceDapp,
        bobSpaceDapp,
        carolSpaceDapp,
    } = await setupWalletsAndContexts()

    const userNameToWallet: Record<string, string> = {
        alice: alicesWallet.address,
        bob: bobsWallet.address,
        carol: carolsWallet.address,
        dave: alicesWallet.address,
    }
    const users = userNames.map((user) => userNameToWallet[user])

    const { spaceId, defaultChannelId } = await createSpaceAndDefaultChannel(
        bob,
        bobSpaceDapp,
        bobProvider.wallet,
        'bob',
        await everyoneMembershipStruct(bobSpaceDapp, bob),
    )

    const { roleId, error: roleError } = await createRole(
        bobSpaceDapp,
        bobProvider,
        spaceId,
        'nft-gated read role',
        [Permission.Read],
        users,
        ruleData,
        bobProvider.wallet,
    )
    expect(roleError).toBeUndefined()
    log('roleId', roleId)

    // Create a channel gated by the above role in the space contract.
    const { channelId, error: channelError } = await createChannel(
        bobSpaceDapp,
        bobProvider,
        spaceId,
        'custom-role-gated-channel',
        [roleId!.valueOf()],
        bobProvider.wallet,
    )
    expect(channelError).toBeUndefined()
    log('channelId', channelId)

    // Then, establish a stream for the channel on the river node.
    const { streamId: channelStreamId } = await bob.createChannel(
        spaceId,
        'nft-gated-channel',
        'talk about nfts here',
        channelId!,
    )
    expect(channelStreamId).toEqual(channelId)
    // As the space owner, Bob should always be able to join the channel regardless of the custom role.
    await expect(bob.joinStream(channelId!)).toResolve()

    // Join alice to the town so she can attempt to join the role-gated channel.
    // Alice should have no issue joining the space and default channel for an "everyone" towne.
    await expectUserCanJoin(
        spaceId,
        defaultChannelId,
        'alice',
        alice,
        aliceSpaceDapp,
        alicesWallet.address,
        aliceProvider.wallet,
    )

    return {
        alice,
        bob,
        carol,
        aliceMobile,
        alicesWallet,
        bobsWallet,
        carolsWallet,
        aliceProvider,
        bobProvider,
        carolProvider,
        aliceSpaceDapp,
        bobSpaceDapp,
        carolSpaceDapp,
        spaceId,
        defaultChannelId,
        channelId,
        roleId,
    }
}

async function expectUserCanJoinChannel(client: Client, channelId: string) {
    await expect(client.joinStream(channelId!)).toResolve()
    const aliceUserStreamView = (await client.waitForStream(makeUserStreamId(client.userId))!).view
    // Wait for alice's user stream to have the join
    await waitFor(() => aliceUserStreamView.userContent.isMember(channelId!, MembershipOp.SO_JOIN))
}

describe('channelsWithEntitlements', () => {
    test.skip('userEntitlementPass', async () => {
        const { alice, bob, channelId } = await setupChannelWithCustomRole(['alice'], NoopRuleData)

        // Validate alice can join the channel
        await expectUserCanJoinChannel(alice, channelId!)

        const doneStart = Date.now()
        // kill the clients
        await bob.stopSync()
        await alice.stopSync()
        log('Done', Date.now() - doneStart)
    })

    test.skip('userEntitlementFail', async () => {
        const { alice, bob, channelId } = await setupChannelWithCustomRole(['carol'], NoopRuleData)

        await expect(alice.joinStream(channelId!)).rejects.toThrow(/7:PERMISSION_DENIED/)

        const doneStart = Date.now()
        // kill the clients
        await bob.stopSync()
        await alice.stopSync()
        log('Done', Date.now() - doneStart)
    })

<<<<<<< HEAD
    test.skip('userEntitlementPass - join as root, linked wallet whitelisted', async () => {
=======
    test('banned user cannot join', async () => {
        const { alice, alicesWallet, bob, bobSpaceDapp, bobProvider, spaceId, channelId } =
            await setupChannelWithCustomRole(['alice'], NoopRuleData)

        const tx = await bobSpaceDapp.banWalletAddress(
            spaceId,
            alicesWallet.address,
            bobProvider.wallet,
        )
        await tx.wait()

        await expect(alice.joinStream(channelId!)).rejects.toThrow(/7:PERMISSION_DENIED/)

        const doneStart = Date.now()
        // kill the clients
        await bob.stopSync()
        await alice.stopSync()
        log('Done', Date.now() - doneStart)
    })

    test('userEntitlementPass - join as root, linked wallet whitelisted', async () => {
>>>>>>> 1f2a36e3
        const { alice, aliceSpaceDapp, aliceProvider, carolProvider, bob, channelId } =
            await setupChannelWithCustomRole(['carol'], NoopRuleData)

        // Link carol's wallet to alice's as root
        await linkWallets(aliceSpaceDapp, aliceProvider.wallet, carolProvider.wallet)

        // Validate alice can join the channel
        await expectUserCanJoinChannel(alice, channelId!)

        const doneStart = Date.now()
        // kill the clients
        await bob.stopSync()
        await alice.stopSync()
        log('Done', Date.now() - doneStart)
    })

    test.skip('userEntitlementPass - join as linked wallet, root wallet whitelisted', async () => {
        const { alice, carolSpaceDapp, aliceProvider, carolProvider, bob, channelId } =
            await setupChannelWithCustomRole(['carol'], NoopRuleData)

        // Link alice's wallet to Carol's wallet as root
        await linkWallets(carolSpaceDapp, carolProvider.wallet, aliceProvider.wallet)

        // Validate alice can join the channel
        await expectUserCanJoinChannel(alice, channelId!)

        const doneStart = Date.now()
        // kill the clients
        await bob.stopSync()
        await alice.stopSync()
        log('Done linked-wallet-whitelist', Date.now() - doneStart)
    })

    test.skip('oneNftGateJoinPass - join as root, asset in linked wallet', async () => {
        const testNft1Address = await getContractAddress('TestNFT1')
        const {
            alice,
            bob,
            aliceSpaceDapp,
            aliceProvider,
            carolsWallet,
            carolProvider,
            channelId,
        } = await setupChannelWithCustomRole([], getNftRuleData(testNft1Address as `0x${string}`))

        // Link carol's wallet to alice's as root
        await linkWallets(aliceSpaceDapp, aliceProvider.wallet, carolProvider.wallet)

        await expect(alice.joinStream(channelId!)).rejects.toThrow(/7:PERMISSION_DENIED/)

        log('Minting an NFT for carols wallet, which is linked to alices wallet')
        const tokenId = await publicMint('TestNFT1', carolsWallet.address as `0x${string}`)

        // Wait 2 seconds for the negative auth cache to expire
        await new Promise((f) => setTimeout(f, 2000))

        // Validate alice can join the channel
        await expectUserCanJoinChannel(alice, channelId!)

        const doneStart = Date.now()
        // kill the clients
        await bob.stopSync()
        await alice.stopSync()
        log('Done', Date.now() - doneStart)
    })

    test.skip('oneNftGateJoinPass - join as linked wallet, asset in root wallet', async () => {
        const testNft1Address = await getContractAddress('TestNFT1')
        const {
            alice,
            bob,
            carolSpaceDapp,
            aliceProvider,
            carolsWallet,
            carolProvider,
            channelId,
        } = await setupChannelWithCustomRole([], getNftRuleData(testNft1Address as `0x${string}`))

        log("Joining alice's wallet as a linked wallet to carols root wallet")
        await linkWallets(carolSpaceDapp, carolProvider.wallet, aliceProvider.wallet)

        log('Minting an NFT for carols wallet, which is the root to alices wallet')
        await publicMint('TestNFT1', carolsWallet.address as `0x${string}`)

        log('expect that alice can join the space')
        // Validate alice can join the channel
        await expectUserCanJoinChannel(alice, channelId!)

        const doneStart = Date.now()
        // kill the clients
        await bob.stopSync()
        await alice.stopSync()
        log('Done', Date.now() - doneStart)
    })

    test.skip('oneNftGate - JoinPass, user booted on key request after entitlement loss', async () => {
        const testNftAddress = await getContractAddress('TestNFT')
        const { alice, alicesWallet, bob, aliceMobile, spaceId, channelId } =
            await setupChannelWithCustomRole([], getNftRuleData(testNftAddress))

        console.log("Alice's wallet address", alicesWallet.address)
        console.log('test nft address', testNftAddress)

        // Alice initially cannot join because she has no nft
        await expect(alice.joinStream(channelId!)).rejects.toThrow(/7:PERMISSION_DENIED/)

        // Mint an nft for alice - she should be able to join now
        const tokenId = await publicMint('TestNFT', alicesWallet.address as `0x${string}`)
        console.log('Minted nft', tokenId)

        // Wait 2 seconds for the negative auth cache to expire
        await new Promise((f) => setTimeout(f, 2000))

        // Validate alice can join the channel
        await expectUserCanJoinChannel(alice, channelId!)

        await bob.stopSync()
        await alice.stopSync()
    })

    test('oneNftGate - JoinPass, user booted on key request after entitlement loss', async () => {
        const testNftAddress = await getContractAddress('TestNFT')
        const { alice, alicesWallet, bob, aliceMobile, spaceId, channelId } =
            await setupChannelWithCustomRole([], getNftRuleData(testNftAddress))

        // Mint an nft for alice - she should be able to join now
        const tokenId = await publicMint('TestNFT', alicesWallet.address as `0x${string}`)
        console.log('Minted nft', tokenId)

        // Validate alice can join the channel
        await expectUserCanJoinChannel(alice, channelId!)

        const channelStream = await bob.waitForStream(channelId!)
        // Validate Alice is member of the channel
        await waitFor(() =>
            channelStream.view.membershipContent.isMember(MembershipOp.SO_JOIN, alice.userId),
        )

        // Burn Alice's NFT and validate her zero balance. She should now fail an entitlement check for the
        // channel.
        await burn('TestNFT', tokenId)
        await expect(balanceOf('TestNFT', alicesWallet.address as `0x${string}`)).resolves.toBe(0)

        // Wait 5 seconds for the positive auth cache to expire
        await new Promise((f) => setTimeout(f, 6000))

        console.log("Initializing alice's 'mobile' client (different device id)")
        await aliceMobile.initializeUser({ spaceId })

        // 1 second for streams to sync
        await new Promise((f) => setTimeout(f, 1000))

        // Additionally, alice should no longer be a channel member.
        channelStream.waitForMembership(MembershipOp.SO_LEAVE, alice.userId)

        // Alice's user stream should reflect that she is no longer a member of the channel.
        const aliceUserStream = await alice.waitForStream(alice.userStreamId!)
        aliceUserStream.waitFor('streamUserLeft', (streamId: string) => {
            return (
                streamId === channelId &&
                aliceUserStream.view.membershipContent.isMember(MembershipOp.SO_LEAVE, alice.userId)
            )
        })

        // Alice cannot rejoin the stream
        // The client waits for event confirmation via snapshot before processing membership
        // exit, so the rejoin will not produce the expected error in tests because the client
        // considers the user to still be a member of the channel until it processes the snapshot.
        // await expect(alice.joinStream(channelId!)).rejects.toThrow(/7:PERMISSION_DENIED/)

        await bob.stopSync()
        await alice.stopSync()
    })

    test.skip('oneNftGateJoinFail', async () => {
        const testNft1Address = await getContractAddress('TestNFT1')
        const { alice, bob, channelId } = await setupChannelWithCustomRole(
            [],
            getNftRuleData(testNft1Address as `0x${string}`),
        )

        log('Alice about to attempt to join channel', { alicesUserId: alice.userId })
        await expect(alice.joinStream(channelId!)).rejects.toThrow(/7:PERMISSION_DENIED/)

        // kill the clients
        await bob.stopSync()
        await alice.stopSync()
    })

    test.skip('twoNftGateJoinPass', async () => {
        const testNft1Address = await getContractAddress('TestNFT1')
        const testNft2Address = await getContractAddress('TestNFT2')
        const { alice, bob, alicesWallet, channelId } = await setupChannelWithCustomRole(
            [],
            twoNftRuleData(testNft1Address, testNft2Address),
        )

        const aliceMintTx1 = publicMint('TestNFT1', alicesWallet.address as `0x${string}`)
        const aliceMintTx2 = publicMint('TestNFT2', alicesWallet.address as `0x${string}`)

        log('Minting nfts for alice')
        await Promise.all([aliceMintTx1, aliceMintTx2])

        log('expect that alice can join the channel')
        // Validate alice can join the channel
        await expectUserCanJoinChannel(alice, channelId!)

        // kill the clients
        const doneStart = Date.now()
        await bob.stopSync()
        await alice.stopSync()
        log('Done', Date.now() - doneStart)
    })

    test.skip('twoNftGateJoinPass - acrossLinkedWallets', async () => {
        const testNft1Address = await getContractAddress('TestNFT1')
        const testNft2Address = await getContractAddress('TestNFT2')
        const {
            alice,
            bob,
            alicesWallet,
            carolsWallet,
            aliceSpaceDapp,
            aliceProvider,
            carolProvider,
            channelId,
        } = await setupChannelWithCustomRole([], twoNftRuleData(testNft1Address, testNft2Address))

        const aliceMintTx1 = publicMint('TestNFT1', alicesWallet.address as `0x${string}`)
        const carolMintTx2 = publicMint('TestNFT2', carolsWallet.address as `0x${string}`)

        log('Minting nfts for alice and carol')
        await Promise.all([aliceMintTx1, carolMintTx2])

        log("linking carols wallet to alice's wallet")
        await linkWallets(aliceSpaceDapp, aliceProvider.wallet, carolProvider.wallet)

        log('Alice should be able to join channel with one asset in carol wallet')
        await expectUserCanJoinChannel(alice, channelId!)

        // kill the clients
        const doneStart = Date.now()
        await bob.stopSync()
        await alice.stopSync()
        log('Done', Date.now() - doneStart)
    })

    test.skip('twoNftGateJoinFail', async () => {
        const testNft1Address = await getContractAddress('TestNFT1')
        const testNft2Address = await getContractAddress('TestNFT2')
        const { alice, bob, alicesWallet, channelId } = await setupChannelWithCustomRole(
            [],
            twoNftRuleData(testNft1Address, testNft2Address),
        )

        // Mint only one of the required NFTs for alice
        log('Minting only one of two required NFTs for alice')
        await publicMint('TestNFT1', alicesWallet.address as `0x${string}`)

        log('expect that alice cannot join the channel')
        await expect(alice.joinStream(channelId!)).rejects.toThrow(/7:PERMISSION_DENIED/)

        // kill the clients
        await bob.stopSync()
        await alice.stopSync()
    })

    test.skip('OrOfTwoNftGateJoinPass', async () => {
        const testNft1Address = await getContractAddress('TestNFT1')
        const testNft2Address = await getContractAddress('TestNFT2')
        const { alice, bob, alicesWallet, channelId } = await setupChannelWithCustomRole(
            [],
            twoNftRuleData(testNft1Address, testNft2Address, LogicalOperationType.OR),
        )
        // join alice
        log('Minting an NFT for alice')
        await publicMint('TestNFT1', alicesWallet.address as `0x${string}`)

        log('expect that alice can join the channel')
        await expectUserCanJoinChannel(alice, channelId!)

        // kill the clients
        const doneStart = Date.now()
        await bob.stopSync()
        await alice.stopSync()
        log('Done', Date.now() - doneStart)
    })

    test.skip('orOfTwoNftOrOneNftGateJoinPass', async () => {
        const testNft1Address = await getContractAddress('TestNFT1')
        const testNft2Address = await getContractAddress('TestNFT2')
        const testNft3Address = await getContractAddress('TestNFT3')
        const leftOperation: Operation = {
            opType: OperationType.CHECK,
            checkType: CheckOperationType.ERC721,
            chainId: 31337n,
            contractAddress: testNft1Address as `0x${string}`,
            threshold: 1n,
        }

        const rightOperation: Operation = {
            opType: OperationType.CHECK,
            checkType: CheckOperationType.ERC721,
            chainId: 31337n,
            contractAddress: testNft2Address as `0x${string}`,
            threshold: 1n,
        }
        const two: Operation = {
            opType: OperationType.LOGICAL,
            logicalType: LogicalOperationType.AND,
            leftOperation,
            rightOperation,
        }

        const root: Operation = {
            opType: OperationType.LOGICAL,
            logicalType: LogicalOperationType.OR,
            leftOperation: two,
            rightOperation: {
                opType: OperationType.CHECK,
                checkType: CheckOperationType.ERC721,
                chainId: 31337n,
                contractAddress: testNft3Address as `0x${string}`,
                threshold: 1n,
            },
        }

        const ruleData = treeToRuleData(root)
        const { alice, bob, alicesWallet, channelId } = await setupChannelWithCustomRole(
            [],
            ruleData,
        )

        log("Mint Alice's NFTs")
        const aliceMintTx1 = publicMint('TestNFT1', alicesWallet.address as `0x${string}`)
        const aliceMintTx2 = publicMint('TestNFT2', alicesWallet.address as `0x${string}`)
        await Promise.all([aliceMintTx1, aliceMintTx2])

        log('expect that alice can join the channel')
        await expectUserCanJoinChannel(alice, channelId!)

        // kill the clients
        const doneStart = Date.now()
        await bob.stopSync()
        await alice.stopSync()
        log('Done', Date.now() - doneStart)
    })

    // Banning with entitlements — users need permission to ban other users.
    test.skip('adminsCanRedactChannelMessages', async () => {
        // log('start adminsCanRedactChannelMessages')
        // // set up the web3 provider and spacedapp
        const {
            alice,
            bob,
            alicesWallet,
            aliceProvider,
            bobProvider,
            aliceSpaceDapp,
            bobSpaceDapp,
        } = await setupWalletsAndContexts()

        const { spaceId, defaultChannelId } = await createSpaceAndDefaultChannel(
            bob,
            bobSpaceDapp,
            bobProvider.wallet,
            'bob',
            await everyoneMembershipStruct(bobSpaceDapp, bob),
        )
        bob.startSync()

        // // Alice should have no issue joining the space and default channel.
        await expectUserCanJoin(
            spaceId,
            defaultChannelId,
            'alice',
            alice,
            aliceSpaceDapp,
            alicesWallet.address,
            aliceProvider.wallet,
        )

        // Alice says something bad
        const stream = await alice.waitForStream(defaultChannelId)
        await alice.sendMessage(defaultChannelId, 'Very bad message!')
        let eventId: string | undefined
        await waitFor(() => {
            const event = stream.view.timeline.find(
                (e) =>
                    getChannelMessagePayload(e.localEvent?.channelMessage) === 'Very bad message!',
            )
            expect(event).toBeDefined()
            eventId = event?.hashStr
        })

        expect(stream).toBeDefined()
        expect(eventId).toBeDefined()

        await expect(bob.redactMessage(defaultChannelId, eventId!)).toResolve()
        await expect(alice.redactMessage(defaultChannelId, eventId!)).rejects.toThrow(
            expect.objectContaining({
                message: expect.stringContaining('7:PERMISSION_DENIED'),
            }),
        )

        // kill the clients
        await bob.stopSync()
        await alice.stopSync()
        log('Done')
    })
})<|MERGE_RESOLUTION|>--- conflicted
+++ resolved
@@ -151,7 +151,7 @@
 }
 
 describe('channelsWithEntitlements', () => {
-    test.skip('userEntitlementPass', async () => {
+    test('userEntitlementPass', async () => {
         const { alice, bob, channelId } = await setupChannelWithCustomRole(['alice'], NoopRuleData)
 
         // Validate alice can join the channel
@@ -164,7 +164,7 @@
         log('Done', Date.now() - doneStart)
     })
 
-    test.skip('userEntitlementFail', async () => {
+    test('userEntitlementFail', async () => {
         const { alice, bob, channelId } = await setupChannelWithCustomRole(['carol'], NoopRuleData)
 
         await expect(alice.joinStream(channelId!)).rejects.toThrow(/7:PERMISSION_DENIED/)
@@ -176,9 +176,6 @@
         log('Done', Date.now() - doneStart)
     })
 
-<<<<<<< HEAD
-    test.skip('userEntitlementPass - join as root, linked wallet whitelisted', async () => {
-=======
     test('banned user cannot join', async () => {
         const { alice, alicesWallet, bob, bobSpaceDapp, bobProvider, spaceId, channelId } =
             await setupChannelWithCustomRole(['alice'], NoopRuleData)
@@ -200,7 +197,6 @@
     })
 
     test('userEntitlementPass - join as root, linked wallet whitelisted', async () => {
->>>>>>> 1f2a36e3
         const { alice, aliceSpaceDapp, aliceProvider, carolProvider, bob, channelId } =
             await setupChannelWithCustomRole(['carol'], NoopRuleData)
 
@@ -217,7 +213,7 @@
         log('Done', Date.now() - doneStart)
     })
 
-    test.skip('userEntitlementPass - join as linked wallet, root wallet whitelisted', async () => {
+    test('userEntitlementPass - join as linked wallet, root wallet whitelisted', async () => {
         const { alice, carolSpaceDapp, aliceProvider, carolProvider, bob, channelId } =
             await setupChannelWithCustomRole(['carol'], NoopRuleData)
 
@@ -234,7 +230,7 @@
         log('Done linked-wallet-whitelist', Date.now() - doneStart)
     })
 
-    test.skip('oneNftGateJoinPass - join as root, asset in linked wallet', async () => {
+    test('oneNftGateJoinPass - join as root, asset in linked wallet', async () => {
         const testNft1Address = await getContractAddress('TestNFT1')
         const {
             alice,
@@ -267,7 +263,7 @@
         log('Done', Date.now() - doneStart)
     })
 
-    test.skip('oneNftGateJoinPass - join as linked wallet, asset in root wallet', async () => {
+    test('oneNftGateJoinPass - join as linked wallet, asset in root wallet', async () => {
         const testNft1Address = await getContractAddress('TestNFT1')
         const {
             alice,
@@ -296,7 +292,7 @@
         log('Done', Date.now() - doneStart)
     })
 
-    test.skip('oneNftGate - JoinPass, user booted on key request after entitlement loss', async () => {
+    test('oneNftGate - JoinPass, user booted on key request after entitlement loss', async () => {
         const testNftAddress = await getContractAddress('TestNFT')
         const { alice, alicesWallet, bob, aliceMobile, spaceId, channelId } =
             await setupChannelWithCustomRole([], getNftRuleData(testNftAddress))
@@ -375,7 +371,7 @@
         await alice.stopSync()
     })
 
-    test.skip('oneNftGateJoinFail', async () => {
+    test('oneNftGateJoinFail', async () => {
         const testNft1Address = await getContractAddress('TestNFT1')
         const { alice, bob, channelId } = await setupChannelWithCustomRole(
             [],
@@ -390,7 +386,7 @@
         await alice.stopSync()
     })
 
-    test.skip('twoNftGateJoinPass', async () => {
+    test('twoNftGateJoinPass', async () => {
         const testNft1Address = await getContractAddress('TestNFT1')
         const testNft2Address = await getContractAddress('TestNFT2')
         const { alice, bob, alicesWallet, channelId } = await setupChannelWithCustomRole(
@@ -415,7 +411,7 @@
         log('Done', Date.now() - doneStart)
     })
 
-    test.skip('twoNftGateJoinPass - acrossLinkedWallets', async () => {
+    test('twoNftGateJoinPass - acrossLinkedWallets', async () => {
         const testNft1Address = await getContractAddress('TestNFT1')
         const testNft2Address = await getContractAddress('TestNFT2')
         const {
@@ -448,7 +444,7 @@
         log('Done', Date.now() - doneStart)
     })
 
-    test.skip('twoNftGateJoinFail', async () => {
+    test('twoNftGateJoinFail', async () => {
         const testNft1Address = await getContractAddress('TestNFT1')
         const testNft2Address = await getContractAddress('TestNFT2')
         const { alice, bob, alicesWallet, channelId } = await setupChannelWithCustomRole(
@@ -468,7 +464,7 @@
         await alice.stopSync()
     })
 
-    test.skip('OrOfTwoNftGateJoinPass', async () => {
+    test('OrOfTwoNftGateJoinPass', async () => {
         const testNft1Address = await getContractAddress('TestNFT1')
         const testNft2Address = await getContractAddress('TestNFT2')
         const { alice, bob, alicesWallet, channelId } = await setupChannelWithCustomRole(
@@ -489,7 +485,7 @@
         log('Done', Date.now() - doneStart)
     })
 
-    test.skip('orOfTwoNftOrOneNftGateJoinPass', async () => {
+    test('orOfTwoNftOrOneNftGateJoinPass', async () => {
         const testNft1Address = await getContractAddress('TestNFT1')
         const testNft2Address = await getContractAddress('TestNFT2')
         const testNft3Address = await getContractAddress('TestNFT3')
@@ -550,7 +546,7 @@
     })
 
     // Banning with entitlements — users need permission to ban other users.
-    test.skip('adminsCanRedactChannelMessages', async () => {
+    test('adminsCanRedactChannelMessages', async () => {
         // log('start adminsCanRedactChannelMessages')
         // // set up the web3 provider and spacedapp
         const {
