--- conflicted
+++ resolved
@@ -308,13 +308,11 @@
                     this.removePin(eventId, stateEmitter)
                 }
                 break
-<<<<<<< HEAD
             case 'mlsEnabled':
                 this.mlsEnabled = payload.content.value
                 stateEmitter?.emit('streamMlsUpdated', this.streamId, payload.content.value)
-=======
+                break
             case 'mls':
->>>>>>> cb59a57b
                 break
             case undefined:
                 break
@@ -365,11 +363,9 @@
                 break
             case 'unpin':
                 break
-<<<<<<< HEAD
             case 'mlsEnabled':
-=======
+                break
             case 'mls':
->>>>>>> cb59a57b
                 break
             case undefined:
                 break
