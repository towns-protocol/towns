import {
    bigIntToBytes,
    bin_equal,
    bin_fromHexString,
    bin_toHexString,
    check,
} from '@towns-protocol/dlog'
import { isDefined, assert, hasElements } from './check'
import {
    Envelope,
    EventRef,
    StreamEvent,
    Err,
    Miniblock,
    StreamAndCookie,
    Tags,
    PlainMessage,
    Snapshot,
    StreamEventSchema,
    EnvelopeSchema,
    StreamAndCookieSchema,
    SyncCookieSchema,
    EventRefSchema,
    SnapshotSchema,
} from '@towns-protocol/proto'
import { assertBytes } from 'ethereum-cryptography/utils'
import { recoverPublicKey, signSync, verify } from 'ethereum-cryptography/secp256k1'
import { genIdBlob, streamIdAsBytes, streamIdAsString, userIdFromAddress } from './id'
import {
    ParsedEvent,
    ParsedMiniblock,
    ParsedSnapshot,
    ParsedStreamAndCookie,
    ParsedStreamResponse,
} from './types'
import { SignerContext, checkDelegateSig } from './signerContext'
import { keccak256 } from 'ethereum-cryptography/keccak'
import { createHash } from 'crypto'
import { create, fromBinary, toBinary } from '@bufbuild/protobuf'
import { eventIdsFromSnapshot } from './persistenceStore'

export interface UnpackEnvelopeOpts {
    // the client recreates the hash from the event bytes in the envelope
    // and compares it to the hash in the envelope.
    // if this is true, we skip the hash check
    // this operation is cheap, but it can be useful to skip if you can trust the source of the envelope
    disableHashValidation?: boolean
    // the client derives the creator address from the signature in the envelope
    // and compares it to the creator address on the event.
    // if this is true, we skip the signature check
    // this operation is relatively expensive, and can be evaluated later
    disableSignatureValidation?: boolean
}

export const _impl_makeEvent_impl_ = async (
    context: SignerContext,
    payload: PlainMessage<StreamEvent>['payload'],
    prevMiniblockHash?: Uint8Array,
    tags?: PlainMessage<Tags>,
): Promise<Envelope> => {
    const streamEvent = create(StreamEventSchema, {
        creatorAddress: context.creatorAddress,
        salt: genIdBlob(),
        prevMiniblockHash,
        payload,
        createdAtEpochMs: BigInt(Date.now()),
        tags,
    })
    if (context.delegateSig !== undefined) {
        streamEvent.delegateSig = context.delegateSig
        streamEvent.delegateExpiryEpochMs = context.delegateExpiryEpochMs ?? 0n
    }

    const event = toBinary(StreamEventSchema, streamEvent)
    const hash = riverHash(event)
    const signature = await riverSign(hash, context.signerPrivateKey())

    return create(EnvelopeSchema, { hash, signature, event })
}

export const makeEvent = async (
    context: SignerContext,
    payload: PlainMessage<StreamEvent>['payload'],
    prevMiniblockHash?: Uint8Array,
    tags?: PlainMessage<Tags>,
): Promise<Envelope> => {
    // const pl: Payload = payload instanceof Payload ? payload : new Payload(payload)
    const pl = payload // todo check this
    check(isDefined(pl), "Payload can't be undefined", Err.BAD_PAYLOAD)
    check(isDefined(pl.case), "Payload can't be empty", Err.BAD_PAYLOAD)
    check(isDefined(pl.value), "Payload value can't be empty", Err.BAD_PAYLOAD)
    check(isDefined(pl.value.content), "Payload content can't be empty", Err.BAD_PAYLOAD)
    check(isDefined(pl.value.content.case), "Payload content case can't be empty", Err.BAD_PAYLOAD)

    if (prevMiniblockHash) {
        check(
            prevMiniblockHash.length === 32,
            `prevMiniblockHash should be 32 bytes, got ${prevMiniblockHash.length}`,
            Err.BAD_HASH_FORMAT,
        )
    }

    return _impl_makeEvent_impl_(context, pl, prevMiniblockHash, tags)
}

export const makeEvents = async (
    context: SignerContext,
    payloads: PlainMessage<StreamEvent>['payload'][],
    prevMiniblockHash?: Uint8Array,
): Promise<Envelope[]> => {
    const events: Envelope[] = []
    for (const payload of payloads) {
        const event = await makeEvent(context, payload, prevMiniblockHash)
        events.push(event)
    }
    return events
}

export const unpackStream = async (
    stream: StreamAndCookie | undefined,
    opts: UnpackEnvelopeOpts | undefined,
): Promise<ParsedStreamResponse> => {
    assert(stream !== undefined, 'bad stream')
    const streamAndCookie = await unpackStreamAndCookie(stream, opts)
    assert(
        stream.miniblocks.length > 0,
        `bad stream: no blocks ${streamIdAsString(streamAndCookie.nextSyncCookie.streamId)}`,
    )

    let snapshot = streamAndCookie.miniblocks[0].header.snapshot
    if (snapshot === undefined) {
        snapshot = streamAndCookie.snapshot?.snapshot
    }
    assert(
        snapshot !== undefined,
        `bad block: snapshot is undefined ${streamIdAsString(
            streamAndCookie.nextSyncCookie.streamId,
        )}`,
    )
    const prevSnapshotMiniblockNum = streamAndCookie.miniblocks[0].header.prevSnapshotMiniblockNum
    const eventIds = [
        ...streamAndCookie.miniblocks.flatMap(
            (mb) => mb.events.map((e) => e.hashStr),
            streamAndCookie.events.map((e) => e.hashStr),
        ),
        ...eventIdsFromSnapshot(snapshot),
    ]

    return {
        streamAndCookie,
        snapshot,
        prevSnapshotMiniblockNum,
        eventIds,
    }
}

export const unpackStreamEx = async (
    miniblocks: Miniblock[],
    opts: UnpackEnvelopeOpts | undefined,
): Promise<ParsedStreamResponse> => {
    const streamAndCookie: StreamAndCookie = create(StreamAndCookieSchema, {})
    streamAndCookie.events = []
    streamAndCookie.miniblocks = miniblocks
    // We don't need to set a valid nextSyncCookie here, as we are currently using getStreamEx only
    // for fetching media streams, and the result does not return a nextSyncCookie. However, it does
    // need to be non-null to avoid runtime errors when unpacking the stream into a StreamStateView,
    // which parses content by type.
    streamAndCookie.nextSyncCookie = create(SyncCookieSchema)
    return unpackStream(streamAndCookie, opts)
}

export const unpackStreamAndCookie = async (
    streamAndCookie: StreamAndCookie,
    opts: UnpackEnvelopeOpts | undefined,
): Promise<ParsedStreamAndCookie> => {
    assert(streamAndCookie.nextSyncCookie !== undefined, 'bad stream: no cookie')
    const miniblocks = await Promise.all(
        streamAndCookie.miniblocks.map(async (mb) => await unpackMiniblock(mb, opts)),
    )
    return {
        events: await unpackEnvelopes(streamAndCookie.events, opts),
        nextSyncCookie: streamAndCookie.nextSyncCookie,
        miniblocks: miniblocks,
<<<<<<< HEAD
        snapshot:
            streamAndCookie.snapshot !== undefined
                ? await unpackSnapshot(miniblocks[0], streamAndCookie.snapshot, opts)
                : undefined,
=======
        snapshot: streamAndCookie.snapshot
            ? await unpackSnapshot(miniblocks[0], streamAndCookie.snapshot, opts)
            : undefined,
>>>>>>> a677d6fe
    }
}

// returns all events, the header event, snapshot, and pointer to header content
export const unpackMiniblock = async (
    miniblock: Miniblock,
    opts: UnpackEnvelopeOpts | undefined,
): Promise<ParsedMiniblock> => {
    check(isDefined(miniblock.header), 'Miniblock header is not set')
    const header = await unpackEnvelope(miniblock.header, opts)
    check(
        header.event.payload.case === 'miniblockHeader',
        `bad miniblock header: wrong case received: ${header.event.payload.case}`,
    )
    const events = await unpackEnvelopes(miniblock.events, opts)
    return {
        hash: miniblock.header.hash,
        header: header.event.payload.value,
        events: [...events, header],
    }
}

export const unpackEnvelope = async (
    envelope: Envelope,
    opts: UnpackEnvelopeOpts | undefined,
): Promise<ParsedEvent> => {
    check(hasElements(envelope.event), 'Event base is not set', Err.BAD_EVENT)
    check(hasElements(envelope.hash), 'Event hash is not set', Err.BAD_EVENT)
    check(hasElements(envelope.signature), 'Event signature is not set', Err.BAD_EVENT)

    const event = fromBinary(StreamEventSchema, envelope.event)
    let hash = envelope.hash

    const doCheckEventHash = opts?.disableHashValidation !== true
    if (doCheckEventHash) {
        hash = riverHash(envelope.event)
        check(bin_equal(hash, envelope.hash), 'Event id is not valid', Err.BAD_EVENT_ID)
    }

    const doCheckEventSignature = opts?.disableSignatureValidation !== true
    if (doCheckEventSignature) {
        checkEventSignature(event, hash, envelope.signature)
    }

    return makeParsedEvent(event, envelope.hash, envelope.signature)
}

export const unpackSnapshot = async (
    miniblock: ParsedMiniblock,
    snapshot: Envelope,
    opts: UnpackEnvelopeOpts | undefined,
): Promise<ParsedSnapshot> => {
    check(hasElements(snapshot.event), 'Snapshot base is not set', Err.BAD_EVENT)
    check(hasElements(snapshot.hash), 'Snapshot hash is not set', Err.BAD_EVENT)
    check(hasElements(snapshot.signature), 'Snapshot signature is not set', Err.BAD_EVENT)

    // make sure the given snapshot corresponds to the miniblock
    check(
        bin_equal(miniblock.header.snapshotHash, snapshot.hash),
        'Snapshot hash does not match miniblock snapshot hash',
        Err.BAD_EVENT_ID,
    )

    // check snapshot hash
    if (opts?.disableHashValidation !== true) {
        const hash = riverSnapshotHash(snapshot.event)
        check(bin_equal(hash, snapshot.hash), 'Snapshot hash is not valid', Err.BAD_EVENT_ID)
    }

    if (opts?.disableSignatureValidation !== true) {
        // header event contains the creatorAddress of the snapshot.
        const headerEvent = miniblock.events.at(-1)
        check(headerEvent !== undefined, 'Miniblock header event not found', Err.BAD_EVENT)
        checkEventSignature(headerEvent.event, snapshot.hash, snapshot.signature)
    }

    return makeParsedSnapshot(
        fromBinary(SnapshotSchema, snapshot.event),
        snapshot.hash,
        snapshot.signature,
    )
}

export function checkEventSignature(
    event: {
        creatorAddress: Uint8Array
        delegateSig: Uint8Array
        delegateExpiryEpochMs: bigint
    },
    hash: Uint8Array,
    signature: Uint8Array,
) {
    const recoveredPubKey = riverRecoverPubKey(hash, signature)

    if (!hasElements(event.delegateSig)) {
        const address = publicKeyToAddress(recoveredPubKey)
        check(
            bin_equal(address, event.creatorAddress),
            'Event signature is not valid',
            Err.BAD_EVENT_SIGNATURE,
        )
    } else {
        checkDelegateSig({
            delegatePubKey: recoveredPubKey,
            creatorAddress: event.creatorAddress,
            delegateSig: event.delegateSig,
            expiryEpochMs: event.delegateExpiryEpochMs,
        })
    }
}

export function makeParsedEvent(
    event: StreamEvent,
    hash: Uint8Array | undefined,
    signature: Uint8Array | undefined,
) {
    hash = hash ?? riverHash(toBinary(StreamEventSchema, event))
    return {
        event,
        hash,
        hashStr: bin_toHexString(hash),
        signature,
        creatorUserId: userIdFromAddress(event.creatorAddress),
    } satisfies ParsedEvent
}

export function makeParsedSnapshot(
    snapshot: Snapshot,
    hash: Uint8Array | undefined,
    signature: Uint8Array | undefined,
) {
    hash = hash ?? riverSnapshotHash(toBinary(SnapshotSchema, snapshot))
    return {
        snapshot,
        hash,
        hashStr: bin_toHexString(hash),
        signature,
    } satisfies ParsedSnapshot
}

export const unpackEnvelopes = async (
    event: Envelope[],
    opts: UnpackEnvelopeOpts | undefined,
): Promise<ParsedEvent[]> => {
    const ret: ParsedEvent[] = []
    //let prevEventHash: Uint8Array | undefined = undefined
    for (const e of event) {
        // TODO: this handling of prevEventHash is not correct,
        // hashes should be checked against all preceding events in the stream.
        ret.push(await unpackEnvelope(e, opts))
        //prevEventHash = e.hash!
    }
    return ret
}

// First unpacks miniblocks, including header events, then unpacks events from the minipool
export const unpackStreamEnvelopes = async (
    stream: StreamAndCookie,
    opts: UnpackEnvelopeOpts | undefined,
): Promise<ParsedEvent[]> => {
    const ret: ParsedEvent[] = []

    for (const mb of stream.miniblocks) {
        ret.push(...(await unpackEnvelopes(mb.events, opts)))
        ret.push(await unpackEnvelope(mb.header!, opts))
    }

    ret.push(...(await unpackEnvelopes(stream.events, opts)))
    return ret
}

export const makeEventRef = (streamId: string | Uint8Array, event: Envelope): EventRef => {
    return create(EventRefSchema, {
        streamId: streamIdAsBytes(streamId),
        hash: event.hash,
        signature: event.signature,
    })
}

// Create hash header as Uint8Array from string 'CSBLANCA'
const HASH_HEADER = new Uint8Array([67, 83, 66, 76, 65, 78, 67, 65])
// Create hash separator as Uint8Array from string 'ABCDEFG>'
const HASH_SEPARATOR = new Uint8Array([65, 66, 67, 68, 69, 70, 71, 62])
// Create hash footer as Uint8Array from string '<GFEDCBA'
const HASH_FOOTER = new Uint8Array([60, 71, 70, 69, 68, 67, 66, 65])
// Header for delegate signature 'RIVERSIG'
const RIVER_SIG_HEADER = new Uint8Array([82, 73, 86, 69, 82, 83, 73, 71])
// Create hash header as Uint8Array from string 'SNAPSHOT'
const SNAPSHOT_HEADER = new Uint8Array([83, 78, 65, 80, 83, 72, 79, 84])

function numberToUint8Array64LE(num: number): Uint8Array {
    const result = new Uint8Array(8)
    for (let i = 0; num != 0; i++, num = num >>> 8) {
        result[i] = num & 0xff
    }
    return result
}

function bigintToUint8Array64(num: bigint, endianMode: 'bigEndian' | 'littleEndian'): Uint8Array {
    const buffer = new ArrayBuffer(8)
    const view = new DataView(buffer)
    view.setBigInt64(0, num, endianMode === 'littleEndian') // true for little endian
    return new Uint8Array(buffer)
}

function pushByteToUint8Array(arr: Uint8Array, byte: number): Uint8Array {
    const ret = new Uint8Array(arr.length + 1)
    ret.set(arr)
    ret[arr.length] = byte
    return ret
}

function checkSignature(signature: Uint8Array) {
    assertBytes(signature, 65)
}

function checkHash(hash: Uint8Array) {
    assertBytes(hash, 32)
}

export function riverHash(data: Uint8Array): Uint8Array {
    assertBytes(data)
    const hasher = keccak256.create()
    hasher.update(HASH_HEADER)
    hasher.update(numberToUint8Array64LE(data.length))
    hasher.update(HASH_SEPARATOR)
    hasher.update(data)
    hasher.update(HASH_FOOTER)
    return hasher.digest()
}

export function riverSnapshotHash(data: Uint8Array): Uint8Array {
    assertBytes(data)
    const hasher = keccak256.create()
    hasher.update(SNAPSHOT_HEADER)
    hasher.update(numberToUint8Array64LE(data.length))
    hasher.update(HASH_SEPARATOR)
    hasher.update(data)
    hasher.update(HASH_FOOTER)
    return hasher.digest()
}

export function riverDelegateHashSrc(
    devicePublicKey: Uint8Array,
    expiryEpochMs: bigint,
): Uint8Array {
    assertBytes(devicePublicKey)
    check(expiryEpochMs >= 0, 'Expiry should be positive')
    check(devicePublicKey.length === 64 || devicePublicKey.length === 65, 'Bad public key')
    const expiryBytes = bigintToUint8Array64(expiryEpochMs, 'littleEndian')
    const retVal = new Uint8Array(
        RIVER_SIG_HEADER.length + devicePublicKey.length + expiryBytes.length,
    )
    retVal.set(RIVER_SIG_HEADER)
    retVal.set(devicePublicKey, RIVER_SIG_HEADER.length)
    retVal.set(expiryBytes, RIVER_SIG_HEADER.length + devicePublicKey.length)
    return retVal
}

export function notificationServiceHash(
    userId: Uint8Array,
    expiration: bigint, // unix seconds
    challenge: Uint8Array,
) {
    const PREFIX = 'NS_AUTH:'
    const prefixBytes = new TextEncoder().encode(PREFIX)
    const expirationBytes = bigIntToBytes(expiration)
    // aellis - i don't understand why we need to slice here, the go and ios code both truncate the leading 0's
    check(userId.length === 20, 'User ID should be 20 bytes')
    check(challenge.length === 16, 'Challenge should be 16 bytes')
    return createHash('sha256')
        .update(prefixBytes)
        .update(userId)
        .update(expirationBytes)
        .update(challenge)
        .digest()
}

export async function riverSign(
    hash: Uint8Array,
    privateKey: Uint8Array | string,
): Promise<Uint8Array> {
    checkHash(hash)
    // TODO(HNT-1380): why async sign doesn't work in node? Use async sign in the browser, sync sign in node?
    const [sig, recovery] = signSync(hash, privateKey, { recovered: true, der: false })
    return pushByteToUint8Array(sig, recovery)
}

export function riverVerifySignature(
    hash: Uint8Array,
    signature: Uint8Array,
    publicKey: Uint8Array | string,
): boolean {
    checkHash(hash)
    checkSignature(signature)
    return verify(signature.slice(0, 64), hash, publicKey)
}

export function riverRecoverPubKey(hash: Uint8Array, signature: Uint8Array): Uint8Array {
    checkHash(hash)
    checkSignature(signature)
    return recoverPublicKey(hash, signature.slice(0, 64), signature[64])
}

export function publicKeyToAddress(publicKey: Uint8Array): Uint8Array {
    assertBytes(publicKey, 64, 65)
    if (publicKey.length === 65) {
        publicKey = publicKey.slice(1)
    }
    return keccak256(publicKey).slice(-20)
}

export function publicKeyToUint8Array(publicKey: string): Uint8Array {
    // Uncompressed public key in string form should start with '0x04'.
    check(
        typeof publicKey === 'string' && publicKey.startsWith('0x04') && publicKey.length === 132,
        'Bad public key',
        Err.BAD_PUBLIC_KEY,
    )
    return bin_fromHexString(publicKey)
}<|MERGE_RESOLUTION|>--- conflicted
+++ resolved
@@ -181,16 +181,9 @@
         events: await unpackEnvelopes(streamAndCookie.events, opts),
         nextSyncCookie: streamAndCookie.nextSyncCookie,
         miniblocks: miniblocks,
-<<<<<<< HEAD
-        snapshot:
-            streamAndCookie.snapshot !== undefined
-                ? await unpackSnapshot(miniblocks[0], streamAndCookie.snapshot, opts)
-                : undefined,
-=======
         snapshot: streamAndCookie.snapshot
             ? await unpackSnapshot(miniblocks[0], streamAndCookie.snapshot, opts)
             : undefined,
->>>>>>> a677d6fe
     }
 }
 
