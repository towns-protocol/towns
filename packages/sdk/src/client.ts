--- conflicted
+++ resolved
@@ -260,12 +260,8 @@
     private syncedStreamsExtensions?: SyncedStreamsExtension
     private persistenceStore: IPersistenceStore
     private defaultGroupEncryptionAlgorithm: GroupEncryptionAlgorithmId
-<<<<<<< HEAD
-    private logId: string
     private pendingUsernames: Map<string, string> = new Map()
     private pendingUsernameTimeouts: Map<string, ReturnType<typeof setTimeout>> = new Map()
-=======
->>>>>>> db84ae9d
 
     constructor(
         signerContext: SignerContext,
