import { create, toBinary, toJsonString } from '@bufbuild/protobuf'
import {
    Permission,
    SpaceAddressFromSpaceId,
    SpaceReviewAction,
    SpaceReviewEventObject,
} from '@river-build/web3'
import {
    PlainMessage,
    MembershipOp,
    ChannelOp,
    ChannelMessage_Post_Mention,
    ChannelMessage,
    ChannelMessage_Post,
    ChannelMessage_Post_Content_Text,
    ChannelMessage_Post_Content_Image,
    ChannelMessage_Post_Content_GM,
    ChannelMessage_Reaction,
    ChannelMessage_Redaction,
    StreamEvent,
    EncryptedData,
    StreamSettings,
    SpacePayload_ChannelSettings,
    FullyReadMarkers,
    FullyReadMarker,
    Envelope,
    Miniblock,
    Err,
    ChannelMessage_Post_Attachment,
    MemberPayload_Nft,
    CreateStreamRequest,
    AddEventResponse_Error,
    ChunkedMedia,
    UserBio,
    Tags,
    BlockchainTransaction,
    MiniblockHeader,
    GetStreamResponse,
    CreateStreamResponse,
    ChannelProperties,
    CreationCookie,
    BlockchainTransaction_TokenTransfer,
    BlockchainTransactionReceipt,
    BlockchainTransactionReceipt_LogSchema,
    BlockchainTransactionReceiptSchema,
    ChannelPropertiesSchema,
    FullyReadMarkersSchema,
    ChunkedMediaSchema,
    EncryptedDataSchema,
    UserBioSchema,
    MemberPayload_NftSchema,
    ChannelMessageSchema,
    SolanaBlockchainTransactionReceiptSchema,
    SolanaBlockchainTransactionReceipt,
    SessionKeysSchema,
    EnvelopeSchema,
} from '@river-build/proto'
import {
    bin_fromHexString,
    bin_toHexString,
    shortenHexString,
    DLogger,
    check,
    dlog,
    dlogError,
    bin_fromString,
} from '@river-build/dlog'
import {
    AES_GCM_DERIVED_ALGORITHM,
    BaseDecryptionExtensions,
    CryptoStore,
    DecryptionEvents,
    EntitlementsDelegate,
    GroupEncryptionAlgorithmId,
    GroupEncryptionCrypto,
    GroupEncryptionSession,
    IGroupEncryptionClient,
    UserDevice,
    UserDeviceCollection,
    makeSessionKeys,
    type EncryptionDeviceInitOpts,
} from '@river-build/encryption'
import { getMaxTimeoutMs, StreamRpcClient, getMiniblocks } from './makeStreamRpcClient'
import { errorContains, getRpcErrorProperty } from './rpcInterceptors'
import { assert, isDefined } from './check'
import EventEmitter from 'events'
import TypedEmitter from 'typed-emitter'
import {
    isChannelStreamId,
    isDMChannelStreamId,
    isGDMChannelStreamId,
    isSpaceStreamId,
    makeDMStreamId,
    makeUniqueGDMChannelStreamId,
    makeUniqueMediaStreamId,
    makeUserMetadataStreamId,
    makeUserSettingsStreamId,
    makeUserStreamId,
    makeUserInboxStreamId,
    userIdFromAddress,
    addressFromUserId,
    streamIdAsBytes,
    streamIdAsString,
    makeSpaceStreamId,
    STREAM_ID_STRING_LENGTH,
    contractAddressFromSpaceId,
    isUserId,
} from './id'
import { makeEvent, unpackEnvelope, UnpackEnvelopeOpts, unpackStream, unpackStreamEx } from './sign'
import { StreamEvents } from './streamEvents'
import { IStreamStateView, StreamStateView } from './streamStateView'
import {
    make_UserMetadataPayload_Inception,
    make_ChannelPayload_Inception,
    make_ChannelPayload_Message,
    make_MemberPayload_Membership2,
    make_SpacePayload_Inception,
    make_UserPayload_Inception,
    make_SpacePayload_ChannelUpdate,
    make_UserSettingsPayload_FullyReadMarkers,
    make_UserSettingsPayload_UserBlock,
    make_UserSettingsPayload_Inception,
    make_MediaPayload_Inception,
    make_MediaPayload_Chunk,
    make_DMChannelPayload_Inception,
    make_DMChannelPayload_Message,
    make_GDMChannelPayload_Inception,
    make_GDMChannelPayload_Message,
    StreamTimelineEvent,
    make_UserInboxPayload_Ack,
    make_UserInboxPayload_Inception,
    make_UserMetadataPayload_EncryptionDevice,
    make_UserInboxPayload_GroupEncryptionSessions,
    ParsedStreamResponse,
    make_GDMChannelPayload_ChannelProperties,
    ParsedMiniblock,
    ClientInitStatus,
    make_UserPayload_UserMembershipAction,
    make_UserPayload_UserMembership,
    make_MemberPayload_DisplayName,
    make_MemberPayload_Username,
    getRefEventIdFromChannelMessage,
    make_ChannelPayload_Redaction,
    make_MemberPayload_EnsAddress,
    make_MemberPayload_Nft,
    make_MemberPayload_Pin,
    make_MemberPayload_Unpin,
    make_SpacePayload_UpdateChannelAutojoin,
    make_SpacePayload_UpdateChannelHideUserJoinLeaveEvents,
    make_SpacePayload_SpaceImage,
    make_UserMetadataPayload_ProfileImage,
    make_UserMetadataPayload_Bio,
    make_UserPayload_BlockchainTransaction,
    ContractReceipt,
    make_MemberPayload_EncryptionAlgorithm,
    SolanaTransactionReceipt,
    isSolanaTransactionReceipt,
} from './types'

import debug from 'debug'
import { Stream } from './stream'
import { getTime, usernameChecksum } from './utils'
import { isEncryptedContentKind, toDecryptedContent } from './encryptedContentTypes'
import { ClientDecryptionExtensions } from './clientDecryptionExtensions'
import {
    PersistenceStore,
    IPersistenceStore,
    StubPersistenceStore,
    LoadedStream,
} from './persistenceStore'
import { SyncedStreams } from './syncedStreams'
import { SyncState } from './syncedStreamsLoop'
import { SyncedStream } from './syncedStream'
import { SyncedStreamsExtension } from './syncedStreamsExtension'
import { SignerContext } from './signerContext'
import { decryptAESGCM, deriveKeyAndIV, encryptAESGCM, uint8ArrayToBase64 } from './crypto_utils'
import { makeTags, makeTipTags, makeTransferTags } from './tags'
import { TipEventObject } from '@river-build/generated/dev/typings/ITipping'

export type ClientEvents = StreamEvents & DecryptionEvents

type SendChannelMessageOptions = {
    beforeSendEventHook?: Promise<void>
    onLocalEventAppended?: (localId: string) => void
    disableTags?: boolean // if true, tags will not be added to the message
}

type SendBlockchainTransactionOptions = {
    disableTags?: boolean // if true, tags will not be added to the message
}

export class Client
    extends (EventEmitter as new () => TypedEmitter<ClientEvents>)
    implements IGroupEncryptionClient
{
    readonly signerContext: SignerContext
    readonly rpcClient: StreamRpcClient
    readonly userId: string
    readonly streams: SyncedStreams
    readonly unpackEnvelopeOpts: UnpackEnvelopeOpts | undefined

    userStreamId?: string
    userSettingsStreamId?: string
    userMetadataStreamId?: string
    userInboxStreamId?: string

    private readonly logCall: DLogger
    private readonly logSync: DLogger
    private readonly logEmitFromStream: DLogger
    private readonly logEmitFromClient: DLogger
    private readonly logEvent: DLogger
    private readonly logError: DLogger
    private readonly logInfo: DLogger
    private readonly logDebug: DLogger

    public cryptoBackend?: GroupEncryptionCrypto
    public cryptoStore: CryptoStore

    private getStreamRequests: Map<string, Promise<StreamStateView>> = new Map()
    private getStreamExRequests: Map<string, Promise<StreamStateView>> = new Map()
    private initStreamRequests: Map<string, Promise<Stream>> = new Map()
    private getScrollbackRequests: Map<string, ReturnType<typeof this.scrollback>> = new Map()
    private creatingStreamIds = new Set<string>()
    private entitlementsDelegate: EntitlementsDelegate
    private decryptionExtensions?: BaseDecryptionExtensions
    private syncedStreamsExtensions?: SyncedStreamsExtension
    private persistenceStore: IPersistenceStore
    private defaultGroupEncryptionAlgorithm: GroupEncryptionAlgorithmId
    private logId: string

    constructor(
        signerContext: SignerContext,
        rpcClient: StreamRpcClient,
        cryptoStore: CryptoStore,
        entitlementsDelegate: EntitlementsDelegate,
        persistenceStoreName?: string,
        logNamespaceFilter?: string,
        highPriorityStreamIds?: string[],
        unpackEnvelopeOpts?: UnpackEnvelopeOpts,
        defaultGroupEncryptionAlgorithm?: GroupEncryptionAlgorithmId,
        inLogId?: string,
        private streamOpts?: { useModifySync?: boolean },
    ) {
        super()
        if (logNamespaceFilter) {
            debug.enable(logNamespaceFilter)
        }
        assert(
            isDefined(signerContext.creatorAddress) && signerContext.creatorAddress.length === 20,
            'creatorAddress must be set',
        )
        assert(
            isDefined(signerContext.signerPrivateKey()) &&
                signerContext.signerPrivateKey().length === 64,
            'signerPrivateKey must be set',
        )
        this.entitlementsDelegate = entitlementsDelegate
        this.signerContext = signerContext
        this.rpcClient = rpcClient
        this.unpackEnvelopeOpts = unpackEnvelopeOpts
        this.userId = userIdFromAddress(signerContext.creatorAddress)
        this.defaultGroupEncryptionAlgorithm =
            defaultGroupEncryptionAlgorithm ?? GroupEncryptionAlgorithmId.HybridGroupEncryption

        this.logId =
            inLogId ??
            shortenHexString(this.userId.startsWith('0x') ? this.userId.slice(2) : this.userId)

        this.logCall = dlog('csb:cl:call').extend(this.logId)
        this.logSync = dlog('csb:cl:sync').extend(this.logId)
        this.logEmitFromStream = dlog('csb:cl:stream').extend(this.logId)
        this.logEmitFromClient = dlog('csb:cl:emit').extend(this.logId)
        this.logEvent = dlog('csb:cl:event').extend(this.logId)
        this.logError = dlogError('csb:cl:error').extend(this.logId)
        this.logInfo = dlog('csb:cl:info', { defaultEnabled: true }).extend(this.logId)
        this.logDebug = dlog('csb:cl:debug').extend(this.logId)
        this.cryptoStore = cryptoStore

        if (persistenceStoreName) {
            this.persistenceStore = new PersistenceStore(persistenceStoreName)
        } else {
            this.persistenceStore = new StubPersistenceStore()
        }

        this.streams = new SyncedStreams(
            this.userId,
            this.rpcClient,
            this,
            this.unpackEnvelopeOpts,
            this.logId,
            this.streamOpts,
        )
        this.syncedStreamsExtensions = new SyncedStreamsExtension(
            highPriorityStreamIds,
            {
                startSyncStreams: async () => {
                    this.streams.startSyncStreams()
                    this.decryptionExtensions?.start()
                },
                initStream: (streamId, allowGetStream, persistedData) =>
                    this.initStream(streamId, allowGetStream, persistedData),
                emitClientInitStatus: (status) => this.emit('clientInitStatusUpdated', status),
            },
            this.persistenceStore,
            this.logId,
        )

        this.logCall('new Client')
    }

    get streamSyncActive(): boolean {
        return this.streams.syncState === SyncState.Syncing
    }

    get clientInitStatus(): ClientInitStatus {
        check(this.syncedStreamsExtensions !== undefined, 'syncedStreamsExtensions must be set')
        return this.syncedStreamsExtensions.initStatus
    }

    get cryptoInitialized(): boolean {
        return this.cryptoBackend !== undefined
    }

    async stop(): Promise<void> {
        this.logCall('stop')
        await this.decryptionExtensions?.stop()
        await this.syncedStreamsExtensions?.stop()
        await this.stopSync()
    }

    stream(streamId: string | Uint8Array): SyncedStream | undefined {
        return this.streams.get(streamId)
    }

    createSyncedStream(streamId: string | Uint8Array): SyncedStream {
        check(!this.streams.has(streamId), 'stream already exists')
        const stream = new SyncedStream(
            this.userId,
            streamIdAsString(streamId),
            this,
            this.logEmitFromStream,
            this.persistenceStore,
        )
        this.streams.set(streamId, stream)
        return stream
    }

    private initUserJoinedStreams() {
        assert(isDefined(this.userStreamId), 'userStreamId must be set')
        assert(isDefined(this.syncedStreamsExtensions), 'syncedStreamsExtensions must be set')
        const stream = this.stream(this.userStreamId)
        assert(isDefined(stream), 'userStream must be set')
        stream.on('userJoinedStream', (s) => void this.onJoinedStream(s))
        stream.on('userInvitedToStream', (s) => void this.onInvitedToStream(s))
        stream.on('userLeftStream', (s) => void this.onLeftStream(s))
        this.on('streamInitialized', (s) => void this.onStreamInitialized(s))

        const streamIds = Object.entries(stream.view.userContent.streamMemberships).reduce(
            (acc, [streamId, payload]) => {
                if (
                    payload.op === MembershipOp.SO_JOIN ||
                    (payload.op === MembershipOp.SO_INVITE &&
                        (isDMChannelStreamId(streamId) || isGDMChannelStreamId(streamId)))
                ) {
                    acc.push(streamId)
                }
                return acc
            },
            [] as string[],
        )

        this.syncedStreamsExtensions.setStreamIds(streamIds)
    }

    async initializeUser(opts?: {
        spaceId?: Uint8Array | string
        encryptionDeviceInit?: EncryptionDeviceInitOpts
    }): Promise<{
        initCryptoTime: number
        initUserStreamTime: number
        initUserInboxStreamTime: number
        initUserMetadataStreamTime: number
        initUserSettingsStreamTime: number
    }> {
        const initUserMetadata = opts?.spaceId
            ? {
                  spaceId: streamIdAsBytes(opts?.spaceId),
              }
            : undefined

        const initializeUserStartTime = performance.now()
        this.logCall('initializeUser', this.userId)
        assert(this.userStreamId === undefined, 'already initialized')
        const initCrypto = await getTime(() => this.initCrypto(opts?.encryptionDeviceInit))

        check(isDefined(this.decryptionExtensions), 'decryptionExtensions must be defined')
        check(isDefined(this.syncedStreamsExtensions), 'syncedStreamsExtensions must be defined')

        const [
            initUserStream,
            initUserInboxStream,
            initUserMetadataStream,
            initUserSettingsStream,
        ] = await Promise.all([
            getTime(() => this.initUserStream(initUserMetadata)),
            getTime(() => this.initUserInboxStream(initUserMetadata)),
            getTime(() => this.initUserMetadataStream(initUserMetadata)),
            getTime(() => this.initUserSettingsStream(initUserMetadata)),
        ])
        this.initUserJoinedStreams()

        this.syncedStreamsExtensions.start()
        const initializeUserEndTime = performance.now()
        const executionTime = initializeUserEndTime - initializeUserStartTime
        this.logCall('initializeUser::executionTime', executionTime)

        // all of these init calls follow a similar pattern and call highly similar functions
        // so just tracking more granular times for a single one of these as a start, so there's not too much data to digest
        const initUserMetadataTimes = initUserMetadataStream.result

        return {
            initCryptoTime: initCrypto.time,
            initUserStreamTime: initUserStream.time,
            initUserInboxStreamTime: initUserInboxStream.time,
            initUserMetadataStreamTime: initUserMetadataStream.time,
            initUserSettingsStreamTime: initUserSettingsStream.time,
            ...initUserMetadataTimes,
        }
    }

    private async initUserStream(metadata: { spaceId: Uint8Array } | undefined) {
        this.userStreamId = makeUserStreamId(this.userId)
        const userStream = this.createSyncedStream(this.userStreamId)
        if (!(await userStream.initializeFromPersistence())) {
            const response =
                (await this.getUserStream(this.userStreamId)) ??
                (await this.createUserStream(this.userStreamId, metadata))
            await userStream.initializeFromResponse(response)
        }
    }

    private async initUserInboxStream(metadata?: { spaceId: Uint8Array }) {
        this.userInboxStreamId = makeUserInboxStreamId(this.userId)
        const userInboxStream = this.createSyncedStream(this.userInboxStreamId)
        if (!(await userInboxStream.initializeFromPersistence())) {
            const response =
                (await this.getUserStream(this.userInboxStreamId)) ??
                (await this.createUserInboxStream(this.userInboxStreamId, metadata))
            await userInboxStream.initializeFromResponse(response)
        }
    }

    private async initUserMetadataStream(metadata?: { spaceId: Uint8Array }) {
        this.userMetadataStreamId = makeUserMetadataStreamId(this.userId)
        const userMetadataStream = this.createSyncedStream(this.userMetadataStreamId)

        let initUserMetadataStreamInitFromPersistenceTime = 0
        let initUserMetadataStreamGetUserStreamTime = 0
        let initUserMetadataStreamCreateUserMetadataStreamTime = 0
        let initUserMetadataStreamInitFromResponseTime = 0

        const initFromPersistence = await getTime(() =>
            userMetadataStream.initializeFromPersistence(),
        )
        initUserMetadataStreamInitFromPersistenceTime = initFromPersistence.time
        if (!initFromPersistence.result) {
            const getUserStreamResponse = await getTime(() => {
                check(!!this.userMetadataStreamId, 'userMetadataStreamId must be set')
                return this.getUserStream(this.userMetadataStreamId)
            })
            initUserMetadataStreamGetUserStreamTime = getUserStreamResponse.time
            let response: ParsedStreamResponse
            if (getUserStreamResponse.result) {
                response = getUserStreamResponse.result
            } else {
                const createUserMetadataStreamResponse = await getTime(() => {
                    check(!!this.userMetadataStreamId, 'userMetadataStreamId must be set')
                    return this.createUserMetadataStream(this.userMetadataStreamId, metadata)
                })
                initUserMetadataStreamCreateUserMetadataStreamTime =
                    createUserMetadataStreamResponse.time
                response = createUserMetadataStreamResponse.result
            }
            const initializeFromResponse = await getTime(() =>
                userMetadataStream.initializeFromResponse(response),
            )
            initUserMetadataStreamInitFromResponseTime = initializeFromResponse.time
        }

        const times = {
            ...(initUserMetadataStreamInitFromPersistenceTime
                ? { initUserMetadataStreamInitFromPersistenceTime }
                : {}),
            ...(initUserMetadataStreamGetUserStreamTime
                ? { initUserMetadataStreamGetUserStreamTime }
                : {}),
            ...(initUserMetadataStreamCreateUserMetadataStreamTime
                ? {
                      initUserMetadataStreamCreateUserMetadataStreamTime,
                  }
                : {}),
            ...(initUserMetadataStreamInitFromResponseTime
                ? { initUserMetadataStreamInitFromResponseTime }
                : {}),
        }

        return times
    }

    private async initUserSettingsStream(metadata?: { spaceId: Uint8Array }) {
        this.userSettingsStreamId = makeUserSettingsStreamId(this.userId)
        const userSettingsStream = this.createSyncedStream(this.userSettingsStreamId)
        if (!(await userSettingsStream.initializeFromPersistence())) {
            const response =
                (await this.getUserStream(this.userSettingsStreamId)) ??
                (await this.createUserSettingsStream(this.userSettingsStreamId, metadata))
            await userSettingsStream.initializeFromResponse(response)
        }
    }

    private async getUserStream(
        streamId: string | Uint8Array,
    ): Promise<ParsedStreamResponse | undefined> {
        const response = await this.rpcClient.getStream({
            streamId: streamIdAsBytes(streamId),
            optional: true,
        })
        if (response.stream) {
            return unpackStream(response.stream, this.unpackEnvelopeOpts)
        } else {
            return undefined
        }
    }

    private async createUserStream(
        userStreamId: string | Uint8Array,
        metadata: { spaceId: Uint8Array } | undefined,
    ): Promise<ParsedStreamResponse> {
        const userEvents = [
            await makeEvent(
                this.signerContext,
                make_UserPayload_Inception({
                    streamId: streamIdAsBytes(userStreamId),
                }),
            ),
        ]
        const response = await this.rpcClient.createStream({
            events: userEvents,
            streamId: streamIdAsBytes(userStreamId),
            metadata: metadata,
        })
        return unpackStream(response.stream, this.unpackEnvelopeOpts)
    }

    private async createUserMetadataStream(
        userMetadataStreamId: string | Uint8Array,
        metadata: { spaceId: Uint8Array } | undefined,
    ): Promise<ParsedStreamResponse> {
        const userDeviceKeyEvents = [
            await makeEvent(
                this.signerContext,
                make_UserMetadataPayload_Inception({
                    streamId: streamIdAsBytes(userMetadataStreamId),
                }),
            ),
        ]

        const response = await this.rpcClient.createStream({
            events: userDeviceKeyEvents,
            streamId: streamIdAsBytes(userMetadataStreamId),
            metadata: metadata,
        })
        return unpackStream(response.stream, this.unpackEnvelopeOpts)
    }

    private async createUserInboxStream(
        userInboxStreamId: string | Uint8Array,
        metadata: { spaceId: Uint8Array } | undefined,
    ): Promise<ParsedStreamResponse> {
        const userInboxEvents = [
            await makeEvent(
                this.signerContext,
                make_UserInboxPayload_Inception({
                    streamId: streamIdAsBytes(userInboxStreamId),
                }),
            ),
        ]

        const response = await this.rpcClient.createStream({
            events: userInboxEvents,
            streamId: streamIdAsBytes(userInboxStreamId),
            metadata: metadata,
        })
        return unpackStream(response.stream, this.unpackEnvelopeOpts)
    }

    private async createUserSettingsStream(
        inUserSettingsStreamId: string | Uint8Array,
        metadata: { spaceId: Uint8Array } | undefined,
    ): Promise<ParsedStreamResponse> {
        const userSettingsStreamId = streamIdAsBytes(inUserSettingsStreamId)
        const userSettingsEvents = [
            await makeEvent(
                this.signerContext,
                make_UserSettingsPayload_Inception({
                    streamId: userSettingsStreamId,
                }),
            ),
        ]

        const response = await this.rpcClient.createStream({
            events: userSettingsEvents,
            streamId: userSettingsStreamId,
            metadata: metadata,
        })
        return unpackStream(response.stream, this.unpackEnvelopeOpts)
    }

    private async createStreamAndSync(
        request: PlainMessage<CreateStreamRequest>,
    ): Promise<{ streamId: string }> {
        const streamId = streamIdAsString(request.streamId)
        try {
            this.creatingStreamIds.add(streamId)
            let response: CreateStreamResponse | GetStreamResponse =
                await this.rpcClient.createStream(request)
            const stream = this.createSyncedStream(streamId)
            if (!response.stream) {
                // if a stream alread exists it will return a nil stream in the response, but no error
                // fetch the stream to get the client in the rigth state
                response = await this.rpcClient.getStream({ streamId: request.streamId })
            }
            const unpacked = await unpackStream(response.stream, this.unpackEnvelopeOpts)
            await stream.initializeFromResponse(unpacked)
            if (stream.view.syncCookie) {
                this.streams.addStreamToSync(streamId, stream.view.syncCookie)
            }
        } catch (err) {
            this.logError('Failed to create stream', streamId)
            this.streams.delete(streamId)
            this.creatingStreamIds.delete(streamId)
            throw err
        }
        return { streamId: streamId }
    }

    // createSpace
    // param spaceAddress: address of the space contract, or address made with makeSpaceStreamId
    async createSpace(spaceAddressOrId: string): Promise<{ streamId: string }> {
        const oSpaceId =
            spaceAddressOrId.length === STREAM_ID_STRING_LENGTH
                ? spaceAddressOrId
                : makeSpaceStreamId(spaceAddressOrId)
        const spaceId = streamIdAsBytes(oSpaceId)
        this.logCall('createSpace', spaceId)
        assert(this.userStreamId !== undefined, 'streamId must be set')
        assert(isSpaceStreamId(spaceId), 'spaceId must be a valid streamId')

        // create utf8 encoder
        const inceptionEvent = await makeEvent(
            this.signerContext,
            make_SpacePayload_Inception({
                streamId: spaceId,
            }),
        )
        const joinEvent = await makeEvent(
            this.signerContext,
            make_MemberPayload_Membership2({
                userId: this.userId,
                op: MembershipOp.SO_JOIN,
                initiatorId: this.userId,
            }),
        )
        return this.createStreamAndSync({
            events: [inceptionEvent, joinEvent],
            streamId: spaceId,
            metadata: {},
        })
    }

    async createChannel(
        spaceId: string | Uint8Array,
        channelName: string,
        channelTopic: string,
        inChannelId: string | Uint8Array,
        streamSettings?: PlainMessage<StreamSettings>,
        channelSettings?: PlainMessage<SpacePayload_ChannelSettings>,
    ): Promise<{ streamId: string }> {
        const oChannelId = inChannelId
        const channelId = streamIdAsBytes(oChannelId)
        this.logCall('createChannel', channelId, spaceId)
        assert(this.userStreamId !== undefined, 'userStreamId must be set')
        assert(isSpaceStreamId(spaceId), 'spaceId must be a valid streamId')
        assert(isChannelStreamId(channelId), 'channelId must be a valid streamId')

        const inceptionEvent = await makeEvent(
            this.signerContext,
            make_ChannelPayload_Inception({
                streamId: channelId,
                spaceId: streamIdAsBytes(spaceId),
                settings: streamSettings,
                channelSettings: channelSettings,
            }),
        )
        const joinEvent = await makeEvent(
            this.signerContext,
            make_MemberPayload_Membership2({
                userId: this.userId,
                op: MembershipOp.SO_JOIN,
                initiatorId: this.userId,
            }),
        )
        return this.createStreamAndSync({
            events: [inceptionEvent, joinEvent],
            streamId: channelId,
            metadata: {},
        })
    }

    async createDMChannel(
        userId: string,
        streamSettings?: PlainMessage<StreamSettings>,
    ): Promise<{ streamId: string }> {
        const channelIdStr = makeDMStreamId(this.userId, userId)
        const channelId = streamIdAsBytes(channelIdStr)

        const inceptionEvent = await makeEvent(
            this.signerContext,
            make_DMChannelPayload_Inception({
                streamId: channelId,
                firstPartyAddress: this.signerContext.creatorAddress,
                secondPartyAddress: addressFromUserId(userId),
                settings: streamSettings,
            }),
        )

        const joinEvent = await makeEvent(
            this.signerContext,
            make_MemberPayload_Membership2({
                userId: this.userId,
                op: MembershipOp.SO_JOIN,
                initiatorId: this.userId,
            }),
        )

        const inviteEvent = await makeEvent(
            this.signerContext,
            make_MemberPayload_Membership2({
                userId: userId,
                op: MembershipOp.SO_JOIN,
                initiatorId: this.userId,
            }),
        )
        return this.createStreamAndSync({
            events: [inceptionEvent, joinEvent, inviteEvent],
            streamId: channelId,
            metadata: {},
        })
    }

    async createGDMChannel(
        userIds: string[],
        channelProperties?: EncryptedData,
        streamSettings?: PlainMessage<StreamSettings>,
    ): Promise<{ streamId: string }> {
        const channelIdStr = makeUniqueGDMChannelStreamId()
        const channelId = streamIdAsBytes(channelIdStr)

        const events: Envelope[] = []
        const inceptionEvent = await makeEvent(
            this.signerContext,
            make_GDMChannelPayload_Inception({
                streamId: channelId,
                channelProperties: channelProperties,
                settings: streamSettings,
            }),
        )
        events.push(inceptionEvent)
        const joinEvent = await makeEvent(
            this.signerContext,
            make_MemberPayload_Membership2({
                userId: this.userId,
                op: MembershipOp.SO_JOIN,
                initiatorId: this.userId,
            }),
        )
        events.push(joinEvent)

        for (const userId of userIds) {
            const inviteEvent = await makeEvent(
                this.signerContext,
                make_MemberPayload_Membership2({
                    userId: userId,
                    op: MembershipOp.SO_JOIN,
                    initiatorId: this.userId,
                }),
            )
            events.push(inviteEvent)
        }

        return this.createStreamAndSync({
            events: events,
            streamId: channelId,
            metadata: {},
        })
    }

    async createMediaStream(
        channelId: string | Uint8Array | undefined,
        spaceId: string | Uint8Array | undefined,
        userId: string | undefined,
        chunkCount: number,
        streamSettings?: PlainMessage<StreamSettings>,
<<<<<<< HEAD
=======
        perChunkEncryption?: boolean,
    ): Promise<{ streamId: string; prevMiniblockHash: Uint8Array }> {
        assert(this.userStreamId !== undefined, 'userStreamId must be set')
        if (!channelId && !spaceId && !userId) {
            throw Error('channelId, spaceId or userId must be set')
        }
        if (spaceId) {
            assert(isSpaceStreamId(spaceId), 'spaceId must be a valid streamId')
        }
        if (channelId) {
            assert(
                isChannelStreamId(channelId) ||
                    isDMChannelStreamId(channelId) ||
                    isGDMChannelStreamId(channelId),
                'channelId must be a valid streamId',
            )
        }
        if (userId) {
            assert(isUserId(userId), 'userId must be a valid userId')
        }

        const streamId = makeUniqueMediaStreamId()

        this.logCall('createMedia', channelId ?? spaceId, userId, streamId)
        const inceptionEvent = await makeEvent(
            this.signerContext,
            make_MediaPayload_Inception({
                streamId: streamIdAsBytes(streamId),
                channelId: channelId ? streamIdAsBytes(channelId) : undefined,
                spaceId: spaceId ? streamIdAsBytes(spaceId) : undefined,
                userId: userId ? addressFromUserId(userId) : undefined,
                chunkCount,
                settings: streamSettings,
                perChunkEncryption: perChunkEncryption,
            }),
        )

        const response = await this.rpcClient.createStream({
            events: [inceptionEvent],
            streamId: streamIdAsBytes(streamId),
        })

        const unpackedResponse = await unpackStream(response.stream, this.unpackEnvelopeOpts)
        const streamView = new StreamStateView(this.userId, streamId)
        streamView.initialize(
            unpackedResponse.streamAndCookie.nextSyncCookie,
            unpackedResponse.streamAndCookie.events,
            unpackedResponse.snapshot,
            unpackedResponse.streamAndCookie.miniblocks,
            [],
            unpackedResponse.prevSnapshotMiniblockNum,
            undefined,
            [],
            undefined,
        )

        check(isDefined(streamView.prevMiniblockHash), 'prevMiniblockHash must be defined')

        return { streamId: streamId, prevMiniblockHash: streamView.prevMiniblockHash }
    }

    async createMediaStreamNew(
        channelId: string | Uint8Array | undefined,
        spaceId: string | Uint8Array | undefined,
        userId: string | undefined,
        chunkCount: number,
        streamSettings?: PlainMessage<StreamSettings>,
        perChunkEncryption?: boolean,
>>>>>>> fbbed5ea
    ): Promise<{ creationCookie: CreationCookie }> {
        assert(this.userStreamId !== undefined, 'userStreamId must be set')
        if (!channelId && !spaceId && !userId) {
            throw Error('channelId, spaceId or userId must be set')
        }
        if (spaceId) {
            assert(isSpaceStreamId(spaceId), 'spaceId must be a valid streamId')
        }
        if (channelId) {
            assert(
                isChannelStreamId(channelId) ||
                    isDMChannelStreamId(channelId) ||
                    isGDMChannelStreamId(channelId),
                'channelId must be a valid streamId',
            )
        }
        if (userId) {
            assert(isUserId(userId), 'userId must be a valid userId')
        }

        const streamId = makeUniqueMediaStreamId()

        this.logCall('createMedia', channelId ?? spaceId, userId, streamId)
        const inceptionEvent = await makeEvent(
            this.signerContext,
            make_MediaPayload_Inception({
                streamId: streamIdAsBytes(streamId),
                channelId: channelId ? streamIdAsBytes(channelId) : undefined,
                spaceId: spaceId ? streamIdAsBytes(spaceId) : undefined,
                userId: userId ? addressFromUserId(userId) : undefined,
                chunkCount,
                settings: streamSettings,
                perChunkEncryption: perChunkEncryption,
            }),
        )

        const response = await this.rpcClient.createMediaStream({
            events: [inceptionEvent],
            streamId: streamIdAsBytes(streamId),
        })

        check(
            response?.nextCreationCookie !== undefined,
            'nextCreationCookie was expected but was not returned in response',
        )

        return { creationCookie: response.nextCreationCookie }
    }

    async updateChannel(
        spaceId: string | Uint8Array,
        channelId: string | Uint8Array,
        unused1: string,
        unused2: string,
    ) {
        this.logCall('updateChannel', channelId, spaceId, unused1, unused2)
        assert(isSpaceStreamId(spaceId), 'spaceId must be a valid streamId')
        assert(isChannelStreamId(channelId), 'channelId must be a valid streamId')

        return this.makeEventAndAddToStream(
            spaceId, // we send events to the stream of the space where updated channel belongs to
            make_SpacePayload_ChannelUpdate({
                op: ChannelOp.CO_UPDATED,
                channelId: streamIdAsBytes(channelId),
            }),
            { method: 'updateChannel' },
        )
    }

    async updateChannelAutojoin(
        spaceId: string | Uint8Array,
        channelId: string | Uint8Array,
        autojoin: boolean,
    ) {
        this.logCall('updateChannelAutojoin', channelId, spaceId, autojoin)
        assert(isSpaceStreamId(spaceId), 'spaceId must be a valid streamId')
        assert(isChannelStreamId(channelId), 'channelId must be a valid streamId')

        return this.makeEventAndAddToStream(
            spaceId, // we send events to the stream of the space where updated channel belongs to
            make_SpacePayload_UpdateChannelAutojoin({
                channelId: streamIdAsBytes(channelId),
                autojoin: autojoin,
            }),
            { method: 'updateChannelAutojoin' },
        )
    }

    async updateChannelHideUserJoinLeaveEvents(
        spaceId: string | Uint8Array,
        channelId: string | Uint8Array,
        hideUserJoinLeaveEvents: boolean,
    ) {
        this.logCall(
            'updateChannelHideUserJoinLeaveEvents',
            channelId,
            spaceId,
            hideUserJoinLeaveEvents,
        )
        assert(isSpaceStreamId(spaceId), 'spaceId must be a valid streamId')
        assert(isChannelStreamId(channelId), 'channelId must be a valid streamId')

        return this.makeEventAndAddToStream(
            spaceId, // we send events to the stream of the space where updated channel belongs to
            make_SpacePayload_UpdateChannelHideUserJoinLeaveEvents({
                channelId: streamIdAsBytes(channelId),
                hideUserJoinLeaveEvents,
            }),
            { method: 'updateChannelHideUserJoinLeaveEvents' },
        )
    }

    async updateGDMChannelProperties(streamId: string, channelName: string, channelTopic: string) {
        this.logCall('updateGDMChannelProperties', streamId, channelName, channelTopic)
        assert(isGDMChannelStreamId(streamId), 'streamId must be a valid GDM stream id')
        check(isDefined(this.cryptoBackend))

        const channelProps = create(ChannelPropertiesSchema, {
            name: channelName,
            topic: channelTopic,
        } satisfies PlainMessage<ChannelProperties>)
        const encryptedData = await this.cryptoBackend.encryptGroupEvent(
            streamId,
            toBinary(ChannelPropertiesSchema, channelProps),
            this.defaultGroupEncryptionAlgorithm,
        )

        const event = make_GDMChannelPayload_ChannelProperties(encryptedData)
        return this.makeEventAndAddToStream(streamId, event, {
            method: 'updateGDMChannelProperties',
        })
    }

    async setStreamEncryptionAlgorithm(streamId: string, encryptionAlgorithm?: string) {
        assert(
            isChannelStreamId(streamId) ||
                isSpaceStreamId(streamId) ||
                isDMChannelStreamId(streamId) ||
                isGDMChannelStreamId(streamId),
            'channelId must be a valid streamId',
        )
        const stream = this.stream(streamId)
        check(isDefined(stream), 'stream not found')
        check(
            stream.view.membershipContent.encryptionAlgorithm != encryptionAlgorithm,
            `encryptionAlgorithm is already set to ${encryptionAlgorithm}`,
        )
        return this.makeEventAndAddToStream(
            streamId,
            make_MemberPayload_EncryptionAlgorithm(encryptionAlgorithm),
            {
                method: 'setStreamEncryptionAlgorithm',
            },
        )
    }

    async sendFullyReadMarkers(
        channelId: string | Uint8Array,
        fullyReadMarkers: Record<string, FullyReadMarker>,
    ) {
        this.logCall('sendFullyReadMarker', fullyReadMarkers)

        if (!isDefined(this.userSettingsStreamId)) {
            throw Error('userSettingsStreamId is not defined')
        }

        const fullyReadMarkersContent: FullyReadMarkers = create(FullyReadMarkersSchema, {
            markers: fullyReadMarkers,
        } satisfies PlainMessage<FullyReadMarkers>)

        return this.makeEventAndAddToStream(
            this.userSettingsStreamId,
            make_UserSettingsPayload_FullyReadMarkers({
                streamId: streamIdAsBytes(channelId),
                content: { data: toJsonString(FullyReadMarkersSchema, fullyReadMarkersContent) },
            }),
            { method: 'sendFullyReadMarker' },
        )
    }

    async updateUserBlock(userId: string, isBlocked: boolean) {
        this.logCall('blockUser', userId)

        if (!isDefined(this.userSettingsStreamId)) {
            throw Error('userSettingsStreamId is not defined')
        }
        const dmStreamId = makeDMStreamId(this.userId, userId)
        const lastBlock = this.stream(
            this.userSettingsStreamId,
        )?.view.userSettingsContent.getLastBlock(userId)

        if (lastBlock?.isBlocked === isBlocked) {
            throw Error(
                `updateUserBlock isBlocked<${isBlocked}> must be different from existing value`,
            )
        }

        let eventNum = this.stream(dmStreamId)?.view.lastEventNum ?? 0n
        if (lastBlock && lastBlock.eventNum >= eventNum) {
            eventNum = lastBlock.eventNum + 1n
        }

        return this.makeEventAndAddToStream(
            this.userSettingsStreamId,
            make_UserSettingsPayload_UserBlock({
                userId: addressFromUserId(userId),
                isBlocked: isBlocked,
                eventNum: eventNum,
            }),
            { method: 'updateUserBlock' },
        )
    }

    async setSpaceImage(spaceStreamId: string, chunkedMediaInfo: PlainMessage<ChunkedMedia>) {
        this.logCall(
            'setSpaceImage',
            spaceStreamId,
            chunkedMediaInfo.streamId,
            chunkedMediaInfo.info,
        )

        // create the chunked media to be added
        const spaceAddress = contractAddressFromSpaceId(spaceStreamId)
        const context = spaceAddress.toLowerCase()

        // encrypt the chunked media
        // use the lowercased spaceId as the key phrase
        const { key, iv } = await deriveKeyAndIV(context)
        const { ciphertext } = await encryptAESGCM(
            toBinary(ChunkedMediaSchema, create(ChunkedMediaSchema, chunkedMediaInfo)),
            key,
            iv,
        )
        const encryptedData = create(EncryptedDataSchema, {
            ciphertext: uint8ArrayToBase64(ciphertext),
            algorithm: AES_GCM_DERIVED_ALGORITHM,
        }) // aellis this should probably include `satisfies PlainMessage<EncryptedData>`

        // add the event to the stream
        const event = make_SpacePayload_SpaceImage(encryptedData)
        return this.makeEventAndAddToStream(spaceStreamId, event, { method: 'setSpaceImage' })
    }

    async setUserProfileImage(chunkedMediaInfo: PlainMessage<ChunkedMedia>) {
        this.logCall('setUserProfileImage', chunkedMediaInfo.streamId, chunkedMediaInfo.info)

        // create the chunked media to be added
        const context = this.userId.toLowerCase()
        const userStreamId = makeUserMetadataStreamId(this.userId)

        // encrypt the chunked media
        // use the lowercased userId as the key phrase
        const { key, iv } = await deriveKeyAndIV(context)
        const { ciphertext } = await encryptAESGCM(
            toBinary(ChunkedMediaSchema, create(ChunkedMediaSchema, chunkedMediaInfo)),
            key,
            iv,
        )
        const encryptedData = create(EncryptedDataSchema, {
            ciphertext: uint8ArrayToBase64(ciphertext),
            algorithm: AES_GCM_DERIVED_ALGORITHM,
        }) // aellis this should probably include `satisfies PlainMessage<EncryptedData>`

        // add the event to the stream
        const event = make_UserMetadataPayload_ProfileImage(encryptedData)
        return this.makeEventAndAddToStream(userStreamId, event, { method: 'setUserProfileImage' })
    }

    async getUserProfileImage(userId: string | Uint8Array) {
        const streamId = makeUserMetadataStreamId(userId)
        return this.stream(streamId)?.view.userMetadataContent.getProfileImage()
    }

    async setUserBio(bio: PlainMessage<UserBio>) {
        this.logCall('setUserBio', bio)

        // create the chunked media to be added
        const context = this.userId.toLowerCase()
        const userStreamId = makeUserMetadataStreamId(this.userId)

        // encrypt the chunked media
        // use the lowercased userId as the key phrase
        const { key, iv } = await deriveKeyAndIV(context)
        bio.updatedAtEpochMs = BigInt(Date.now())
        const bioBinary = toBinary(UserBioSchema, create(UserBioSchema, bio))
        const { ciphertext } = await encryptAESGCM(bioBinary, key, iv)
        const encryptedData = create(EncryptedDataSchema, {
            ciphertext: uint8ArrayToBase64(ciphertext),
            algorithm: AES_GCM_DERIVED_ALGORITHM,
        }) // aellis this should probably include `satisfies PlainMessage<EncryptedData>`

        // add the event to the stream
        const event = make_UserMetadataPayload_Bio(encryptedData)
        return this.makeEventAndAddToStream(userStreamId, event, { method: 'setUserBio' })
    }

    async getUserBio(userId: string | Uint8Array) {
        const streamId = makeUserMetadataStreamId(userId)
        return this.stream(streamId)?.view.userMetadataContent.getBio()
    }

    async setDisplayName(streamId: string, displayName: string) {
        check(isDefined(this.cryptoBackend))
        const encryptedData = await this.cryptoBackend.encryptGroupEvent(
            streamId,
            new TextEncoder().encode(displayName),
            this.defaultGroupEncryptionAlgorithm,
        )
        await this.makeEventAndAddToStream(
            streamId,
            make_MemberPayload_DisplayName(encryptedData),
            { method: 'displayName' },
        )
    }

    async setUsername(streamId: string, username: string) {
        check(isDefined(this.cryptoBackend))
        const stream = this.stream(streamId)
        check(isDefined(stream), 'stream not found')
        stream.view.getMemberMetadata().usernames.setLocalUsername(this.userId, username)
        const encryptedData = await this.cryptoBackend.encryptGroupEvent(
            streamId,
            new TextEncoder().encode(username),
            this.defaultGroupEncryptionAlgorithm,
        )
        encryptedData.checksum = usernameChecksum(username, streamId)
        try {
            await this.makeEventAndAddToStream(
                streamId,
                make_MemberPayload_Username(encryptedData),
                {
                    method: 'username',
                },
            )
        } catch (err) {
            stream.view.getMemberMetadata().usernames.resetLocalUsername(this.userId)
            throw err
        }
    }

    async setEnsAddress(streamId: string, walletAddress: string | Uint8Array) {
        check(isDefined(this.cryptoBackend))
        const bytes =
            typeof walletAddress === 'string' ? addressFromUserId(walletAddress) : walletAddress

        await this.makeEventAndAddToStream(streamId, make_MemberPayload_EnsAddress(bytes), {
            method: 'ensAddress',
        })
    }

    async setNft(streamId: string, tokenId: string, chainId: number, contractAddress: string) {
        const payload =
            tokenId.length > 0
                ? create(MemberPayload_NftSchema, {
                      chainId: chainId,
                      contractAddress: bin_fromHexString(contractAddress),
                      tokenId: bin_fromString(tokenId),
                  } satisfies PlainMessage<MemberPayload_Nft>)
                : create(MemberPayload_NftSchema)
        await this.makeEventAndAddToStream(streamId, make_MemberPayload_Nft(payload), {
            method: 'nft',
        })
    }

    async pin(streamId: string, eventId: string) {
        const stream = this.streams.get(streamId)
        check(isDefined(stream), 'stream not found')
        const event = stream.view.events.get(eventId)
        check(isDefined(event), 'event not found')
        const remoteEvent = event.remoteEvent
        check(isDefined(remoteEvent), 'remoteEvent not found')
        const result = await this.makeEventAndAddToStream(
            streamId,
            make_MemberPayload_Pin(remoteEvent.hash, remoteEvent.event),
            {
                method: 'pin',
            },
        )
        return result
    }

    async unpin(streamId: string, eventId: string) {
        const stream = this.streams.get(streamId)
        check(isDefined(stream), 'stream not found')
        const pin = stream.view.membershipContent.pins.find((x) => x.event.hashStr === eventId)
        check(isDefined(pin), 'pin not found')
        check(isDefined(pin.event.remoteEvent), 'remoteEvent not found')
        const result = await this.makeEventAndAddToStream(
            streamId,
            make_MemberPayload_Unpin(pin.event.remoteEvent.hash),
            {
                method: 'unpin',
            },
        )
        return result
    }

    isUsernameAvailable(streamId: string, username: string): boolean {
        const stream = this.streams.get(streamId)
        check(isDefined(stream), 'stream not found')
        return (
            stream.view.getMemberMetadata().usernames.cleartextUsernameAvailable(username) ?? false
        )
    }

    async waitForStream(
        inStreamId: string | Uint8Array,
        opts?: { timeoutMs?: number; logId?: string },
    ): Promise<Stream> {
        this.logCall('waitForStream', inStreamId)
        const timeoutMs = opts?.timeoutMs ?? getMaxTimeoutMs(this.rpcClient.opts)
        const streamId = streamIdAsString(inStreamId)
        let stream = this.stream(streamId)
        if (stream !== undefined && stream.view.isInitialized) {
            this.logCall('waitForStream: stream already initialized', streamId)
            return stream
        }
        const logId = opts?.logId ? opts.logId + ' ' : ''
        const timeoutError = new Error(
            `waitForStream: timeout waiting for ${logId}${streamId} creating streams: ${Array.from(
                this.creatingStreamIds,
            ).join(',')} rpcUrl: ${this.rpcClient.url}`,
        )
        await new Promise<void>((resolve, reject) => {
            const timeout = setTimeout(() => {
                this.off('streamInitialized', handler)
                reject(timeoutError)
            }, timeoutMs)
            const handler = (newStreamId: string) => {
                if (newStreamId === streamId) {
                    this.logCall('waitForStream: got streamInitialized', newStreamId)
                    this.off('streamInitialized', handler)
                    clearTimeout(timeout)
                    resolve()
                } else {
                    this.logCall(
                        'waitForStream: still waiting for ',
                        streamId,
                        ' got ',
                        newStreamId,
                    )
                }
            }
            this.on('streamInitialized', handler)
        })

        stream = this.stream(streamId)
        if (!stream) {
            throw new Error(`Stream ${streamIdAsString(streamId)} not found after waiting`)
        }
        return stream
    }

    async getStream(streamId: string): Promise<StreamStateView> {
        const existingRequest = this.getStreamRequests.get(streamId)
        if (existingRequest) {
            this.logCall(`had existing get request for ${streamId}, returning promise`)
            return await existingRequest
        }

        const request = this._getStream(streamId)
        this.getStreamRequests.set(streamId, request)
        let streamView: StreamStateView
        try {
            streamView = await request
        } finally {
            this.getStreamRequests.delete(streamId)
        }
        return streamView
    }

    private async _getStream(streamId: string | Uint8Array): Promise<StreamStateView> {
        try {
            this.logCall('getStream', streamId)
            const response = await this.rpcClient.getStream({
                streamId: streamIdAsBytes(streamId),
            })
            const unpackedResponse = await unpackStream(response.stream, this.unpackEnvelopeOpts)
            return this.streamViewFromUnpackedResponse(streamId, unpackedResponse)
        } catch (err) {
            this.logCall('getStream', streamId, 'ERROR', err)
            throw err
        }
    }

    private streamViewFromUnpackedResponse(
        streamId: string | Uint8Array,
        unpackedResponse: ParsedStreamResponse,
    ): StreamStateView {
        const streamView = new StreamStateView(this.userId, streamIdAsString(streamId))
        streamView.initialize(
            unpackedResponse.streamAndCookie.nextSyncCookie,
            unpackedResponse.streamAndCookie.events,
            unpackedResponse.snapshot,
            unpackedResponse.streamAndCookie.miniblocks,
            [],
            unpackedResponse.prevSnapshotMiniblockNum,
            undefined,
            [],
            undefined,
        )
        return streamView
    }

    async getStreamEx(streamId: string): Promise<StreamStateView> {
        const existingRequest = this.getStreamExRequests.get(streamId)
        if (existingRequest) {
            this.logCall(`had existing get request for ${streamId}, returning promise`)
            return await existingRequest
        }
        const request = this._getStreamEx(streamId)
        this.getStreamExRequests.set(streamId, request)
        let streamView: StreamStateView
        try {
            streamView = await request
        } finally {
            this.getStreamExRequests.delete(streamId)
        }
        return streamView
    }

    private async _getStreamEx(streamId: string | Uint8Array): Promise<StreamStateView> {
        try {
            this.logCall('getStreamEx', streamId)
            const response = this.rpcClient.getStreamEx({
                streamId: streamIdAsBytes(streamId),
            })
            const miniblocks: Miniblock[] = []
            let seenEndOfStream = false
            for await (const chunk of response) {
                switch (chunk.data.case) {
                    case 'miniblock':
                        if (seenEndOfStream) {
                            throw new Error(
                                `GetStreamEx: received miniblock after minipool contents for stream ${streamIdAsString(
                                    streamId,
                                )}.`,
                            )
                        }
                        miniblocks.push(chunk.data.value)
                        break
                    case 'minipool':
                        // TODO: add minipool contents to the unpacked response
                        break
                    case undefined:
                        seenEndOfStream = true
                        break
                }
            }
            if (!seenEndOfStream) {
                throw new Error(
                    `Failed receive all getStreamEx streaming responses for stream ${streamIdAsString(
                        streamId,
                    )}.`,
                )
            }
            const unpackedResponse = await unpackStreamEx(miniblocks, this.unpackEnvelopeOpts)
            return this.streamViewFromUnpackedResponse(streamId, unpackedResponse)
        } catch (err) {
            this.logCall('getStreamEx', streamId, 'ERROR', err)
            throw err
        }
    }

    async initStream(
        streamId: string | Uint8Array,
        allowGetStream: boolean = true,
        persistedData?: LoadedStream,
    ): Promise<Stream> {
        const streamIdStr = streamIdAsString(streamId)
        const existingRequest = this.initStreamRequests.get(streamIdStr)
        if (existingRequest) {
            this.logCall('initStream: had existing request for', streamIdStr, 'returning promise')
            return existingRequest
        }
        const request = this._initStream(streamIdStr, allowGetStream, persistedData)
        this.initStreamRequests.set(streamIdStr, request)
        let stream: Stream
        try {
            stream = await request
        } finally {
            this.initStreamRequests.delete(streamIdStr)
        }
        return stream
    }

    private async _initStream(
        streamId: string,
        allowGetStream: boolean = true,
        persistedData?: LoadedStream,
    ): Promise<Stream> {
        try {
            this.logCall('initStream', streamId)
            const stream = this.stream(streamId)
            if (stream) {
                if (stream.view.isInitialized) {
                    this.logCall('initStream', streamId, 'already initialized')
                    return stream
                } else {
                    return this.waitForStream(streamId)
                }
            } else {
                this.logCall('initStream creating stream', streamId)
                const stream = this.createSyncedStream(streamId)

                // Try initializing from persistence
                const success = await stream.initializeFromPersistence(persistedData)
                if (success) {
                    if (stream.view.syncCookie) {
                        this.streams.addStreamToSync(streamId, stream.view.syncCookie)
                    }
                    return stream
                }

                // if we're only allowing initializing from persistence, we've failed.
                if (!allowGetStream) {
                    this.logCall('initStream deleting stream', streamId)
                    // We need to remove the stream from syncedStreams, since we added it above
                    this.streams.delete(streamId)
                    throw new Error(
                        `Failed to initialize stream from persistence ${streamIdAsString(
                            streamId,
                        )}`,
                    )
                }

                try {
                    const response = await this.rpcClient.getStream({
                        streamId: streamIdAsBytes(streamId),
                    })
                    const unpacked = await unpackStream(response.stream, this.unpackEnvelopeOpts)
                    this.logCall('initStream calling initializingFromResponse', streamId)
                    await stream.initializeFromResponse(unpacked)
                    if (stream.view.syncCookie) {
                        this.streams.addStreamToSync(streamId, stream.view.syncCookie)
                    }
                } catch (err) {
                    this.logError('Failed to initialize stream', streamId, err)
                    this.streams.delete(streamId)
                    throw err
                }
                return stream
            }
        } catch (err) {
            this.logCall('initStream', streamId, 'ERROR', err)
            throw err
        }
    }

    private onJoinedStream = async (streamId: string): Promise<void> => {
        this.logEvent('onJoinedStream', streamId)
        if (!this.creatingStreamIds.has(streamId)) {
            await this.initStream(streamId)
        }
    }

    private onInvitedToStream = async (streamId: string): Promise<void> => {
        this.logEvent('onInvitedToStream', streamId)
        if (isDMChannelStreamId(streamId) || isGDMChannelStreamId(streamId)) {
            await this.initStream(streamId)
        }
    }

    private onLeftStream = async (streamId: string): Promise<void> => {
        this.logEvent('onLeftStream', streamId)
        return await this.streams.removeStreamFromSync(streamId)
    }

    private onStreamInitialized = (streamId: string): void => {
        const scrollbackUntilContentFound = async () => {
            const stream = this.streams.get(streamId)
            if (!stream) {
                return
            }
            while (stream.view.getContent().needsScrollback()) {
                const scrollback = await this.scrollback(streamId)
                if (scrollback.terminus) {
                    break
                }
            }
        }
        void scrollbackUntilContentFound()
    }

    startSync() {
        check(this.syncedStreamsExtensions !== undefined, 'syncedStreamsExtensions must be set')
        this.syncedStreamsExtensions.setStartSyncRequested(true)
    }

    async stopSync() {
        this.syncedStreamsExtensions?.setStartSyncRequested(false)
        await this.streams.stopSync()
    }

    emit<E extends keyof ClientEvents>(event: E, ...args: Parameters<ClientEvents[E]>): boolean {
        this.logEmitFromClient(event, ...args)
        return super.emit(event, ...args)
    }

    async sendMessage(
        streamId: string,
        body: string,
        mentions?: PlainMessage<ChannelMessage_Post_Mention>[],
        attachments: PlainMessage<ChannelMessage_Post_Attachment>[] = [],
    ): Promise<{ eventId: string }> {
        return this.sendChannelMessage_Text(streamId, {
            content: {
                body,
                mentions: mentions ?? [],
                attachments: attachments,
            },
        })
    }

    async sendChannelMessage(
        streamId: string,
        inPayload: PlainMessage<ChannelMessage>,
        opts?: SendChannelMessageOptions,
    ): Promise<{ eventId: string }> {
        const stream = this.stream(streamId)

        check(stream !== undefined, 'stream not found')
        const payload = create(ChannelMessageSchema, inPayload)
        const localId = stream.appendLocalEvent(payload, 'sending')
        opts?.onLocalEventAppended?.(localId)
        if (opts?.beforeSendEventHook) {
            await opts?.beforeSendEventHook
        }
        return this.makeAndSendChannelMessageEvent(streamId, payload, localId, {
            disableTags: opts?.disableTags,
        })
    }

    private async makeAndSendChannelMessageEvent(
        streamId: string,
        payload: ChannelMessage,
        localId?: string,
        opts?: { disableTags?: boolean },
    ) {
        const stream = this.stream(streamId)
        check(isDefined(stream), 'stream not found')

        if (isChannelStreamId(streamId)) {
            // All channel messages sent via client API make their way to this method.
            // The client checks for it's own entitlement to send messages to a channel
            // before sending.
            check(
                isDefined(stream?.view.channelContent.spaceId),
                'synced channel stream not initialized',
            )

            // We check entitlements on the client side for writes to channels. A top-level
            // message post is only permitted if the user has write permissions. If the message
            // is a reaction or redaction, the user may also have react permissions. This is
            // to allow react-only users to react to posts and edit their reactions. We're not
            // concerned with being overly permissive with redactions, as at this time, a user
            // is always allowed to redact their own messages.
            const expectedPermissions: Permission[] =
                payload.payload.case === 'reaction' || payload.payload.case === 'redaction'
                    ? [Permission.React, Permission.Write]
                    : [Permission.Write]
            let isEntitled = false
            for (const permission of expectedPermissions) {
                isEntitled = await this.entitlementsDelegate.isEntitled(
                    stream.view.channelContent.spaceId,
                    streamId,
                    this.userId,
                    permission,
                )
                if (isEntitled) {
                    break
                }
            }
            if (!isEntitled) {
                throw new Error(
                    `user is not entitled to add message to channel (requires [${expectedPermissions.join(
                        ',',
                    )}] permission)`,
                )
            }
        }

        const tags = opts?.disableTags === true ? undefined : makeTags(payload, stream.view)
        const cleartext = toBinary(ChannelMessageSchema, payload)

        let message: EncryptedData
        const encryptionAlgorithm = stream.view.membershipContent.encryptionAlgorithm
        const buffer = toBinary(ChannelMessageSchema, payload)
        switch (encryptionAlgorithm) {
            case GroupEncryptionAlgorithmId.HybridGroupEncryption:
                message = await this.encryptGroupEvent(
                    buffer,
                    streamId,
                    GroupEncryptionAlgorithmId.HybridGroupEncryption,
                )
                break
            case GroupEncryptionAlgorithmId.GroupEncryption:
                message = await this.encryptGroupEvent(
                    buffer,
                    streamId,
                    GroupEncryptionAlgorithmId.GroupEncryption,
                )
                break
            default: {
                message = await this.encryptGroupEvent(
                    buffer,
                    streamId,
                    this.defaultGroupEncryptionAlgorithm,
                )
            }
        }
        if (!message) {
            throw new Error('failed to encrypt message')
        }
        message.refEventId = getRefEventIdFromChannelMessage(payload)

        if (isChannelStreamId(streamId)) {
            return this.makeEventAndAddToStream(streamId, make_ChannelPayload_Message(message), {
                method: 'sendMessage',
                localId,
                cleartext,
                tags,
            })
        } else if (isDMChannelStreamId(streamId)) {
            return this.makeEventAndAddToStream(streamId, make_DMChannelPayload_Message(message), {
                method: 'sendMessageDM',
                localId,
                cleartext,
                tags,
            })
        } else if (isGDMChannelStreamId(streamId)) {
            return this.makeEventAndAddToStream(streamId, make_GDMChannelPayload_Message(message), {
                method: 'sendMessageGDM',
                localId,
                cleartext,
                tags,
            })
        } else {
            throw new Error(`invalid streamId: ${streamId}`)
        }
    }

    async sendChannelMessage_Text(
        streamId: string,
        payload: Omit<PlainMessage<ChannelMessage_Post>, 'content'> & {
            content: PlainMessage<ChannelMessage_Post_Content_Text>
        },
        opts?: SendChannelMessageOptions,
    ): Promise<{ eventId: string }> {
        const { content, ...options } = payload
        return this.sendChannelMessage(
            streamId,
            {
                payload: {
                    case: 'post',
                    value: {
                        ...options,
                        content: {
                            case: 'text',
                            value: content,
                        },
                    },
                },
            },
            opts,
        )
    }

    async sendChannelMessage_Image(
        streamId: string,
        payload: Omit<PlainMessage<ChannelMessage_Post>, 'content'> & {
            content: PlainMessage<ChannelMessage_Post_Content_Image>
        },
        opts?: SendChannelMessageOptions,
    ): Promise<{ eventId: string }> {
        const { content, ...options } = payload
        return this.sendChannelMessage(
            streamId,
            {
                payload: {
                    case: 'post',
                    value: {
                        ...options,
                        content: {
                            case: 'image',
                            value: content,
                        },
                    },
                },
            },
            opts,
        )
    }

    async sendChannelMessage_GM(
        streamId: string,
        payload: Omit<PlainMessage<ChannelMessage_Post>, 'content'> & {
            content: PlainMessage<ChannelMessage_Post_Content_GM>
        },
        opts?: SendChannelMessageOptions,
    ): Promise<{ eventId: string }> {
        const { content, ...options } = payload
        return this.sendChannelMessage(
            streamId,
            {
                payload: {
                    case: 'post',
                    value: {
                        ...options,
                        content: {
                            case: 'gm',
                            value: content,
                        },
                    },
                },
            },
            opts,
        )
    }

    async sendMediaPayload(
        creationCookie: CreationCookie,
        last: boolean,
        data: Uint8Array,
        chunkIndex: number,
        iv?: Uint8Array,
    ): Promise<{ creationCookie: CreationCookie }> {
        const payload = make_MediaPayload_Chunk({
            data: data,
            chunkIndex: chunkIndex,
            iv: iv,
        })
        return this.makeMediaEventWithHashAndAddToMediaStream(creationCookie, last, payload)
    }

    async getMediaPayload(
        streamId: string,
        secretKey: Uint8Array,
        iv: Uint8Array,
    ): Promise<Uint8Array | undefined> {
        const stream = await this.getStream(streamId)
        const mediaInfo = stream.mediaContent.info
        if (!mediaInfo) {
            return undefined
        }
        const data = new Uint8Array(
            mediaInfo.chunks.reduce((totalLength, chunk) => totalLength + chunk.length, 0),
        )
        let offset = 0
        mediaInfo.chunks.forEach((chunk) => {
            data.set(chunk, offset)
            offset += chunk.length
        })

        return decryptAESGCM(data, secretKey, iv)
    }

    async sendChannelMessage_Reaction(
        streamId: string,
        payload: PlainMessage<ChannelMessage_Reaction>,
        opts?: SendChannelMessageOptions,
    ): Promise<{ eventId: string }> {
        return this.sendChannelMessage(
            streamId,
            {
                payload: {
                    case: 'reaction',
                    value: payload,
                },
            },
            opts,
        )
    }

    async sendChannelMessage_Redaction(
        streamId: string,
        payload: PlainMessage<ChannelMessage_Redaction>,
    ): Promise<{ eventId: string }> {
        const stream = this.stream(streamId)
        if (!stream) {
            throw new Error(`stream not found: ${streamId}`)
        }
        if (!stream.view.events.has(payload.refEventId)) {
            throw new Error(`ref event not found: ${payload.refEventId}`)
        }
        return this.sendChannelMessage(streamId, {
            payload: {
                case: 'redaction',
                value: payload,
            },
        })
    }

    async sendChannelMessage_Edit(
        streamId: string,
        refEventId: string,
        newPost: PlainMessage<ChannelMessage_Post>,
    ): Promise<{ eventId: string }> {
        return this.sendChannelMessage(streamId, {
            payload: {
                case: 'edit',
                value: {
                    refEventId: refEventId,
                    post: newPost,
                },
            },
        })
    }

    async sendChannelMessage_Edit_Text(
        streamId: string,
        refEventId: string,
        payload: Omit<PlainMessage<ChannelMessage_Post>, 'content'> & {
            content: PlainMessage<ChannelMessage_Post_Content_Text>
        },
    ): Promise<{ eventId: string }> {
        const { content, ...options } = payload
        return this.sendChannelMessage_Edit(streamId, refEventId, {
            ...options,
            content: {
                case: 'text',
                value: content,
            },
        })
    }

    async redactMessage(streamId: string, eventId: string): Promise<{ eventId: string }> {
        const stream = this.stream(streamId)
        check(isDefined(stream), 'stream not found')

        return this.makeEventAndAddToStream(
            streamId,
            make_ChannelPayload_Redaction(bin_fromHexString(eventId)),
            {
                method: 'redactMessage',
            },
        )
    }

    async retrySendMessage(streamId: string, localId: string): Promise<void> {
        const stream = this.stream(streamId)
        check(isDefined(stream), 'stream not found' + streamId)
        const event = stream.view.events.get(localId)
        check(isDefined(event), 'event not found')
        check(isDefined(event.localEvent), 'event not found')
        check(event.localEvent.status === 'failed', 'event not in failed state')
        await this.makeAndSendChannelMessageEvent(
            streamId,
            event.localEvent.channelMessage,
            event.hashStr,
        )
    }

    async inviteUser(streamId: string | Uint8Array, userId: string): Promise<{ eventId: string }> {
        await this.initStream(streamId)
        check(isDefined(this.userStreamId))
        return this.makeEventAndAddToStream(
            this.userStreamId,
            make_UserPayload_UserMembershipAction({
                op: MembershipOp.SO_INVITE,
                userId: addressFromUserId(userId),
                streamId: streamIdAsBytes(streamId),
            }),
            { method: 'inviteUser' },
        )
    }

    async joinUser(streamId: string | Uint8Array, userId: string): Promise<{ eventId: string }> {
        await this.initStream(streamId)
        check(isDefined(this.userStreamId))
        return this.makeEventAndAddToStream(
            this.userStreamId,
            make_UserPayload_UserMembershipAction({
                op: MembershipOp.SO_JOIN,
                userId: addressFromUserId(userId),
                streamId: streamIdAsBytes(streamId),
            }),
            { method: 'inviteUser' },
        )
    }

    async joinStream(
        streamId: string | Uint8Array,
        opts?: {
            skipWaitForMiniblockConfirmation?: boolean
            skipWaitForUserStreamUpdate?: boolean
        },
    ): Promise<Stream> {
        this.logCall('joinStream', streamId)
        check(isDefined(this.userStreamId))
        const userStream = this.stream(this.userStreamId)
        check(isDefined(userStream), 'userStream not found')
        const streamIdStr = streamIdAsString(streamId)
        const stream = await this.initStream(streamId)
        // check your user stream for membership as that's the final source of truth
        if (userStream.view.userContent.isJoined(streamIdStr)) {
            this.logError('joinStream: user already a member', streamId)
            return stream
        }
        // add event to user stream, this triggers events in the target stream
        await this.makeEventAndAddToStream(
            this.userStreamId,
            make_UserPayload_UserMembership({
                op: MembershipOp.SO_JOIN,
                streamId: streamIdAsBytes(streamId),
                streamParentId: stream.view.getContent().getStreamParentIdAsBytes(),
            }),
            { method: 'joinStream' },
        )

        if (opts?.skipWaitForMiniblockConfirmation !== true) {
            await stream.waitForMembership(MembershipOp.SO_JOIN)
        }

        if (opts?.skipWaitForUserStreamUpdate !== true) {
            if (!userStream.view.userContent.isJoined(streamIdStr)) {
                await userStream.waitFor('userStreamMembershipChanged', () =>
                    userStream.view.userContent.isJoined(streamIdStr),
                )
            }
        }

        return stream
    }

    async leaveStream(streamId: string | Uint8Array): Promise<{ eventId: string }> {
        this.logCall('leaveStream', streamId)
        check(isDefined(this.userStreamId))

        if (isSpaceStreamId(streamId)) {
            const channelIds =
                this.stream(streamId)?.view.spaceContent.spaceChannelsMetadata.keys() ?? []

            const userStream = this.stream(this.userStreamId)
            for (const channelId of channelIds) {
                if (
                    userStream?.view.userContent.streamMemberships[channelId]?.op ===
                    MembershipOp.SO_JOIN
                ) {
                    await this.leaveStream(channelId)
                }
            }
        }

        return this.makeEventAndAddToStream(
            this.userStreamId,
            make_UserPayload_UserMembership({
                op: MembershipOp.SO_LEAVE,
                streamId: streamIdAsBytes(streamId),
            }),
            { method: 'leaveStream' },
        )
    }

    async removeUser(streamId: string | Uint8Array, userId: string): Promise<{ eventId: string }> {
        check(isDefined(this.userStreamId))
        this.logCall('removeUser', streamId, userId)

        if (isSpaceStreamId(streamId)) {
            const channelIds =
                this.stream(streamId)?.view.spaceContent.spaceChannelsMetadata.keys() ?? []
            const userStreamId = makeUserStreamId(userId)
            const userStream = await this.getStream(userStreamId)

            for (const channelId of channelIds) {
                if (
                    userStream.userContent.streamMemberships[channelId]?.op === MembershipOp.SO_JOIN
                ) {
                    try {
                        await this.removeUser(channelId, userId)
                    } catch (error) {
                        this.logError('Failed to remove user from channel', {
                            channelId,
                            userId,
                            error,
                        })
                    }
                }
            }
        }

        return this.makeEventAndAddToStream(
            this.userStreamId,
            make_UserPayload_UserMembershipAction({
                op: MembershipOp.SO_LEAVE,
                userId: addressFromUserId(userId),
                streamId: streamIdAsBytes(streamId),
            }),
            { method: 'removeUser' },
        )
    }

    // upload transactions made on the base chain
    async addTransaction(
        chainId: number,
        receipt: ContractReceipt | SolanaTransactionReceipt,
        content?: PlainMessage<BlockchainTransaction>['content'],
        tags?: PlainMessage<Tags>,
    ): Promise<{ eventId: string }> {
        check(isDefined(this.userStreamId))
        const transaction = {
            receipt: !isSolanaTransactionReceipt(receipt)
                ? create(BlockchainTransactionReceiptSchema, {
                      chainId: BigInt(chainId),
                      transactionHash: bin_fromHexString(receipt.transactionHash),
                      blockNumber: BigInt(receipt.blockNumber),
                      to: bin_fromHexString(receipt.to),
                      from: bin_fromHexString(receipt.from),
                      logs: receipt.logs.map((log) =>
                          create(BlockchainTransactionReceipt_LogSchema, {
                              address: bin_fromHexString(log.address),
                              topics: log.topics.map(bin_fromHexString),
                              data: bin_fromHexString(log.data),
                          }),
                      ),
                  } satisfies PlainMessage<BlockchainTransactionReceipt>)
                : undefined,
            solanaReceipt: isSolanaTransactionReceipt(receipt)
                ? create(SolanaBlockchainTransactionReceiptSchema, {
                      ...receipt,
                  } satisfies PlainMessage<SolanaBlockchainTransactionReceipt>)
                : undefined,
            content: content ?? { case: undefined },
        } satisfies PlainMessage<BlockchainTransaction>
        const event = make_UserPayload_BlockchainTransaction(transaction)
        return this.makeEventAndAddToStream(this.userStreamId, event, {
            method: 'addTransaction',
            tags,
        })
    }

    async addTransaction_Tip(
        chainId: number,
        receipt: ContractReceipt,
        event: TipEventObject,
        toUserId: string,
        opts?: SendBlockchainTransactionOptions,
    ): Promise<{ eventId: string }> {
        const stream = this.stream(ensureNoHexPrefix(event.channelId))
        const tags =
            opts?.disableTags || !stream?.view
                ? undefined
                : makeTipTags(event, toUserId, stream.view)
        return this.addTransaction(
            chainId,
            receipt,
            {
                case: 'tip',
                value: {
                    event: {
                        tokenId: event.tokenId.toBigInt(),
                        currency: bin_fromHexString(event.currency),
                        sender: addressFromUserId(event.sender),
                        receiver: addressFromUserId(event.receiver),
                        amount: event.amount.toBigInt(),
                        messageId: bin_fromHexString(event.messageId),
                        channelId: streamIdAsBytes(event.channelId),
                    },
                    toUserAddress: addressFromUserId(toUserId),
                },
            },
            tags,
        )
    }

    async addTransaction_Transfer(
        chainId: number,
        receipt: ContractReceipt | SolanaTransactionReceipt,
        event: PlainMessage<BlockchainTransaction_TokenTransfer>,
        opts?: SendBlockchainTransactionOptions,
    ): Promise<{ eventId: string }> {
        const stream = this.stream(streamIdAsString(event.channelId))
        const tags =
            opts?.disableTags || !stream?.view ? undefined : makeTransferTags(event, stream.view)
        return this.addTransaction(
            chainId,
            receipt,
            {
                case: 'tokenTransfer',
                value: event,
            },
            tags,
        )
    }

    async addTransaction_SpaceReview(
        chainId: number,
        receipt: ContractReceipt,
        event: SpaceReviewEventObject,
        spaceId: string,
    ): Promise<{ eventId: string }> {
        check(event.action !== SpaceReviewAction.None, 'invalid space review event')
        return this.addTransaction(chainId, receipt, {
            case: 'spaceReview',
            value: {
                action: event.action.valueOf(),
                spaceAddress: bin_fromHexString(SpaceAddressFromSpaceId(spaceId)),
                event: {
                    rating: event.rating,
                    user: addressFromUserId(event.user),
                },
            },
        })
    }

    async getMiniblocks(
        streamId: string | Uint8Array,
        fromInclusive: bigint,
        toExclusive: bigint,
    ): Promise<{ miniblocks: ParsedMiniblock[]; terminus: boolean }> {
        const cachedMiniblocks: ParsedMiniblock[] = []
        try {
            for (let i = toExclusive - 1n; i >= fromInclusive; i = i - 1n) {
                const miniblock = await this.persistenceStore.getMiniblock(
                    streamIdAsString(streamId),
                    i,
                )
                if (miniblock) {
                    cachedMiniblocks.push(miniblock)
                    toExclusive = i
                } else {
                    break
                }
            }
            cachedMiniblocks.reverse()
        } catch (error) {
            this.logError('error getting miniblocks', error)
        }

        if (toExclusive === fromInclusive) {
            return {
                miniblocks: cachedMiniblocks,
                terminus: toExclusive === 0n,
            }
        }

        const { miniblocks, terminus } = await getMiniblocks(
            this.rpcClient,
            streamId,
            fromInclusive,
            toExclusive,
            this.unpackEnvelopeOpts,
        )

        await this.persistenceStore.saveMiniblocks(
            streamIdAsString(streamId),
            miniblocks,
            'backward',
        )

        return {
            terminus: terminus,
            miniblocks: [...miniblocks, ...cachedMiniblocks],
        }
    }

    async getMiniblockHeader(
        streamId: string,
        miniblockNum: bigint,
        unpackOpts: UnpackEnvelopeOpts | undefined = undefined,
    ): Promise<MiniblockHeader> {
        const response = await this.rpcClient.getMiniblockHeader({
            streamId: streamIdAsBytes(streamId),
            miniblockNum: miniblockNum,
        })
        check(isDefined(response.header), `header not found: ${streamId}`)
        const header = await unpackEnvelope(response.header, unpackOpts)
        check(
            header.event.payload.case === 'miniblockHeader',
            `bad miniblock header: wrong case received: ${header.event.payload.case}`,
        )
        return header.event.payload.value
    }

    async scrollback(
        streamId: string,
    ): Promise<{ terminus: boolean; firstEvent?: StreamTimelineEvent }> {
        const currentRequest = this.getScrollbackRequests.get(streamId)
        if (currentRequest) {
            return currentRequest
        }

        const _scrollback = async (): Promise<{
            terminus: boolean
            firstEvent?: StreamTimelineEvent
        }> => {
            const stream = this.stream(streamId)
            check(isDefined(stream), `stream not found: ${streamId}`)
            check(isDefined(stream.view.miniblockInfo), `stream not initialized: ${streamId}`)
            if (stream.view.miniblockInfo.terminusReached) {
                this.logCall('scrollback', streamId, 'terminus reached')
                return { terminus: true, firstEvent: stream.view.timeline.at(0) }
            }
            check(stream.view.miniblockInfo.min >= stream.view.prevSnapshotMiniblockNum)
            this.logCall('scrollback', {
                streamId,
                miniblockInfo: stream.view.miniblockInfo,
                prevSnapshotMiniblockNum: stream.view.prevSnapshotMiniblockNum,
            })
            const toExclusive = stream.view.miniblockInfo.min
            const fromInclusive = stream.view.prevSnapshotMiniblockNum
            const response = await this.getMiniblocks(streamId, fromInclusive, toExclusive)
            const eventIds = response.miniblocks.flatMap((m) => m.events.map((e) => e.hashStr))
            const cleartexts = await this.persistenceStore.getCleartexts(eventIds)

            // a race may occur here: if the state view has been reinitialized during the scrollback
            // request, we need to discard the new miniblocks.
            if ((stream.view.miniblockInfo?.min ?? -1n) === toExclusive) {
                stream.prependEvents(response.miniblocks, cleartexts, response.terminus)
                return { terminus: response.terminus, firstEvent: stream.view.timeline.at(0) }
            }
            return { terminus: false, firstEvent: stream.view.timeline.at(0) }
        }

        try {
            const request = _scrollback()
            this.getScrollbackRequests.set(streamId, request)
            return await request
        } finally {
            this.getScrollbackRequests.delete(streamId)
        }
    }

    /**
     * Get the list of active devices for all users in the room
     *
     *
     * @returns Promise which resolves to `null`, or an array whose
     *     first element is a {@link DeviceInfoMap} indicating
     *     the devices that messages should be encrypted to, and whose second
     *     element is a map from userId to deviceId to data indicating the devices
     *     that are in the room but that have been blocked.
     */
    async getDevicesInStream(stream_id: string): Promise<UserDeviceCollection> {
        let stream: IStreamStateView | undefined
        stream = this.stream(stream_id)?.view
        if (!stream || !stream.isInitialized) {
            stream = await this.getStream(stream_id)
        }
        if (!stream) {
            this.logError(`stream for room ${stream_id} not found`)
            return {}
        }
        const members = Array.from(stream.getUsersEntitledToKeyExchange())
        this.logCall(
            `Encrypting for users (shouldEncryptForInvitedMembers:`,
            members.map((u) => `${u} (${MembershipOp[MembershipOp.SO_JOIN]})`),
        )
        const info = await this.downloadUserDeviceInfo(members)
        this.logCall(
            'keys: ',
            Object.keys(info).map((key) => `${key} (${info[key].length})`),
        )
        return info
    }

    async getMiniblockInfo(
        streamId: string,
    ): Promise<{ miniblockNum: bigint; miniblockHash: Uint8Array }> {
        let streamView = this.stream(streamId)?.view
        // if we don't have a local copy, or if it's just not initialized, fetch the latest
        if (!streamView || !streamView.isInitialized) {
            streamView = await this.getStream(streamId)
        }
        check(isDefined(streamView), `stream not found: ${streamId}`)
        check(isDefined(streamView.miniblockInfo), `stream not initialized: ${streamId}`)
        check(isDefined(streamView.prevMiniblockHash), `prevMiniblockHash not found: ${streamId}`)
        return {
            miniblockNum: streamView.miniblockInfo.max,
            miniblockHash: streamView.prevMiniblockHash,
        }
    }

    async downloadNewInboxMessages(): Promise<void> {
        this.logCall('downloadNewInboxMessages')
        check(isDefined(this.userInboxStreamId))
        const stream = this.stream(this.userInboxStreamId)
        check(isDefined(stream))
        check(isDefined(stream.view.miniblockInfo))
        if (stream.view.miniblockInfo.terminusReached) {
            return
        }
        const deviceSummary =
            stream.view.userInboxContent.deviceSummary[this.userDeviceKey().deviceKey]
        if (!deviceSummary) {
            return
        }
        if (deviceSummary.lowerBound < stream.view.miniblockInfo.min) {
            const toExclusive = stream.view.miniblockInfo.min
            const fromInclusive = deviceSummary.lowerBound
            const response = await this.getMiniblocks(
                this.userInboxStreamId,
                fromInclusive,
                toExclusive,
            )
            const eventIds = response.miniblocks.flatMap((m) => m.events.map((e) => e.hashStr))
            const cleartexts = await this.persistenceStore.getCleartexts(eventIds)
            stream.prependEvents(response.miniblocks, cleartexts, response.terminus)
        }
    }

    public async downloadUserDeviceInfo(userIds: string[]): Promise<UserDeviceCollection> {
        // always fetch keys for arbitrarily small channels/dms/gdms. For large channels only
        // fetch keys if you don't already have keys, extended keysharing should work for those cases
        const forceDownload = userIds.length <= 10
        const promises = userIds.map(
            async (userId): Promise<{ userId: string; devices: UserDevice[] }> => {
                const streamId = makeUserMetadataStreamId(userId)
                try {
                    // also always download your own keys so you always share to your most up to date devices
                    if (!forceDownload && userId !== this.userId) {
                        const devicesFromStore = await this.cryptoStore.getUserDevices(userId)
                        if (devicesFromStore.length > 0) {
                            return { userId, devices: devicesFromStore }
                        }
                    }
                    // return latest 10 device keys
                    const deviceLookback = 10
                    const stream = await this.getStream(streamId)
                    const userDevices = stream.userMetadataContent.deviceKeys.slice(-deviceLookback)
                    await this.cryptoStore.saveUserDevices(userId, userDevices)
                    return { userId, devices: userDevices }
                } catch (e) {
                    this.logError('Error downloading user device keys', e)
                    return { userId, devices: [] }
                }
            },
        )

        return (await Promise.all(promises)).reduce((acc, current) => {
            acc[current.userId] = current.devices
            return acc
        }, {} as UserDeviceCollection)
    }

    public async knownDevicesForUserId(userId: string): Promise<UserDevice[]> {
        return await this.cryptoStore.getUserDevices(userId)
    }

    async makeEventAndAddToStream(
        streamId: string | Uint8Array,
        payload: PlainMessage<StreamEvent>['payload'],
        options: {
            method?: string
            localId?: string
            cleartext?: Uint8Array
            optional?: boolean
            tags?: PlainMessage<Tags>
        } = {},
    ): Promise<{ eventId: string; error?: AddEventResponse_Error }> {
        // TODO: filter this.logged payload for PII reasons
        this.logCall(
            'await makeEventAndAddToStream',
            options.method,
            streamId,
            payload,
            options.localId,
            options.optional,
        )
        assert(this.userStreamId !== undefined, 'userStreamId must be set')

        const stream = this.streams.get(streamId)
        assert(stream !== undefined, 'unknown stream ' + streamIdAsString(streamId))

        const prevHash = stream.view.prevMiniblockHash
        assert(
            isDefined(prevHash),
            'no prev miniblock hash for stream ' + streamIdAsString(streamId),
        )
        const { eventId, error } = await this.makeEventWithHashAndAddToStream(
            streamId,
            payload,
            prevHash,
            options.optional,
            options.localId,
            options.cleartext,
            options.tags,
        )
        return { eventId, error }
    }

    async makeEventWithHashAndAddToStream(
        streamId: string | Uint8Array,
        payload: PlainMessage<StreamEvent>['payload'],
        prevMiniblockHash: Uint8Array,
        optional?: boolean,
        localId?: string,
        cleartext?: Uint8Array,
        tags?: PlainMessage<Tags>,
        retryCount?: number,
    ): Promise<{ prevMiniblockHash: Uint8Array; eventId: string; error?: AddEventResponse_Error }> {
        const streamIdStr = streamIdAsString(streamId)
        check(isDefined(streamIdStr) && streamIdStr !== '', 'streamId must be defined')
        const event = await makeEvent(this.signerContext, payload, prevMiniblockHash, tags)
        const eventId = bin_toHexString(event.hash)
        if (localId) {
            // when we have a localId, we need to update the local event with the eventId
            const stream = this.streams.get(streamId)
            assert(stream !== undefined, 'unknown stream ' + streamIdStr)
            stream.updateLocalEvent(localId, eventId, 'sending')
        }

        if (cleartext) {
            // if we have cleartext, save it so we don't have to re-decrypt it later
            await this.persistenceStore.saveCleartext(eventId, cleartext)
        }

        try {
            const { error } = await this.rpcClient.addEvent({
                streamId: streamIdAsBytes(streamId),
                event,
                optional,
            })
            if (localId) {
                const stream = this.streams.get(streamId)
                stream?.updateLocalEvent(localId, eventId, 'sent')
            }
            return { prevMiniblockHash, eventId, error }
        } catch (err) {
            // custom retry logic for addEvent
            // if we send up a stale prevMiniblockHash, the server will return a BAD_PREV_MINIBLOCK_HASH
            // error and include the expected hash in the error message
            // if we had a localEventId, pass the last id so the ui can continue to update to the latest hash
            retryCount = retryCount ?? 0
            if (errorContains(err, Err.BAD_PREV_MINIBLOCK_HASH) && retryCount < 3) {
                const expectedHash = getRpcErrorProperty(err, 'expected')
                this.logInfo('RETRYING event after BAD_PREV_MINIBLOCK_HASH response', {
                    syncStats: this.streams.stats(),
                    retryCount,
                    prevMiniblockHash,
                    expectedHash,
                })
                check(isDefined(expectedHash), 'expected hash not found in error')
                return await this.makeEventWithHashAndAddToStream(
                    streamId,
                    payload,
                    bin_fromHexString(expectedHash),
                    optional,
                    isDefined(localId) ? eventId : undefined,
                    cleartext,
                    tags,
                    retryCount + 1,
                )
            } else {
                if (localId) {
                    const stream = this.streams.get(streamId)
                    stream?.updateLocalEvent(localId, eventId, 'failed')
                }
                throw err
            }
        }
    }

    // makeMediaEventWithHashAndAddToMediaStream is used for uploading media chunks to the media stream.
    // This function uses media stream specific RPC endpoints to upload media chunks.
    // These endpoints are optimized for media uploads and are not used for general stream events.
    async makeMediaEventWithHashAndAddToMediaStream(
        creationCookie: CreationCookie,
        last: boolean,
        payload: PlainMessage<StreamEvent>['payload'],
    ): Promise<{ creationCookie: CreationCookie }> {
        const streamIdStr = streamIdAsString(creationCookie.streamId)
        check(isDefined(streamIdStr) && streamIdStr !== '', 'streamId must be defined')
        const event = await makeEvent(this.signerContext, payload, creationCookie.prevMiniblockHash)

        const resp = await this.rpcClient.addMediaEvent({
            event,
            creationCookie,
            last,
        })

        check(isDefined(resp.creationCookie), 'creationCookie not found in response')

        return { creationCookie: resp.creationCookie }
    }

    async getStreamLastMiniblockHash(streamId: string | Uint8Array): Promise<Uint8Array> {
        const r = await this.rpcClient.getLastMiniblockHash({ streamId: streamIdAsBytes(streamId) })
        return r.hash
    }

    private async initCrypto(opts?: EncryptionDeviceInitOpts): Promise<void> {
        this.logCall('initCrypto')
        if (this.cryptoBackend) {
            this.logCall('Attempt to re-init crypto backend, ignoring')
            return
        }

        check(this.userId !== undefined, 'userId must be set to init crypto')

        await this.cryptoStore.initialize()

        const crypto = new GroupEncryptionCrypto(this, this.cryptoStore)
        await crypto.init(opts)
        this.cryptoBackend = crypto
        this.decryptionExtensions = new ClientDecryptionExtensions(
            this,
            crypto,
            this.entitlementsDelegate,
            this.userId,
            this.userDeviceKey(),
            this.unpackEnvelopeOpts,
            this.logId,
        )
    }

    /**
     * Resets crypto backend and creates a new encryption account, uploading device keys to UserDeviceKey stream.
     */
    async resetCrypto(): Promise<void> {
        this.logCall('resetCrypto')
        if (this.userId == undefined) {
            throw new Error('userId must be set to reset crypto')
        }
        this.cryptoBackend = undefined
        await this.decryptionExtensions?.stop()
        this.decryptionExtensions = undefined
        await this.cryptoStore.deleteAccount(this.userId)
        await this.initCrypto()
        await this.uploadDeviceKeys()
    }

    async uploadDeviceKeys() {
        check(isDefined(this.cryptoBackend), 'crypto backend not initialized')
        this.logCall('initCrypto:: uploading device keys...')

        check(isDefined(this.userMetadataStreamId))
        const stream = this.stream(this.userMetadataStreamId)
        check(isDefined(stream), 'device key stream not found')

        return this.makeEventAndAddToStream(
            this.userMetadataStreamId,
            make_UserMetadataPayload_EncryptionDevice({
                ...this.userDeviceKey(),
            }),
            { method: 'userDeviceKey' },
        )
    }

    async ackInboxStream() {
        check(isDefined(this.userInboxStreamId), 'user to device stream not found')
        check(isDefined(this.cryptoBackend), 'crypto backend not initialized')
        const inboxStream = this.streams.get(this.userInboxStreamId)
        check(isDefined(inboxStream), 'user to device stream not found')
        const miniblockNum = inboxStream?.view.miniblockInfo?.max
        check(isDefined(miniblockNum), 'miniblockNum not found')
        this.logCall('ackInboxStream:: acking received keys...')
        const previousAck =
            inboxStream.view.userInboxContent.deviceSummary[this.userDeviceKey().deviceKey]
        if (previousAck && previousAck.lowerBound >= miniblockNum) {
            this.logCall(
                'ackInboxStream:: already acked',
                previousAck,
                'miniblockNum:',
                miniblockNum,
            )
            return
        }
        await this.makeEventAndAddToStream(
            this.userInboxStreamId,
            make_UserInboxPayload_Ack({
                deviceKey: this.userDeviceKey().deviceKey,
                miniblockNum,
            }),
        )
    }

    public setHighPriorityStreams(streamIds: string[]) {
        this.logCall('setHighPriorityStreams', streamIds)
        this.decryptionExtensions?.setHighPriorityStreams(streamIds)
        this.syncedStreamsExtensions?.setHighPriorityStreams(streamIds)
        this.streams.setHighPriorityStreams(streamIds)
    }

    public async ensureOutboundSession(
        streamId: string,
        opts: { awaitInitialShareSession: boolean },
    ) {
        check(isDefined(this.cryptoBackend), 'crypto backend not initialized')
        return this.cryptoBackend.ensureOutboundSession(
            streamId,
            this.defaultGroupEncryptionAlgorithm,
            opts,
        )
    }

    /**
     * decrypts and updates the decrypted event
     */
    public async decryptGroupEvent(
        streamId: string,
        eventId: string,
        kind: string, // kind of data
        encryptedData: EncryptedData,
    ): Promise<void> {
        this.logCall('decryptGroupEvent', streamId, eventId, kind, encryptedData)
        const stream = this.stream(streamId)
        check(isDefined(stream), 'stream not found')
        check(isEncryptedContentKind(kind), `invalid kind ${kind}`)
        const cleartext = await this.cleartextForGroupEvent(streamId, eventId, encryptedData)
        const decryptedContent = toDecryptedContent(kind, encryptedData.version, cleartext)
        stream.updateDecryptedContent(eventId, decryptedContent)
    }

    private async cleartextForGroupEvent(
        streamId: string,
        eventId: string,
        encryptedData: EncryptedData,
    ): Promise<Uint8Array | string> {
        const cached = await this.persistenceStore.getCleartext(eventId)
        if (cached) {
            this.logDebug('Cache hit for cleartext', eventId)
            return cached
        }
        this.logDebug('Cache miss for cleartext', eventId)

        if (!this.cryptoBackend) {
            throw new Error('crypto backend not initialized')
        }
        const cleartext = await this.cryptoBackend.decryptGroupEvent(streamId, encryptedData)

        await this.persistenceStore.saveCleartext(eventId, cleartext)
        return cleartext
    }

    public async encryptAndShareGroupSessions(
        inStreamId: string | Uint8Array,
        sessions: GroupEncryptionSession[],
        toDevices: UserDeviceCollection,
        algorithm: GroupEncryptionAlgorithmId,
    ) {
        const streamIdStr = streamIdAsString(inStreamId)
        const streamIdBytes = streamIdAsBytes(inStreamId)
        check(isDefined(this.cryptoBackend), "crypto backend isn't initialized")
        check(sessions.length >= 0, 'no sessions to encrypt')
        check(
            new Set(sessions.map((s) => s.streamId)).size === 1,
            'sessions should all be from the same stream',
        )
        check(sessions[0].algorithm === algorithm, 'algorithm mismatch')
        check(
            new Set(sessions.map((s) => s.algorithm)).size === 1,
            'all sessions should be the same algorithm',
        )
        check(sessions[0].streamId === streamIdStr, 'streamId mismatch')

        this.logCall('share', { from: this.userId, to: toDevices })
        const userDevice = this.userDeviceKey()

        const sessionIds = sessions.map((session) => session.sessionId)
        const payload = makeSessionKeys(sessions)
        const payloadClearText = toJsonString(SessionKeysSchema, payload)
        const promises = Object.entries(toDevices).map(async ([userId, deviceKeys]) => {
            try {
                const ciphertext = await this.encryptWithDeviceKeys(payloadClearText, deviceKeys)
                if (Object.keys(ciphertext).length === 0) {
                    this.logCall('encryptAndShareGroupSessions: no ciphertext to send', userId)
                    return
                }
                const toStreamId: string = makeUserInboxStreamId(userId)
                const miniblockHash = await this.getStreamLastMiniblockHash(toStreamId)
                this.logCall("encryptAndShareGroupSessions: sent to user's devices", {
                    toStreamId,
                    deviceKeys: deviceKeys.map((d) => d.deviceKey).join(','),
                })
                await this.makeEventWithHashAndAddToStream(
                    toStreamId,
                    make_UserInboxPayload_GroupEncryptionSessions({
                        streamId: streamIdBytes,
                        senderKey: userDevice.deviceKey,
                        sessionIds: sessionIds,
                        ciphertexts: ciphertext,
                        algorithm: algorithm,
                    }),
                    miniblockHash,
                )
            } catch (error) {
                this.logError('encryptAndShareGroupSessions: ERROR', error)
                return undefined
            }
        })

        await Promise.all(promises)
    }

    // Encrypt event using GroupEncryption.
    public encryptGroupEvent(
        event: Uint8Array,
        streamId: string,
        algorithm: GroupEncryptionAlgorithmId,
    ): Promise<EncryptedData> {
        if (!this.cryptoBackend) {
            throw new Error('crypto backend not initialized')
        }

        return this.cryptoBackend.encryptGroupEvent(streamId, event, algorithm)
    }

    async encryptWithDeviceKeys(
        payloadClearText: string,
        deviceKeys: UserDevice[],
    ): Promise<Record<string, string>> {
        check(isDefined(this.cryptoBackend), 'crypto backend not initialized')

        // Don't encrypt to our own device
        return this.cryptoBackend.encryptWithDeviceKeys(
            payloadClearText,
            deviceKeys.filter((key) => key.deviceKey !== this.userDeviceKey().deviceKey),
        )
    }

    // Used during testing
    userDeviceKey(): UserDevice {
        if (!this.cryptoBackend) {
            throw new Error('cryptoBackend not initialized')
        }
        return this.cryptoBackend.getUserDevice()
    }

    public async debugForceMakeMiniblock(
        streamId: string,
        opts: { forceSnapshot?: boolean } = {},
    ): Promise<void> {
        await this.rpcClient.info({
            debug: ['make_miniblock', streamId, opts.forceSnapshot === true ? 'true' : 'false'],
        })
    }

    public async debugForceAddEvent(streamId: string, event: Envelope): Promise<void> {
        const jsonStr = toJsonString(EnvelopeSchema, event)
        await this.rpcClient.info({ debug: ['add_event', streamId, jsonStr] })
    }

    public async debugDropStream(syncId: string, streamId: string): Promise<void> {
        await this.rpcClient.info({ debug: ['drop_stream', syncId, streamId] })
    }
}

function ensureNoHexPrefix(value: string): string {
    return value.startsWith('0x') ? value.slice(2) : value
}<|MERGE_RESOLUTION|>--- conflicted
+++ resolved
@@ -811,77 +811,7 @@
         userId: string | undefined,
         chunkCount: number,
         streamSettings?: PlainMessage<StreamSettings>,
-<<<<<<< HEAD
-=======
         perChunkEncryption?: boolean,
-    ): Promise<{ streamId: string; prevMiniblockHash: Uint8Array }> {
-        assert(this.userStreamId !== undefined, 'userStreamId must be set')
-        if (!channelId && !spaceId && !userId) {
-            throw Error('channelId, spaceId or userId must be set')
-        }
-        if (spaceId) {
-            assert(isSpaceStreamId(spaceId), 'spaceId must be a valid streamId')
-        }
-        if (channelId) {
-            assert(
-                isChannelStreamId(channelId) ||
-                    isDMChannelStreamId(channelId) ||
-                    isGDMChannelStreamId(channelId),
-                'channelId must be a valid streamId',
-            )
-        }
-        if (userId) {
-            assert(isUserId(userId), 'userId must be a valid userId')
-        }
-
-        const streamId = makeUniqueMediaStreamId()
-
-        this.logCall('createMedia', channelId ?? spaceId, userId, streamId)
-        const inceptionEvent = await makeEvent(
-            this.signerContext,
-            make_MediaPayload_Inception({
-                streamId: streamIdAsBytes(streamId),
-                channelId: channelId ? streamIdAsBytes(channelId) : undefined,
-                spaceId: spaceId ? streamIdAsBytes(spaceId) : undefined,
-                userId: userId ? addressFromUserId(userId) : undefined,
-                chunkCount,
-                settings: streamSettings,
-                perChunkEncryption: perChunkEncryption,
-            }),
-        )
-
-        const response = await this.rpcClient.createStream({
-            events: [inceptionEvent],
-            streamId: streamIdAsBytes(streamId),
-        })
-
-        const unpackedResponse = await unpackStream(response.stream, this.unpackEnvelopeOpts)
-        const streamView = new StreamStateView(this.userId, streamId)
-        streamView.initialize(
-            unpackedResponse.streamAndCookie.nextSyncCookie,
-            unpackedResponse.streamAndCookie.events,
-            unpackedResponse.snapshot,
-            unpackedResponse.streamAndCookie.miniblocks,
-            [],
-            unpackedResponse.prevSnapshotMiniblockNum,
-            undefined,
-            [],
-            undefined,
-        )
-
-        check(isDefined(streamView.prevMiniblockHash), 'prevMiniblockHash must be defined')
-
-        return { streamId: streamId, prevMiniblockHash: streamView.prevMiniblockHash }
-    }
-
-    async createMediaStreamNew(
-        channelId: string | Uint8Array | undefined,
-        spaceId: string | Uint8Array | undefined,
-        userId: string | undefined,
-        chunkCount: number,
-        streamSettings?: PlainMessage<StreamSettings>,
-        perChunkEncryption?: boolean,
->>>>>>> fbbed5ea
     ): Promise<{ creationCookie: CreationCookie }> {
         assert(this.userStreamId !== undefined, 'userStreamId must be set')
         if (!channelId && !spaceId && !userId) {
