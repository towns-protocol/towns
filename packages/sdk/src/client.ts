import { Message, PlainMessage } from '@bufbuild/protobuf'
import {
    Permission,
    SpaceAddressFromSpaceId,
    SpaceReviewAction,
    SpaceReviewEventObject,
} from '@river-build/web3'
import {
    MembershipOp,
    ChannelOp,
    ChannelMessage_Post_Mention,
    ChannelMessage,
    ChannelMessage_Post,
    ChannelMessage_Post_Content_Text,
    ChannelMessage_Post_Content_Image,
    ChannelMessage_Post_Content_GM,
    ChannelMessage_Reaction,
    ChannelMessage_Redaction,
    StreamEvent,
    EncryptedData,
    StreamSettings,
    SpacePayload_ChannelSettings,
    FullyReadMarkers,
    FullyReadMarker,
    Envelope,
    Miniblock,
    Err,
    ChannelMessage_Post_Attachment,
    MemberPayload_Nft,
    CreateStreamRequest,
    AddEventResponse_Error,
    ChunkedMedia,
    UserBio,
    Tags,
    BlockchainTransaction,
    MiniblockHeader,
    GetStreamResponse,
    CreateStreamResponse,
    ChannelProperties,
    CreationCookie,
    BlockchainTransaction_TokenTransfer,
} from '@river-build/proto'
import {
    bin_fromHexString,
    bin_toHexString,
    shortenHexString,
    DLogger,
    check,
    dlog,
    dlogError,
    bin_fromString,
} from '@river-build/dlog'
import {
    AES_GCM_DERIVED_ALGORITHM,
    BaseDecryptionExtensions,
    CryptoStore,
    DecryptionEvents,
    EntitlementsDelegate,
    GroupEncryptionAlgorithmId,
    GroupEncryptionCrypto,
    GroupEncryptionSession,
    IGroupEncryptionClient,
    UserDevice,
    UserDeviceCollection,
    makeSessionKeys,
    type EncryptionDeviceInitOpts,
} from '@river-build/encryption'
import { getMaxTimeoutMs, StreamRpcClient, getMiniblocks } from './makeStreamRpcClient'
import { errorContains, getRpcErrorProperty } from './rpcInterceptors'
import { assert, isDefined } from './check'
import EventEmitter from 'events'
import TypedEmitter from 'typed-emitter'
import {
    isChannelStreamId,
    isDMChannelStreamId,
    isGDMChannelStreamId,
    isSpaceStreamId,
    makeDMStreamId,
    makeUniqueGDMChannelStreamId,
    makeUniqueMediaStreamId,
    makeUserMetadataStreamId,
    makeUserSettingsStreamId,
    makeUserStreamId,
    makeUserInboxStreamId,
    userIdFromAddress,
    addressFromUserId,
    streamIdAsBytes,
    streamIdAsString,
    makeSpaceStreamId,
    STREAM_ID_STRING_LENGTH,
    contractAddressFromSpaceId,
    isUserId,
} from './id'
import {
    checkEventSignature,
    makeEvent,
    unpackEnvelope,
    UnpackEnvelopeOpts,
    unpackStream,
    unpackStreamEx,
} from './sign'
import { StreamEvents } from './streamEvents'
import { IStreamStateView, StreamStateView } from './streamStateView'
import {
    make_UserMetadataPayload_Inception,
    make_ChannelPayload_Inception,
    make_ChannelPayload_Message,
    make_MemberPayload_Membership2,
    make_SpacePayload_Inception,
    make_UserPayload_Inception,
    make_SpacePayload_ChannelUpdate,
    make_UserSettingsPayload_FullyReadMarkers,
    make_UserSettingsPayload_UserBlock,
    make_UserSettingsPayload_Inception,
    make_MediaPayload_Inception,
    make_MediaPayload_Chunk,
    make_DMChannelPayload_Inception,
    make_DMChannelPayload_Message,
    make_GDMChannelPayload_Inception,
    make_GDMChannelPayload_Message,
    StreamTimelineEvent,
    make_UserInboxPayload_Ack,
    make_UserInboxPayload_Inception,
    make_UserMetadataPayload_EncryptionDevice,
    make_UserInboxPayload_GroupEncryptionSessions,
    ParsedStreamResponse,
    make_GDMChannelPayload_ChannelProperties,
    ParsedMiniblock,
    ClientInitStatus,
    make_UserPayload_UserMembershipAction,
    make_UserPayload_UserMembership,
    make_MemberPayload_DisplayName,
    make_MemberPayload_Username,
    getRefEventIdFromChannelMessage,
    make_ChannelPayload_Redaction,
    make_MemberPayload_EnsAddress,
    make_MemberPayload_Nft,
    make_MemberPayload_Pin,
    make_MemberPayload_Unpin,
    make_SpacePayload_UpdateChannelAutojoin,
    make_SpacePayload_UpdateChannelHideUserJoinLeaveEvents,
    make_SpacePayload_SpaceImage,
    make_UserMetadataPayload_ProfileImage,
    make_UserMetadataPayload_Bio,
    make_UserPayload_BlockchainTransaction,
    ContractReceipt,
    make_MemberPayload_EncryptionAlgorithm,
} from './types'

import debug from 'debug'
import { Stream } from './stream'
import { getTime, usernameChecksum } from './utils'
import { isEncryptedContentKind, toDecryptedContent } from './encryptedContentTypes'
import { ClientDecryptionExtensions } from './clientDecryptionExtensions'
import {
    PersistenceStore,
    IPersistenceStore,
    StubPersistenceStore,
    LoadedStream,
} from './persistenceStore'
import { SyncedStreams } from './syncedStreams'
import { SyncState } from './syncedStreamsLoop'
import { SyncedStream } from './syncedStream'
import { SyncedStreamsExtension } from './syncedStreamsExtension'
import { SignerContext } from './signerContext'
import { decryptAESGCM, deriveKeyAndIV, encryptAESGCM, uint8ArrayToBase64 } from './crypto_utils'
import { makeTags, makeTipTags, makeTransferTags } from './tags'
import { TipEventObject } from '@river-build/generated/dev/typings/ITipping'

export type ClientEvents = StreamEvents & DecryptionEvents

type SendChannelMessageOptions = {
    beforeSendEventHook?: Promise<void>
    onLocalEventAppended?: (localId: string) => void
    disableTags?: boolean // if true, tags will not be added to the message
}

type SendBlockchainTransactionOptions = {
    disableTags?: boolean // if true, tags will not be added to the message
}

export class Client
    extends (EventEmitter as new () => TypedEmitter<ClientEvents>)
    implements IGroupEncryptionClient
{
    readonly signerContext: SignerContext
    readonly rpcClient: StreamRpcClient
    readonly userId: string
    readonly streams: SyncedStreams
    readonly unpackEnvelopeOpts: UnpackEnvelopeOpts | undefined

    userStreamId?: string
    userSettingsStreamId?: string
    userMetadataStreamId?: string
    userInboxStreamId?: string

    private readonly logCall: DLogger
    private readonly logSync: DLogger
    private readonly logEmitFromStream: DLogger
    private readonly logEmitFromClient: DLogger
    private readonly logEvent: DLogger
    private readonly logError: DLogger
    private readonly logInfo: DLogger
    private readonly logDebug: DLogger

    public cryptoBackend?: GroupEncryptionCrypto
    public cryptoStore: CryptoStore

    private getStreamRequests: Map<string, Promise<StreamStateView>> = new Map()
    private getStreamExRequests: Map<string, Promise<StreamStateView>> = new Map()
    private initStreamRequests: Map<string, Promise<Stream>> = new Map()
    private getScrollbackRequests: Map<string, ReturnType<typeof this.scrollback>> = new Map()
    private creatingStreamIds = new Set<string>()
    private entitlementsDelegate: EntitlementsDelegate
    private decryptionExtensions?: BaseDecryptionExtensions
    private syncedStreamsExtensions?: SyncedStreamsExtension
    private persistenceStore: IPersistenceStore
    private validatedEvents: Record<string, { isValid: boolean; reason?: string }> = {}
    private defaultGroupEncryptionAlgorithm: GroupEncryptionAlgorithmId

    constructor(
        signerContext: SignerContext,
        rpcClient: StreamRpcClient,
        cryptoStore: CryptoStore,
        entitlementsDelegate: EntitlementsDelegate,
        persistenceStoreName?: string,
        logNamespaceFilter?: string,
        highPriorityStreamIds?: string[],
        unpackEnvelopeOpts?: UnpackEnvelopeOpts,
        defaultGroupEncryptionAlgorithm?: GroupEncryptionAlgorithmId,
        logId?: string,
    ) {
        super()
        if (logNamespaceFilter) {
            debug.enable(logNamespaceFilter)
        }
        assert(
            isDefined(signerContext.creatorAddress) && signerContext.creatorAddress.length === 20,
            'creatorAddress must be set',
        )
        assert(
            isDefined(signerContext.signerPrivateKey()) &&
                signerContext.signerPrivateKey().length === 64,
            'signerPrivateKey must be set',
        )
        this.entitlementsDelegate = entitlementsDelegate
        this.signerContext = signerContext
        this.rpcClient = rpcClient
        this.unpackEnvelopeOpts = unpackEnvelopeOpts
        this.userId = userIdFromAddress(signerContext.creatorAddress)
        this.defaultGroupEncryptionAlgorithm =
            defaultGroupEncryptionAlgorithm ?? GroupEncryptionAlgorithmId.HybridGroupEncryption

        const shortId =
            logId ??
            shortenHexString(this.userId.startsWith('0x') ? this.userId.slice(2) : this.userId)

        this.logCall = dlog('csb:cl:call').extend(shortId)
        this.logSync = dlog('csb:cl:sync').extend(shortId)
        this.logEmitFromStream = dlog('csb:cl:stream').extend(shortId)
        this.logEmitFromClient = dlog('csb:cl:emit').extend(shortId)
        this.logEvent = dlog('csb:cl:event').extend(shortId)
        this.logError = dlogError('csb:cl:error').extend(shortId)
        this.logInfo = dlog('csb:cl:info', { defaultEnabled: true }).extend(shortId)
        this.logDebug = dlog('csb:cl:debug').extend(shortId)
        this.cryptoStore = cryptoStore

        if (persistenceStoreName) {
            this.persistenceStore = new PersistenceStore(persistenceStoreName)
        } else {
            this.persistenceStore = new StubPersistenceStore()
        }

        this.streams = new SyncedStreams(this.userId, this.rpcClient, this, this.unpackEnvelopeOpts)
        this.syncedStreamsExtensions = new SyncedStreamsExtension(
            highPriorityStreamIds,
            {
                startSyncStreams: async () => {
                    this.streams.startSyncStreams()
                    this.decryptionExtensions?.start()
                },
                initStream: (streamId, allowGetStream, persistedData) =>
                    this.initStream(streamId, allowGetStream, persistedData),
                emitClientInitStatus: (status) => this.emit('clientInitStatusUpdated', status),
            },
            this.persistenceStore,
            shortId,
        )

        this.logCall('new Client')
    }

    get streamSyncActive(): boolean {
        return this.streams.syncState === SyncState.Syncing
    }

    get clientInitStatus(): ClientInitStatus {
        check(this.syncedStreamsExtensions !== undefined, 'syncedStreamsExtensions must be set')
        return this.syncedStreamsExtensions.initStatus
    }

    get cryptoInitialized(): boolean {
        return this.cryptoBackend !== undefined
    }

    async stop(): Promise<void> {
        this.logCall('stop')
        await this.decryptionExtensions?.stop()
        await this.syncedStreamsExtensions?.stop()
        await this.stopSync()
    }

    stream(streamId: string | Uint8Array): SyncedStream | undefined {
        return this.streams.get(streamId)
    }

    createSyncedStream(streamId: string | Uint8Array): SyncedStream {
        check(!this.streams.has(streamId), 'stream already exists')
        const stream = new SyncedStream(
            this.userId,
            streamIdAsString(streamId),
            this,
            this.logEmitFromStream,
            this.persistenceStore,
        )
        this.streams.set(streamId, stream)
        return stream
    }

    isValidEvent(streamId: string, eventId: string): { isValid: boolean; reason?: string } {
        // if we didn't disable signature validation, we can assume the event is valid
        if (this.unpackEnvelopeOpts?.disableSignatureValidation !== true) {
            return { isValid: true }
        }
        const stream = this.stream(streamId)
        if (!stream) {
            return { isValid: false, reason: 'stream not found' }
        }
        const sigBundle = stream.view.getSignature(eventId)
        if (!sigBundle) {
            return { isValid: false, reason: 'event not found' }
        }
        if (!sigBundle.signature) {
            return { isValid: false, reason: 'remote event signature not found' }
        }
        if (this.validatedEvents[eventId]) {
            return this.validatedEvents[eventId]
        }
        try {
            checkEventSignature(sigBundle.event, sigBundle.hash, sigBundle.signature)
            const result = { isValid: true }
            this.validatedEvents[eventId] = result
            return result
        } catch (err) {
            // eslint-disable-next-line @typescript-eslint/restrict-template-expressions
            const result = { isValid: false, reason: `error: ${err}` }
            this.validatedEvents[eventId] = result
            return result
        }
    }

    private initUserJoinedStreams() {
        assert(isDefined(this.userStreamId), 'userStreamId must be set')
        assert(isDefined(this.syncedStreamsExtensions), 'syncedStreamsExtensions must be set')
        const stream = this.stream(this.userStreamId)
        assert(isDefined(stream), 'userStream must be set')
        stream.on('userJoinedStream', (s) => void this.onJoinedStream(s))
        stream.on('userInvitedToStream', (s) => void this.onInvitedToStream(s))
        stream.on('userLeftStream', (s) => void this.onLeftStream(s))
        this.on('streamInitialized', (s) => void this.onStreamInitialized(s))

        const streamIds = Object.entries(stream.view.userContent.streamMemberships).reduce(
            (acc, [streamId, payload]) => {
                if (
                    payload.op === MembershipOp.SO_JOIN ||
                    (payload.op === MembershipOp.SO_INVITE &&
                        (isDMChannelStreamId(streamId) || isGDMChannelStreamId(streamId)))
                ) {
                    acc.push(streamId)
                }
                return acc
            },
            [] as string[],
        )

        this.syncedStreamsExtensions.setStreamIds(streamIds)
    }

    async initializeUser(opts?: {
        spaceId?: Uint8Array | string
        encryptionDeviceInit?: EncryptionDeviceInitOpts
    }): Promise<{
        initCryptoTime: number
        initUserStreamTime: number
        initUserInboxStreamTime: number
        initUserMetadataStreamTime: number
        initUserSettingsStreamTime: number
    }> {
        const initUserMetadata = opts?.spaceId
            ? {
                  spaceId: streamIdAsBytes(opts?.spaceId),
              }
            : undefined

        const initializeUserStartTime = performance.now()
        this.logCall('initializeUser', this.userId)
        assert(this.userStreamId === undefined, 'already initialized')
        const initCrypto = await getTime(() => this.initCrypto(opts?.encryptionDeviceInit))

        check(isDefined(this.decryptionExtensions), 'decryptionExtensions must be defined')
        check(isDefined(this.syncedStreamsExtensions), 'syncedStreamsExtensions must be defined')

        const [
            initUserStream,
            initUserInboxStream,
            initUserMetadataStream,
            initUserSettingsStream,
        ] = await Promise.all([
            getTime(() => this.initUserStream(initUserMetadata)),
            getTime(() => this.initUserInboxStream(initUserMetadata)),
            getTime(() => this.initUserMetadataStream(initUserMetadata)),
            getTime(() => this.initUserSettingsStream(initUserMetadata)),
        ])
        this.initUserJoinedStreams()

        this.syncedStreamsExtensions.start()
        const initializeUserEndTime = performance.now()
        const executionTime = initializeUserEndTime - initializeUserStartTime
        this.logCall('initializeUser::executionTime', executionTime)

        // all of these init calls follow a similar pattern and call highly similar functions
        // so just tracking more granular times for a single one of these as a start, so there's not too much data to digest
        const initUserMetadataTimes = initUserMetadataStream.result

        return {
            initCryptoTime: initCrypto.time,
            initUserStreamTime: initUserStream.time,
            initUserInboxStreamTime: initUserInboxStream.time,
            initUserMetadataStreamTime: initUserMetadataStream.time,
            initUserSettingsStreamTime: initUserSettingsStream.time,
            ...initUserMetadataTimes,
        }
    }

    private async initUserStream(metadata: { spaceId: Uint8Array } | undefined) {
        this.userStreamId = makeUserStreamId(this.userId)
        const userStream = this.createSyncedStream(this.userStreamId)
        if (!(await userStream.initializeFromPersistence())) {
            const response =
                (await this.getUserStream(this.userStreamId)) ??
                (await this.createUserStream(this.userStreamId, metadata))
            await userStream.initializeFromResponse(response)
        }
    }

    private async initUserInboxStream(metadata?: { spaceId: Uint8Array }) {
        this.userInboxStreamId = makeUserInboxStreamId(this.userId)
        const userInboxStream = this.createSyncedStream(this.userInboxStreamId)
        if (!(await userInboxStream.initializeFromPersistence())) {
            const response =
                (await this.getUserStream(this.userInboxStreamId)) ??
                (await this.createUserInboxStream(this.userInboxStreamId, metadata))
            await userInboxStream.initializeFromResponse(response)
        }
    }

    private async initUserMetadataStream(metadata?: { spaceId: Uint8Array }) {
        this.userMetadataStreamId = makeUserMetadataStreamId(this.userId)
        const userMetadataStream = this.createSyncedStream(this.userMetadataStreamId)

        let initUserMetadataStreamInitFromPersistenceTime = 0
        let initUserMetadataStreamGetUserStreamTime = 0
        let initUserMetadataStreamCreateUserMetadataStreamTime = 0
        let initUserMetadataStreamInitFromResponseTime = 0

        const initFromPersistence = await getTime(() =>
            userMetadataStream.initializeFromPersistence(),
        )
        initUserMetadataStreamInitFromPersistenceTime = initFromPersistence.time
        if (!initFromPersistence.result) {
            const getUserStreamResponse = await getTime(() => {
                check(!!this.userMetadataStreamId, 'userMetadataStreamId must be set')
                return this.getUserStream(this.userMetadataStreamId)
            })
            initUserMetadataStreamGetUserStreamTime = getUserStreamResponse.time
            let response: ParsedStreamResponse
            if (getUserStreamResponse.result) {
                response = getUserStreamResponse.result
            } else {
                const createUserMetadataStreamResponse = await getTime(() => {
                    check(!!this.userMetadataStreamId, 'userMetadataStreamId must be set')
                    return this.createUserMetadataStream(this.userMetadataStreamId, metadata)
                })
                initUserMetadataStreamCreateUserMetadataStreamTime =
                    createUserMetadataStreamResponse.time
                response = createUserMetadataStreamResponse.result
            }
            const initializeFromResponse = await getTime(() =>
                userMetadataStream.initializeFromResponse(response),
            )
            initUserMetadataStreamInitFromResponseTime = initializeFromResponse.time
        }

        const times = {
            ...(initUserMetadataStreamInitFromPersistenceTime
                ? { initUserMetadataStreamInitFromPersistenceTime }
                : {}),
            ...(initUserMetadataStreamGetUserStreamTime
                ? { initUserMetadataStreamGetUserStreamTime }
                : {}),
            ...(initUserMetadataStreamCreateUserMetadataStreamTime
                ? {
                      initUserMetadataStreamCreateUserMetadataStreamTime,
                  }
                : {}),
            ...(initUserMetadataStreamInitFromResponseTime
                ? { initUserMetadataStreamInitFromResponseTime }
                : {}),
        }

        return times
    }

    private async initUserSettingsStream(metadata?: { spaceId: Uint8Array }) {
        this.userSettingsStreamId = makeUserSettingsStreamId(this.userId)
        const userSettingsStream = this.createSyncedStream(this.userSettingsStreamId)
        if (!(await userSettingsStream.initializeFromPersistence())) {
            const response =
                (await this.getUserStream(this.userSettingsStreamId)) ??
                (await this.createUserSettingsStream(this.userSettingsStreamId, metadata))
            await userSettingsStream.initializeFromResponse(response)
        }
    }

    private async getUserStream(
        streamId: string | Uint8Array,
    ): Promise<ParsedStreamResponse | undefined> {
        const response = await this.rpcClient.getStream({
            streamId: streamIdAsBytes(streamId),
            optional: true,
        })
        if (response.stream) {
            return unpackStream(response.stream, this.unpackEnvelopeOpts)
        } else {
            return undefined
        }
    }

    private async createUserStream(
        userStreamId: string | Uint8Array,
        metadata: { spaceId: Uint8Array } | undefined,
    ): Promise<ParsedStreamResponse> {
        const userEvents = [
            await makeEvent(
                this.signerContext,
                make_UserPayload_Inception({
                    streamId: streamIdAsBytes(userStreamId),
                }),
            ),
        ]
        const response = await this.rpcClient.createStream({
            events: userEvents,
            streamId: streamIdAsBytes(userStreamId),
            metadata: metadata,
        })
        return unpackStream(response.stream, this.unpackEnvelopeOpts)
    }

    private async createUserMetadataStream(
        userMetadataStreamId: string | Uint8Array,
        metadata: { spaceId: Uint8Array } | undefined,
    ): Promise<ParsedStreamResponse> {
        const userDeviceKeyEvents = [
            await makeEvent(
                this.signerContext,
                make_UserMetadataPayload_Inception({
                    streamId: streamIdAsBytes(userMetadataStreamId),
                }),
            ),
        ]

        const response = await this.rpcClient.createStream({
            events: userDeviceKeyEvents,
            streamId: streamIdAsBytes(userMetadataStreamId),
            metadata: metadata,
        })
        return unpackStream(response.stream, this.unpackEnvelopeOpts)
    }

    private async createUserInboxStream(
        userInboxStreamId: string | Uint8Array,
        metadata: { spaceId: Uint8Array } | undefined,
    ): Promise<ParsedStreamResponse> {
        const userInboxEvents = [
            await makeEvent(
                this.signerContext,
                make_UserInboxPayload_Inception({
                    streamId: streamIdAsBytes(userInboxStreamId),
                }),
            ),
        ]

        const response = await this.rpcClient.createStream({
            events: userInboxEvents,
            streamId: streamIdAsBytes(userInboxStreamId),
            metadata: metadata,
        })
        return unpackStream(response.stream, this.unpackEnvelopeOpts)
    }

    private async createUserSettingsStream(
        inUserSettingsStreamId: string | Uint8Array,
        metadata: { spaceId: Uint8Array } | undefined,
    ): Promise<ParsedStreamResponse> {
        const userSettingsStreamId = streamIdAsBytes(inUserSettingsStreamId)
        const userSettingsEvents = [
            await makeEvent(
                this.signerContext,
                make_UserSettingsPayload_Inception({
                    streamId: userSettingsStreamId,
                }),
            ),
        ]

        const response = await this.rpcClient.createStream({
            events: userSettingsEvents,
            streamId: userSettingsStreamId,
            metadata: metadata,
        })
        return unpackStream(response.stream, this.unpackEnvelopeOpts)
    }

    private async createStreamAndSync(
        request: Omit<PlainMessage<CreateStreamRequest>, 'metadata'> & {
            metadata?: Record<string, Uint8Array>
        },
    ): Promise<{ streamId: string }> {
        request.metadata = request.metadata ?? {}
        const streamId = streamIdAsString(request.streamId)
        try {
            this.creatingStreamIds.add(streamId)
            let response: CreateStreamResponse | GetStreamResponse =
                await this.rpcClient.createStream(request)
            const stream = this.createSyncedStream(streamId)
            if (!response.stream) {
                // if a stream alread exists it will return a nil stream in the response, but no error
                // fetch the stream to get the client in the rigth state
                response = await this.rpcClient.getStream({ streamId: request.streamId })
            }
            const unpacked = await unpackStream(response.stream, this.unpackEnvelopeOpts)
            await stream.initializeFromResponse(unpacked)
            if (stream.view.syncCookie) {
                this.streams.addStreamToSync(streamId, stream.view.syncCookie)
            }
        } catch (err) {
            this.logError('Failed to create stream', streamId)
            this.streams.delete(streamId)
            this.creatingStreamIds.delete(streamId)
            throw err
        }
        return { streamId: streamId }
    }

    // createSpace
    // param spaceAddress: address of the space contract, or address made with makeSpaceStreamId
    async createSpace(spaceAddressOrId: string): Promise<{ streamId: string }> {
        const oSpaceId =
            spaceAddressOrId.length === STREAM_ID_STRING_LENGTH
                ? spaceAddressOrId
                : makeSpaceStreamId(spaceAddressOrId)
        const spaceId = streamIdAsBytes(oSpaceId)
        this.logCall('createSpace', spaceId)
        assert(this.userStreamId !== undefined, 'streamId must be set')
        assert(isSpaceStreamId(spaceId), 'spaceId must be a valid streamId')

        // create utf8 encoder
        const inceptionEvent = await makeEvent(
            this.signerContext,
            make_SpacePayload_Inception({
                streamId: spaceId,
            }),
        )
        const joinEvent = await makeEvent(
            this.signerContext,
            make_MemberPayload_Membership2({
                userId: this.userId,
                op: MembershipOp.SO_JOIN,
                initiatorId: this.userId,
            }),
        )
        return this.createStreamAndSync({
            events: [inceptionEvent, joinEvent],
            streamId: spaceId,
        })
    }

    async createChannel(
        spaceId: string | Uint8Array,
        channelName: string,
        channelTopic: string,
        inChannelId: string | Uint8Array,
        streamSettings?: PlainMessage<StreamSettings>,
        channelSettings?: PlainMessage<SpacePayload_ChannelSettings>,
    ): Promise<{ streamId: string }> {
        const oChannelId = inChannelId
        const channelId = streamIdAsBytes(oChannelId)
        this.logCall('createChannel', channelId, spaceId)
        assert(this.userStreamId !== undefined, 'userStreamId must be set')
        assert(isSpaceStreamId(spaceId), 'spaceId must be a valid streamId')
        assert(isChannelStreamId(channelId), 'channelId must be a valid streamId')

        const inceptionEvent = await makeEvent(
            this.signerContext,
            make_ChannelPayload_Inception({
                streamId: channelId,
                spaceId: streamIdAsBytes(spaceId),
                settings: streamSettings,
                channelSettings: channelSettings,
            }),
        )
        const joinEvent = await makeEvent(
            this.signerContext,
            make_MemberPayload_Membership2({
                userId: this.userId,
                op: MembershipOp.SO_JOIN,
                initiatorId: this.userId,
            }),
        )
        return this.createStreamAndSync({
            events: [inceptionEvent, joinEvent],
            streamId: channelId,
        })
    }

    async createDMChannel(
        userId: string,
        streamSettings?: PlainMessage<StreamSettings>,
    ): Promise<{ streamId: string }> {
        const channelIdStr = makeDMStreamId(this.userId, userId)
        const channelId = streamIdAsBytes(channelIdStr)

        const inceptionEvent = await makeEvent(
            this.signerContext,
            make_DMChannelPayload_Inception({
                streamId: channelId,
                firstPartyAddress: this.signerContext.creatorAddress,
                secondPartyAddress: addressFromUserId(userId),
                settings: streamSettings,
            }),
        )

        const joinEvent = await makeEvent(
            this.signerContext,
            make_MemberPayload_Membership2({
                userId: this.userId,
                op: MembershipOp.SO_JOIN,
                initiatorId: this.userId,
            }),
        )

        const inviteEvent = await makeEvent(
            this.signerContext,
            make_MemberPayload_Membership2({
                userId: userId,
                op: MembershipOp.SO_JOIN,
                initiatorId: this.userId,
            }),
        )
        return this.createStreamAndSync({
            events: [inceptionEvent, joinEvent, inviteEvent],
            streamId: channelId,
        })
    }

    async createGDMChannel(
        userIds: string[],
        channelProperties?: EncryptedData,
        streamSettings?: PlainMessage<StreamSettings>,
    ): Promise<{ streamId: string }> {
        const channelIdStr = makeUniqueGDMChannelStreamId()
        const channelId = streamIdAsBytes(channelIdStr)

        const events: Envelope[] = []
        const inceptionEvent = await makeEvent(
            this.signerContext,
            make_GDMChannelPayload_Inception({
                streamId: channelId,
                channelProperties: channelProperties,
                settings: streamSettings,
            }),
        )
        events.push(inceptionEvent)
        const joinEvent = await makeEvent(
            this.signerContext,
            make_MemberPayload_Membership2({
                userId: this.userId,
                op: MembershipOp.SO_JOIN,
                initiatorId: this.userId,
            }),
        )
        events.push(joinEvent)

        for (const userId of userIds) {
            const inviteEvent = await makeEvent(
                this.signerContext,
                make_MemberPayload_Membership2({
                    userId: userId,
                    op: MembershipOp.SO_JOIN,
                    initiatorId: this.userId,
                }),
            )
            events.push(inviteEvent)
        }

        return this.createStreamAndSync({
            events: events,
            streamId: channelId,
        })
    }

    async createMediaStream(
        channelId: string | Uint8Array | undefined,
        spaceId: string | Uint8Array | undefined,
        userId: string | undefined,
        chunkCount: number,
        streamSettings?: PlainMessage<StreamSettings>,
    ): Promise<{ streamId: string; prevMiniblockHash: Uint8Array }> {
        assert(this.userStreamId !== undefined, 'userStreamId must be set')
        if (!channelId && !spaceId && !userId) {
            throw Error('channelId, spaceId or userId must be set')
        }
        if (spaceId) {
            assert(isSpaceStreamId(spaceId), 'spaceId must be a valid streamId')
        }
        if (channelId) {
            assert(
                isChannelStreamId(channelId) ||
                    isDMChannelStreamId(channelId) ||
                    isGDMChannelStreamId(channelId),
                'channelId must be a valid streamId',
            )
        }
        if (userId) {
            assert(isUserId(userId), 'userId must be a valid userId')
        }

        const streamId = makeUniqueMediaStreamId()

        this.logCall('createMedia', channelId ?? spaceId, userId, streamId)
        const inceptionEvent = await makeEvent(
            this.signerContext,
            make_MediaPayload_Inception({
                streamId: streamIdAsBytes(streamId),
                channelId: channelId ? streamIdAsBytes(channelId) : undefined,
                spaceId: spaceId ? streamIdAsBytes(spaceId) : undefined,
                userId: userId ? addressFromUserId(userId) : undefined,
                chunkCount,
                settings: streamSettings,
            }),
        )

        const response = await this.rpcClient.createStream({
            events: [inceptionEvent],
            streamId: streamIdAsBytes(streamId),
        })

        const unpackedResponse = await unpackStream(response.stream, this.unpackEnvelopeOpts)
        const streamView = new StreamStateView(this.userId, streamId)
        streamView.initialize(
            unpackedResponse.streamAndCookie.nextSyncCookie,
            unpackedResponse.streamAndCookie.events,
            unpackedResponse.snapshot,
            unpackedResponse.streamAndCookie.miniblocks,
            [],
            unpackedResponse.prevSnapshotMiniblockNum,
            undefined,
            [],
            undefined,
        )

        check(isDefined(streamView.prevMiniblockHash), 'prevMiniblockHash must be defined')

        return { streamId: streamId, prevMiniblockHash: streamView.prevMiniblockHash }
    }

    async createMediaStreamNew(
        channelId: string | Uint8Array | undefined,
        spaceId: string | Uint8Array | undefined,
        userId: string | undefined,
        chunkCount: number,
        streamSettings?: PlainMessage<StreamSettings>,
    ): Promise<{ creationCookie: CreationCookie }> {
        assert(this.userStreamId !== undefined, 'userStreamId must be set')
        if (!channelId && !spaceId && !userId) {
            throw Error('channelId, spaceId or userId must be set')
        }
        if (spaceId) {
            assert(isSpaceStreamId(spaceId), 'spaceId must be a valid streamId')
        }
        if (channelId) {
            assert(
                isChannelStreamId(channelId) ||
                    isDMChannelStreamId(channelId) ||
                    isGDMChannelStreamId(channelId),
                'channelId must be a valid streamId',
            )
        }
        if (userId) {
            assert(isUserId(userId), 'userId must be a valid userId')
        }

        const streamId = makeUniqueMediaStreamId()

        this.logCall('createMedia', channelId ?? spaceId, userId, streamId)
        const inceptionEvent = await makeEvent(
            this.signerContext,
            make_MediaPayload_Inception({
                streamId: streamIdAsBytes(streamId),
                channelId: channelId ? streamIdAsBytes(channelId) : undefined,
                spaceId: spaceId ? streamIdAsBytes(spaceId) : undefined,
                userId: userId ? addressFromUserId(userId) : undefined,
                chunkCount,
                settings: streamSettings,
            }),
        )

        const response = await this.rpcClient.createMediaStream({
            events: [inceptionEvent],
            streamId: streamIdAsBytes(streamId),
        })

        check(
            response?.nextCreationCookie !== undefined,
            'nextCreationCookie was expected but was not returned in response',
        )

        return { creationCookie: response.nextCreationCookie }
    }

    async updateChannel(
        spaceId: string | Uint8Array,
        channelId: string | Uint8Array,
        unused1: string,
        unused2: string,
    ) {
        this.logCall('updateChannel', channelId, spaceId, unused1, unused2)
        assert(isSpaceStreamId(spaceId), 'spaceId must be a valid streamId')
        assert(isChannelStreamId(channelId), 'channelId must be a valid streamId')

        return this.makeEventAndAddToStream(
            spaceId, // we send events to the stream of the space where updated channel belongs to
            make_SpacePayload_ChannelUpdate({
                op: ChannelOp.CO_UPDATED,
                channelId: streamIdAsBytes(channelId),
            }),
            { method: 'updateChannel' },
        )
    }

    async updateChannelAutojoin(
        spaceId: string | Uint8Array,
        channelId: string | Uint8Array,
        autojoin: boolean,
    ) {
        this.logCall('updateChannelAutojoin', channelId, spaceId, autojoin)
        assert(isSpaceStreamId(spaceId), 'spaceId must be a valid streamId')
        assert(isChannelStreamId(channelId), 'channelId must be a valid streamId')

        return this.makeEventAndAddToStream(
            spaceId, // we send events to the stream of the space where updated channel belongs to
            make_SpacePayload_UpdateChannelAutojoin({
                channelId: streamIdAsBytes(channelId),
                autojoin: autojoin,
            }),
            { method: 'updateChannelAutojoin' },
        )
    }

    async updateChannelHideUserJoinLeaveEvents(
        spaceId: string | Uint8Array,
        channelId: string | Uint8Array,
        hideUserJoinLeaveEvents: boolean,
    ) {
        this.logCall(
            'updateChannelHideUserJoinLeaveEvents',
            channelId,
            spaceId,
            hideUserJoinLeaveEvents,
        )
        assert(isSpaceStreamId(spaceId), 'spaceId must be a valid streamId')
        assert(isChannelStreamId(channelId), 'channelId must be a valid streamId')

        return this.makeEventAndAddToStream(
            spaceId, // we send events to the stream of the space where updated channel belongs to
            make_SpacePayload_UpdateChannelHideUserJoinLeaveEvents({
                channelId: streamIdAsBytes(channelId),
                hideUserJoinLeaveEvents,
            }),
            { method: 'updateChannelHideUserJoinLeaveEvents' },
        )
    }

    async updateGDMChannelProperties(streamId: string, channelName: string, channelTopic: string) {
        this.logCall('updateGDMChannelProperties', streamId, channelName, channelTopic)
        assert(isGDMChannelStreamId(streamId), 'streamId must be a valid GDM stream id')
        check(isDefined(this.cryptoBackend))

        const channelProps = new ChannelProperties({ name: channelName, topic: channelTopic })
        const encryptedData = await this.cryptoBackend.encryptGroupEvent(
            streamId,
            channelProps.toBinary(),
            this.defaultGroupEncryptionAlgorithm,
        )

        const event = make_GDMChannelPayload_ChannelProperties(encryptedData)
        return this.makeEventAndAddToStream(streamId, event, {
            method: 'updateGDMChannelProperties',
        })
    }

    async setStreamEncryptionAlgorithm(streamId: string, encryptionAlgorithm?: string) {
        assert(
            isChannelStreamId(streamId) ||
                isSpaceStreamId(streamId) ||
                isDMChannelStreamId(streamId) ||
                isGDMChannelStreamId(streamId),
            'channelId must be a valid streamId',
        )
        const stream = this.stream(streamId)
        check(isDefined(stream), 'stream not found')
        check(
            stream.view.membershipContent.encryptionAlgorithm != encryptionAlgorithm,
            `encryptionAlgorithm is already set to ${encryptionAlgorithm}`,
        )
        return this.makeEventAndAddToStream(
            streamId,
            make_MemberPayload_EncryptionAlgorithm(encryptionAlgorithm),
            {
                method: 'setStreamEncryptionAlgorithm',
            },
        )
    }

    async sendFullyReadMarkers(
        channelId: string | Uint8Array,
        fullyReadMarkers: Record<string, FullyReadMarker>,
    ) {
        this.logCall('sendFullyReadMarker', fullyReadMarkers)

        if (!isDefined(this.userSettingsStreamId)) {
            throw Error('userSettingsStreamId is not defined')
        }

        const fullyReadMarkersContent: FullyReadMarkers = new FullyReadMarkers({
            markers: fullyReadMarkers,
        })

        return this.makeEventAndAddToStream(
            this.userSettingsStreamId,
            make_UserSettingsPayload_FullyReadMarkers({
                streamId: streamIdAsBytes(channelId),
                content: { data: fullyReadMarkersContent.toJsonString() },
            }),
            { method: 'sendFullyReadMarker' },
        )
    }

    async updateUserBlock(userId: string, isBlocked: boolean) {
        this.logCall('blockUser', userId)

        if (!isDefined(this.userSettingsStreamId)) {
            throw Error('userSettingsStreamId is not defined')
        }
        const dmStreamId = makeDMStreamId(this.userId, userId)
        const lastBlock = this.stream(
            this.userSettingsStreamId,
        )?.view.userSettingsContent.getLastBlock(userId)

        if (lastBlock?.isBlocked === isBlocked) {
            throw Error(
                `updateUserBlock isBlocked<${isBlocked}> must be different from existing value`,
            )
        }

        let eventNum = this.stream(dmStreamId)?.view.lastEventNum ?? 0n
        if (lastBlock && lastBlock.eventNum >= eventNum) {
            eventNum = lastBlock.eventNum + 1n
        }

        return this.makeEventAndAddToStream(
            this.userSettingsStreamId,
            make_UserSettingsPayload_UserBlock({
                userId: addressFromUserId(userId),
                isBlocked: isBlocked,
                eventNum: eventNum,
            }),
            { method: 'updateUserBlock' },
        )
    }

    async setSpaceImage(spaceStreamId: string, chunkedMediaInfo: PlainMessage<ChunkedMedia>) {
        this.logCall(
            'setSpaceImage',
            spaceStreamId,
            chunkedMediaInfo.streamId,
            chunkedMediaInfo.info,
        )

        // create the chunked media to be added
        const spaceAddress = contractAddressFromSpaceId(spaceStreamId)
        const context = spaceAddress.toLowerCase()

        // encrypt the chunked media
        // use the lowercased spaceId as the key phrase
        const { key, iv } = await deriveKeyAndIV(context)
        const { ciphertext } = await encryptAESGCM(
            new ChunkedMedia(chunkedMediaInfo).toBinary(),
            key,
            iv,
        )
        const encryptedData = new EncryptedData({
            ciphertext: uint8ArrayToBase64(ciphertext),
            algorithm: AES_GCM_DERIVED_ALGORITHM,
        })

        // add the event to the stream
        const event = make_SpacePayload_SpaceImage(encryptedData)
        return this.makeEventAndAddToStream(spaceStreamId, event, { method: 'setSpaceImage' })
    }

    async setUserProfileImage(chunkedMediaInfo: PlainMessage<ChunkedMedia>) {
        this.logCall('setUserProfileImage', chunkedMediaInfo.streamId, chunkedMediaInfo.info)

        // create the chunked media to be added
        const context = this.userId.toLowerCase()
        const userStreamId = makeUserMetadataStreamId(this.userId)

        // encrypt the chunked media
        // use the lowercased userId as the key phrase
        const { key, iv } = await deriveKeyAndIV(context)
        const { ciphertext } = await encryptAESGCM(
            new ChunkedMedia(chunkedMediaInfo).toBinary(),
            key,
            iv,
        )
        const encryptedData = new EncryptedData({
            ciphertext: uint8ArrayToBase64(ciphertext),
            algorithm: AES_GCM_DERIVED_ALGORITHM,
        })

        // add the event to the stream
        const event = make_UserMetadataPayload_ProfileImage(encryptedData)
        return this.makeEventAndAddToStream(userStreamId, event, { method: 'setUserProfileImage' })
    }

    async getUserProfileImage(userId: string | Uint8Array) {
        const streamId = makeUserMetadataStreamId(userId)
        return this.stream(streamId)?.view.userMetadataContent.getProfileImage()
    }

    async setUserBio(bio: UserBio) {
        this.logCall('setUserBio', bio)

        // create the chunked media to be added
        const context = this.userId.toLowerCase()
        const userStreamId = makeUserMetadataStreamId(this.userId)

        // encrypt the chunked media
        // use the lowercased userId as the key phrase
        const { key, iv } = await deriveKeyAndIV(context)
        bio.updatedAtEpochMs = BigInt(Date.now())
        const bioBinary = bio.toBinary()
        const { ciphertext } = await encryptAESGCM(bioBinary, key, iv)
        const encryptedData = new EncryptedData({
            ciphertext: uint8ArrayToBase64(ciphertext),
            algorithm: AES_GCM_DERIVED_ALGORITHM,
        })

        // add the event to the stream
        const event = make_UserMetadataPayload_Bio(encryptedData)
        return this.makeEventAndAddToStream(userStreamId, event, { method: 'setUserBio' })
    }

    async getUserBio(userId: string | Uint8Array) {
        const streamId = makeUserMetadataStreamId(userId)
        return this.stream(streamId)?.view.userMetadataContent.getBio()
    }

    async setDisplayName(streamId: string, displayName: string) {
        check(isDefined(this.cryptoBackend))
        const encryptedData = await this.cryptoBackend.encryptGroupEvent(
            streamId,
            new TextEncoder().encode(displayName),
            this.defaultGroupEncryptionAlgorithm,
        )
        await this.makeEventAndAddToStream(
            streamId,
            make_MemberPayload_DisplayName(encryptedData),
            { method: 'displayName' },
        )
    }

    async setUsername(streamId: string, username: string) {
        check(isDefined(this.cryptoBackend))
        const stream = this.stream(streamId)
        check(isDefined(stream), 'stream not found')
        stream.view.getMemberMetadata().usernames.setLocalUsername(this.userId, username)
        const encryptedData = await this.cryptoBackend.encryptGroupEvent(
            streamId,
            new TextEncoder().encode(username),
            this.defaultGroupEncryptionAlgorithm,
        )
        encryptedData.checksum = usernameChecksum(username, streamId)
        try {
            await this.makeEventAndAddToStream(
                streamId,
                make_MemberPayload_Username(encryptedData),
                {
                    method: 'username',
                },
            )
        } catch (err) {
            stream.view.getMemberMetadata().usernames.resetLocalUsername(this.userId)
            throw err
        }
    }

    async setEnsAddress(streamId: string, walletAddress: string | Uint8Array) {
        check(isDefined(this.cryptoBackend))
        const bytes =
            typeof walletAddress === 'string' ? addressFromUserId(walletAddress) : walletAddress

        await this.makeEventAndAddToStream(streamId, make_MemberPayload_EnsAddress(bytes), {
            method: 'ensAddress',
        })
    }

    async setNft(streamId: string, tokenId: string, chainId: number, contractAddress: string) {
        const payload =
            tokenId.length > 0
                ? new MemberPayload_Nft({
                      chainId: chainId,
                      contractAddress: bin_fromHexString(contractAddress),
                      tokenId: bin_fromString(tokenId),
                  })
                : new MemberPayload_Nft()
        await this.makeEventAndAddToStream(streamId, make_MemberPayload_Nft(payload), {
            method: 'nft',
        })
    }

    async pin(streamId: string, eventId: string) {
        const stream = this.streams.get(streamId)
        check(isDefined(stream), 'stream not found')
        const event = stream.view.events.get(eventId)
        check(isDefined(event), 'event not found')
        const remoteEvent = event.remoteEvent
        check(isDefined(remoteEvent), 'remoteEvent not found')
        const result = await this.makeEventAndAddToStream(
            streamId,
            make_MemberPayload_Pin(remoteEvent.hash, remoteEvent.event),
            {
                method: 'pin',
            },
        )
        return result
    }

    async unpin(streamId: string, eventId: string) {
        const stream = this.streams.get(streamId)
        check(isDefined(stream), 'stream not found')
        const pin = stream.view.membershipContent.pins.find((x) => x.event.hashStr === eventId)
        check(isDefined(pin), 'pin not found')
        check(isDefined(pin.event.remoteEvent), 'remoteEvent not found')
        const result = await this.makeEventAndAddToStream(
            streamId,
            make_MemberPayload_Unpin(pin.event.remoteEvent.hash),
            {
                method: 'unpin',
            },
        )
        return result
    }

    isUsernameAvailable(streamId: string, username: string): boolean {
        const stream = this.streams.get(streamId)
        check(isDefined(stream), 'stream not found')
        return (
            stream.view.getMemberMetadata().usernames.cleartextUsernameAvailable(username) ?? false
        )
    }

    async waitForStream(
        inStreamId: string | Uint8Array,
        opts?: { timeoutMs?: number; logId?: string },
    ): Promise<Stream> {
        this.logCall('waitForStream', inStreamId)
        const timeoutMs = opts?.timeoutMs ?? getMaxTimeoutMs(this.rpcClient.opts)
        const streamId = streamIdAsString(inStreamId)
        let stream = this.stream(streamId)
        if (stream !== undefined && stream.view.isInitialized) {
            this.logCall('waitForStream: stream already initialized', streamId)
            return stream
        }
        const logId = opts?.logId ? opts.logId + ' ' : ''
        const timeoutError = new Error(
            `waitForStream: timeout waiting for ${logId}${streamId} creating streams: ${Array.from(
                this.creatingStreamIds,
            ).join(',')} rpcUrl: ${this.rpcClient.url}`,
        )
        await new Promise<void>((resolve, reject) => {
            const timeout = setTimeout(() => {
                this.off('streamInitialized', handler)
                reject(timeoutError)
            }, timeoutMs)
            const handler = (newStreamId: string) => {
                if (newStreamId === streamId) {
                    this.logCall('waitForStream: got streamInitialized', newStreamId)
                    this.off('streamInitialized', handler)
                    clearTimeout(timeout)
                    resolve()
                } else {
                    this.logCall(
                        'waitForStream: still waiting for ',
                        streamId,
                        ' got ',
                        newStreamId,
                    )
                }
            }
            this.on('streamInitialized', handler)
        })

        stream = this.stream(streamId)
        if (!stream) {
            throw new Error(`Stream ${streamIdAsString(streamId)} not found after waiting`)
        }
        return stream
    }

    async getStream(streamId: string): Promise<StreamStateView> {
        const existingRequest = this.getStreamRequests.get(streamId)
        if (existingRequest) {
            this.logCall(`had existing get request for ${streamId}, returning promise`)
            return await existingRequest
        }

        const request = this._getStream(streamId)
        this.getStreamRequests.set(streamId, request)
        let streamView: StreamStateView
        try {
            streamView = await request
        } finally {
            this.getStreamRequests.delete(streamId)
        }
        return streamView
    }

    private async _getStream(streamId: string | Uint8Array): Promise<StreamStateView> {
        try {
            this.logCall('getStream', streamId)
            const response = await this.rpcClient.getStream({
                streamId: streamIdAsBytes(streamId),
            })
            const unpackedResponse = await unpackStream(response.stream, this.unpackEnvelopeOpts)
            return this.streamViewFromUnpackedResponse(streamId, unpackedResponse)
        } catch (err) {
            this.logCall('getStream', streamId, 'ERROR', err)
            throw err
        }
    }

    private streamViewFromUnpackedResponse(
        streamId: string | Uint8Array,
        unpackedResponse: ParsedStreamResponse,
    ): StreamStateView {
        const streamView = new StreamStateView(this.userId, streamIdAsString(streamId))
        streamView.initialize(
            unpackedResponse.streamAndCookie.nextSyncCookie,
            unpackedResponse.streamAndCookie.events,
            unpackedResponse.snapshot,
            unpackedResponse.streamAndCookie.miniblocks,
            [],
            unpackedResponse.prevSnapshotMiniblockNum,
            undefined,
            [],
            undefined,
        )
        return streamView
    }

    async getStreamEx(streamId: string): Promise<StreamStateView> {
        const existingRequest = this.getStreamExRequests.get(streamId)
        if (existingRequest) {
            this.logCall(`had existing get request for ${streamId}, returning promise`)
            return await existingRequest
        }
        const request = this._getStreamEx(streamId)
        this.getStreamExRequests.set(streamId, request)
        let streamView: StreamStateView
        try {
            streamView = await request
        } finally {
            this.getStreamExRequests.delete(streamId)
        }
        return streamView
    }

    private async _getStreamEx(streamId: string | Uint8Array): Promise<StreamStateView> {
        try {
            this.logCall('getStreamEx', streamId)
            const response = this.rpcClient.getStreamEx({
                streamId: streamIdAsBytes(streamId),
            })
            const miniblocks: Miniblock[] = []
            let seenEndOfStream = false
            for await (const chunk of response) {
                switch (chunk.data.case) {
                    case 'miniblock':
                        if (seenEndOfStream) {
                            throw new Error(
                                `GetStreamEx: received miniblock after minipool contents for stream ${streamIdAsString(
                                    streamId,
                                )}.`,
                            )
                        }
                        miniblocks.push(chunk.data.value)
                        break
                    case 'minipool':
                        // TODO: add minipool contents to the unpacked response
                        break
                    case undefined:
                        seenEndOfStream = true
                        break
                }
            }
            if (!seenEndOfStream) {
                throw new Error(
                    `Failed receive all getStreamEx streaming responses for stream ${streamIdAsString(
                        streamId,
                    )}.`,
                )
            }
            const unpackedResponse = await unpackStreamEx(miniblocks, this.unpackEnvelopeOpts)
            return this.streamViewFromUnpackedResponse(streamId, unpackedResponse)
        } catch (err) {
            this.logCall('getStreamEx', streamId, 'ERROR', err)
            throw err
        }
    }

    async initStream(
        streamId: string | Uint8Array,
        allowGetStream: boolean = true,
        persistedData?: LoadedStream,
    ): Promise<Stream> {
        const streamIdStr = streamIdAsString(streamId)
        const existingRequest = this.initStreamRequests.get(streamIdStr)
        if (existingRequest) {
            this.logCall('initStream: had existing request for', streamIdStr, 'returning promise')
            return existingRequest
        }
        const request = this._initStream(streamIdStr, allowGetStream, persistedData)
        this.initStreamRequests.set(streamIdStr, request)
        let stream: Stream
        try {
            stream = await request
        } finally {
            this.initStreamRequests.delete(streamIdStr)
        }
        return stream
    }

    private async _initStream(
        streamId: string,
        allowGetStream: boolean = true,
        persistedData?: LoadedStream,
    ): Promise<Stream> {
        try {
            this.logCall('initStream', streamId)
            const stream = this.stream(streamId)
            if (stream) {
                if (stream.view.isInitialized) {
                    this.logCall('initStream', streamId, 'already initialized')
                    return stream
                } else {
                    return this.waitForStream(streamId)
                }
            } else {
                this.logCall('initStream creating stream', streamId)
                const stream = this.createSyncedStream(streamId)

                // Try initializing from persistence
                const success = await stream.initializeFromPersistence(persistedData)
                if (success) {
                    if (stream.view.syncCookie) {
                        this.streams.addStreamToSync(streamId, stream.view.syncCookie)
                    }
                    return stream
                }

                // if we're only allowing initializing from persistence, we've failed.
                if (!allowGetStream) {
                    this.logCall('initStream deleting stream', streamId)
                    // We need to remove the stream from syncedStreams, since we added it above
                    this.streams.delete(streamId)
                    throw new Error(
                        `Failed to initialize stream from persistence ${streamIdAsString(
                            streamId,
                        )}`,
                    )
                }

                try {
                    const response = await this.rpcClient.getStream({
                        streamId: streamIdAsBytes(streamId),
                    })
                    const unpacked = await unpackStream(response.stream, this.unpackEnvelopeOpts)
                    this.logCall('initStream calling initializingFromResponse', streamId)
                    await stream.initializeFromResponse(unpacked)
                    if (stream.view.syncCookie) {
                        this.streams.addStreamToSync(streamId, stream.view.syncCookie)
                    }
                } catch (err) {
                    this.logError('Failed to initialize stream', streamId, err)
                    this.streams.delete(streamId)
                    throw err
                }
                return stream
            }
        } catch (err) {
            this.logCall('initStream', streamId, 'ERROR', err)
            throw err
        }
    }

    private onJoinedStream = async (streamId: string): Promise<void> => {
        this.logEvent('onJoinedStream', streamId)
        if (!this.creatingStreamIds.has(streamId)) {
            await this.initStream(streamId)
        }
    }

    private onInvitedToStream = async (streamId: string): Promise<void> => {
        this.logEvent('onInvitedToStream', streamId)
        if (isDMChannelStreamId(streamId) || isGDMChannelStreamId(streamId)) {
            await this.initStream(streamId)
        }
    }

    private onLeftStream = async (streamId: string): Promise<void> => {
        this.logEvent('onLeftStream', streamId)
        return await this.streams.removeStreamFromSync(streamId)
    }

    private onStreamInitialized = (streamId: string): void => {
        const scrollbackUntilContentFound = async () => {
            const stream = this.streams.get(streamId)
            if (!stream) {
                return
            }
            while (stream.view.getContent().needsScrollback()) {
                const scrollback = await this.scrollback(streamId)
                if (scrollback.terminus) {
                    break
                }
            }
        }
        void scrollbackUntilContentFound()
    }

    startSync() {
        check(this.syncedStreamsExtensions !== undefined, 'syncedStreamsExtensions must be set')
        this.syncedStreamsExtensions.setStartSyncRequested(true)
    }

    async stopSync() {
        this.syncedStreamsExtensions?.setStartSyncRequested(false)
        await this.streams.stopSync()
    }

    emit<E extends keyof ClientEvents>(event: E, ...args: Parameters<ClientEvents[E]>): boolean {
        this.logEmitFromClient(event, ...args)
        return super.emit(event, ...args)
    }

    async sendMessage(
        streamId: string,
        body: string,
        mentions?: ChannelMessage_Post_Mention[],
        attachments: ChannelMessage_Post_Attachment[] = [],
    ): Promise<{ eventId: string }> {
        return this.sendChannelMessage_Text(streamId, {
            content: {
                body,
                mentions: mentions ?? [],
                attachments: attachments,
            },
        })
    }

    async sendChannelMessage(
        streamId: string,
        payload: ChannelMessage,
        opts?: SendChannelMessageOptions,
    ): Promise<{ eventId: string }> {
        const stream = this.stream(streamId)

        check(stream !== undefined, 'stream not found')
        const localId = stream.appendLocalEvent(payload, 'sending')
        opts?.onLocalEventAppended?.(localId)
        if (opts?.beforeSendEventHook) {
            await opts?.beforeSendEventHook
        }
        return this.makeAndSendChannelMessageEvent(streamId, payload, localId, {
            disableTags: opts?.disableTags,
        })
    }

    private async makeAndSendChannelMessageEvent(
        streamId: string,
        payload: ChannelMessage,
        localId?: string,
        opts?: { disableTags?: boolean },
    ) {
        const stream = this.stream(streamId)
        check(isDefined(stream), 'stream not found')

        if (isChannelStreamId(streamId)) {
            // All channel messages sent via client API make their way to this method.
            // The client checks for it's own entitlement to send messages to a channel
            // before sending.
            check(
                isDefined(stream?.view.channelContent.spaceId),
                'synced channel stream not initialized',
            )

            // We check entitlements on the client side for writes to channels. A top-level
            // message post is only permitted if the user has write permissions. If the message
            // is a reaction or redaction, the user may also have react permissions. This is
            // to allow react-only users to react to posts and edit their reactions. We're not
            // concerned with being overly permissive with redactions, as at this time, a user
            // is always allowed to redact their own messages.
            const expectedPermissions: Permission[] =
                payload.payload.case === 'reaction' || payload.payload.case === 'redaction'
                    ? [Permission.React, Permission.Write]
                    : [Permission.Write]
            let isEntitled = false
            for (const permission of expectedPermissions) {
                isEntitled = await this.entitlementsDelegate.isEntitled(
                    stream.view.channelContent.spaceId,
                    streamId,
                    this.userId,
                    permission,
                )
                if (isEntitled) {
                    break
                }
            }
            if (!isEntitled) {
                throw new Error(
                    `user is not entitled to add message to channel (requires [${expectedPermissions.join(
                        ',',
                    )}] permission)`,
                )
            }
        }

        const tags = opts?.disableTags === true ? undefined : makeTags(payload, stream.view)
        const cleartext = payload.toBinary()

        let message: EncryptedData
        const encryptionAlgorithm = stream.view.membershipContent.encryptionAlgorithm
        switch (encryptionAlgorithm) {
            case GroupEncryptionAlgorithmId.HybridGroupEncryption:
                message = await this.encryptGroupEvent(
                    payload,
                    streamId,
                    GroupEncryptionAlgorithmId.HybridGroupEncryption,
                )
                break
            case GroupEncryptionAlgorithmId.GroupEncryption:
                message = await this.encryptGroupEvent(
                    payload,
                    streamId,
                    GroupEncryptionAlgorithmId.GroupEncryption,
                )
                break
            default: {
                message = await this.encryptGroupEvent(
                    payload,
                    streamId,
                    this.defaultGroupEncryptionAlgorithm,
                )
            }
        }
        if (!message) {
            throw new Error('failed to encrypt message')
        }
        message.refEventId = getRefEventIdFromChannelMessage(payload)

        if (isChannelStreamId(streamId)) {
            return this.makeEventAndAddToStream(streamId, make_ChannelPayload_Message(message), {
                method: 'sendMessage',
                localId,
                cleartext,
                tags,
            })
        } else if (isDMChannelStreamId(streamId)) {
            return this.makeEventAndAddToStream(streamId, make_DMChannelPayload_Message(message), {
                method: 'sendMessageDM',
                localId,
                cleartext,
                tags,
            })
        } else if (isGDMChannelStreamId(streamId)) {
            return this.makeEventAndAddToStream(streamId, make_GDMChannelPayload_Message(message), {
                method: 'sendMessageGDM',
                localId,
                cleartext,
                tags,
            })
        } else {
            throw new Error(`invalid streamId: ${streamId}`)
        }
    }

    async sendChannelMessage_Text(
        streamId: string,
        payload: Omit<PlainMessage<ChannelMessage_Post>, 'content'> & {
            content: PlainMessage<ChannelMessage_Post_Content_Text>
        },
        opts?: SendChannelMessageOptions,
    ): Promise<{ eventId: string }> {
        const { content, ...options } = payload
        return this.sendChannelMessage(
            streamId,
            new ChannelMessage({
                payload: {
                    case: 'post',
                    value: {
                        ...options,
                        content: {
                            case: 'text',
                            value: content,
                        },
                    },
                },
            }),
            opts,
        )
    }

    async sendChannelMessage_Image(
        streamId: string,
        payload: Omit<PlainMessage<ChannelMessage_Post>, 'content'> & {
            content: PlainMessage<ChannelMessage_Post_Content_Image>
        },
        opts?: SendChannelMessageOptions,
    ): Promise<{ eventId: string }> {
        const { content, ...options } = payload
        return this.sendChannelMessage(
            streamId,
            new ChannelMessage({
                payload: {
                    case: 'post',
                    value: {
                        ...options,
                        content: {
                            case: 'image',
                            value: content,
                        },
                    },
                },
            }),
            opts,
        )
    }

    async sendChannelMessage_GM(
        streamId: string,
        payload: Omit<PlainMessage<ChannelMessage_Post>, 'content'> & {
            content: PlainMessage<ChannelMessage_Post_Content_GM>
        },
        opts?: SendChannelMessageOptions,
    ): Promise<{ eventId: string }> {
        const { content, ...options } = payload
        return this.sendChannelMessage(
            streamId,
            new ChannelMessage({
                payload: {
                    case: 'post',
                    value: {
                        ...options,
                        content: {
                            case: 'gm',
                            value: content,
                        },
                    },
                },
            }),
            opts,
        )
    }

    async sendMediaPayload(
        streamId: string,
        data: Uint8Array,
        chunkIndex: number,
        prevMiniblockHash: Uint8Array,
    ): Promise<{ prevMiniblockHash: Uint8Array; eventId: string }> {
        const payload = make_MediaPayload_Chunk({
            data: data,
            chunkIndex: chunkIndex,
        })
        return this.makeEventWithHashAndAddToStream(streamId, payload, prevMiniblockHash)
    }

    async sendMediaPayloadNew(
        creationCookie: CreationCookie,
        last: boolean,
        data: Uint8Array,
        chunkIndex: number,
    ): Promise<{ creationCookie: CreationCookie }> {
        const payload = make_MediaPayload_Chunk({
            data: data,
            chunkIndex: chunkIndex,
        })
        return this.makeMediaEventWithHashAndAddToMediaStream(creationCookie, last, payload)
    }

    async getMediaPayload(
        streamId: string,
        secretKey: Uint8Array,
        iv: Uint8Array,
    ): Promise<Uint8Array | undefined> {
        const stream = await this.getStream(streamId)
        const mediaInfo = stream.mediaContent.info
        if (!mediaInfo) {
            return undefined
        }
        const data = new Uint8Array(
            mediaInfo.chunks.reduce((totalLength, chunk) => totalLength + chunk.length, 0),
        )
        let offset = 0
        mediaInfo.chunks.forEach((chunk) => {
            data.set(chunk, offset)
            offset += chunk.length
        })

        return decryptAESGCM(data, secretKey, iv)
    }

    async sendChannelMessage_Reaction(
        streamId: string,
        payload: PlainMessage<ChannelMessage_Reaction>,
        opts?: SendChannelMessageOptions,
    ): Promise<{ eventId: string }> {
        return this.sendChannelMessage(
            streamId,
            new ChannelMessage({
                payload: {
                    case: 'reaction',
                    value: new ChannelMessage_Reaction(payload),
                },
            }),
            opts,
        )
    }

    async sendChannelMessage_Redaction(
        streamId: string,
        payload: PlainMessage<ChannelMessage_Redaction>,
    ): Promise<{ eventId: string }> {
        const stream = this.stream(streamId)
        if (!stream) {
            throw new Error(`stream not found: ${streamId}`)
        }
        if (!stream.view.events.has(payload.refEventId)) {
            throw new Error(`ref event not found: ${payload.refEventId}`)
        }
        return this.sendChannelMessage(
            streamId,
            new ChannelMessage({
                payload: {
                    case: 'redaction',
                    value: new ChannelMessage_Redaction(payload),
                },
            }),
        )
    }

    async sendChannelMessage_Edit(
        streamId: string,
        refEventId: string,
        newPost: PlainMessage<ChannelMessage_Post>,
    ): Promise<{ eventId: string }> {
        return this.sendChannelMessage(
            streamId,
            new ChannelMessage({
                payload: {
                    case: 'edit',
                    value: {
                        refEventId: refEventId,
                        post: newPost,
                    },
                },
            }),
        )
    }

    async sendChannelMessage_Edit_Text(
        streamId: string,
        refEventId: string,
        payload: Omit<PlainMessage<ChannelMessage_Post>, 'content'> & {
            content: PlainMessage<ChannelMessage_Post_Content_Text>
        },
    ): Promise<{ eventId: string }> {
        const { content, ...options } = payload
        return this.sendChannelMessage_Edit(streamId, refEventId, {
            ...options,
            content: {
                case: 'text',
                value: content,
            },
        })
    }

    async redactMessage(streamId: string, eventId: string): Promise<{ eventId: string }> {
        const stream = this.stream(streamId)
        check(isDefined(stream), 'stream not found')

        return this.makeEventAndAddToStream(
            streamId,
            make_ChannelPayload_Redaction(bin_fromHexString(eventId)),
            {
                method: 'redactMessage',
            },
        )
    }

    async retrySendMessage(streamId: string, localId: string): Promise<void> {
        const stream = this.stream(streamId)
        check(isDefined(stream), 'stream not found' + streamId)
        const event = stream.view.events.get(localId)
        check(isDefined(event), 'event not found')
        check(isDefined(event.localEvent), 'event not found')
        check(event.localEvent.status === 'failed', 'event not in failed state')
        await this.makeAndSendChannelMessageEvent(
            streamId,
            event.localEvent.channelMessage,
            event.hashStr,
        )
    }

    async inviteUser(streamId: string | Uint8Array, userId: string): Promise<{ eventId: string }> {
        await this.initStream(streamId)
        check(isDefined(this.userStreamId))
        return this.makeEventAndAddToStream(
            this.userStreamId,
            make_UserPayload_UserMembershipAction({
                op: MembershipOp.SO_INVITE,
                userId: addressFromUserId(userId),
                streamId: streamIdAsBytes(streamId),
            }),
            { method: 'inviteUser' },
        )
    }

    async joinUser(streamId: string | Uint8Array, userId: string): Promise<{ eventId: string }> {
        await this.initStream(streamId)
        check(isDefined(this.userStreamId))
        return this.makeEventAndAddToStream(
            this.userStreamId,
            make_UserPayload_UserMembershipAction({
                op: MembershipOp.SO_JOIN,
                userId: addressFromUserId(userId),
                streamId: streamIdAsBytes(streamId),
            }),
            { method: 'inviteUser' },
        )
    }

    async joinStream(
        streamId: string | Uint8Array,
        opts?: {
            skipWaitForMiniblockConfirmation?: boolean
            skipWaitForUserStreamUpdate?: boolean
        },
    ): Promise<Stream> {
        this.logCall('joinStream', streamId)
        check(isDefined(this.userStreamId))
        const userStream = this.stream(this.userStreamId)
        check(isDefined(userStream), 'userStream not found')
        const streamIdStr = streamIdAsString(streamId)
        const stream = await this.initStream(streamId)
        // check your user stream for membership as that's the final source of truth
        if (userStream.view.userContent.isJoined(streamIdStr)) {
            this.logError('joinStream: user already a member', streamId)
            return stream
        }
        // add event to user stream, this triggers events in the target stream
        await this.makeEventAndAddToStream(
            this.userStreamId,
            make_UserPayload_UserMembership({
                op: MembershipOp.SO_JOIN,
                streamId: streamIdAsBytes(streamId),
                streamParentId: stream.view.getContent().getStreamParentIdAsBytes(),
            }),
            { method: 'joinStream' },
        )

        if (opts?.skipWaitForMiniblockConfirmation !== true) {
            await stream.waitForMembership(MembershipOp.SO_JOIN)
        }

        if (opts?.skipWaitForUserStreamUpdate !== true) {
            if (!userStream.view.userContent.isJoined(streamIdStr)) {
                await userStream.waitFor('userStreamMembershipChanged', () =>
                    userStream.view.userContent.isJoined(streamIdStr),
                )
            }
        }

        return stream
    }

    async leaveStream(streamId: string | Uint8Array): Promise<{ eventId: string }> {
        this.logCall('leaveStream', streamId)
        check(isDefined(this.userStreamId))

        if (isSpaceStreamId(streamId)) {
            const channelIds =
                this.stream(streamId)?.view.spaceContent.spaceChannelsMetadata.keys() ?? []

            const userStream = this.stream(this.userStreamId)
            for (const channelId of channelIds) {
                if (
                    userStream?.view.userContent.streamMemberships[channelId]?.op ===
                    MembershipOp.SO_JOIN
                ) {
                    await this.leaveStream(channelId)
                }
            }
        }

        return this.makeEventAndAddToStream(
            this.userStreamId,
            make_UserPayload_UserMembership({
                op: MembershipOp.SO_LEAVE,
                streamId: streamIdAsBytes(streamId),
            }),
            { method: 'leaveStream' },
        )
    }

    async removeUser(streamId: string | Uint8Array, userId: string): Promise<{ eventId: string }> {
        check(isDefined(this.userStreamId))
        this.logCall('removeUser', streamId, userId)

        if (isSpaceStreamId(streamId)) {
            const channelIds =
                this.stream(streamId)?.view.spaceContent.spaceChannelsMetadata.keys() ?? []
            const userStreamId = makeUserStreamId(userId)
            const userStream = await this.getStream(userStreamId)

            for (const channelId of channelIds) {
                if (
                    userStream.userContent.streamMemberships[channelId]?.op === MembershipOp.SO_JOIN
                ) {
                    try {
                        await this.removeUser(channelId, userId)
                    } catch (error) {
                        this.logError('Failed to remove user from channel', {
                            channelId,
                            userId,
                            error,
                        })
                    }
                }
            }
        }

        return this.makeEventAndAddToStream(
            this.userStreamId,
            make_UserPayload_UserMembershipAction({
                op: MembershipOp.SO_LEAVE,
                userId: addressFromUserId(userId),
                streamId: streamIdAsBytes(streamId),
            }),
            { method: 'removeUser' },
        )
    }

    // upload transactions made on the base chain
    async addTransaction(
        chainId: number,
        receipt: ContractReceipt,
        content?: PlainMessage<BlockchainTransaction>['content'],
        tags?: PlainMessage<Tags>,
    ): Promise<{ eventId: string }> {
        check(isDefined(this.userStreamId))
        const transaction = {
            receipt: {
                chainId: BigInt(chainId),
                transactionHash: bin_fromHexString(receipt.transactionHash),
                blockNumber: BigInt(receipt.blockNumber),
                to: bin_fromHexString(receipt.to),
                from: bin_fromHexString(receipt.from),
                logs: receipt.logs.map((log) => ({
                    address: bin_fromHexString(log.address),
                    topics: log.topics.map(bin_fromHexString),
                    data: bin_fromHexString(log.data),
                })),
            },
            content: content ?? { case: undefined },
        } satisfies PlainMessage<BlockchainTransaction>
        const event = make_UserPayload_BlockchainTransaction(transaction)
        return this.makeEventAndAddToStream(this.userStreamId, event, {
            method: 'addTransaction',
            tags,
        })
    }

    async addTransaction_Tip(
        chainId: number,
        receipt: ContractReceipt,
        event: TipEventObject,
        toUserId: string,
        opts?: SendBlockchainTransactionOptions,
    ): Promise<{ eventId: string }> {
        const stream = this.stream(ensureNoHexPrefix(event.channelId))
        const tags =
            opts?.disableTags || !stream?.view
                ? undefined
                : makeTipTags(event, toUserId, stream.view)
        return this.addTransaction(
            chainId,
            receipt,
            {
                case: 'tip',
                value: {
                    event: {
                        tokenId: event.tokenId.toBigInt(),
                        currency: bin_fromHexString(event.currency),
                        sender: addressFromUserId(event.sender),
                        receiver: addressFromUserId(event.receiver),
                        amount: event.amount.toBigInt(),
                        messageId: bin_fromHexString(event.messageId),
                        channelId: streamIdAsBytes(event.channelId),
                    },
                    toUserAddress: addressFromUserId(toUserId),
                },
            },
            tags,
        )
    }

<<<<<<< HEAD
    async addTransaction_Transfer(
        chainId: number,
        receipt: ContractReceipt,
        event: PlainMessage<BlockchainTransaction_TokenTransfer>,
        opts?: SendBlockchainTransactionOptions,
    ): Promise<{ eventId: string }> {
        const stream = this.stream(streamIdAsString(event.channelId))
        const tags =
            opts?.disableTags || !stream?.view ? undefined : makeTransferTags(event, stream.view)
        return this.addTransaction(
            chainId,
            receipt,
            {
                case: 'tokenTransfer',
                value: event,
            },
            tags,
        )
=======
    async addTransaction_SpaceReview(
        chainId: number,
        receipt: ContractReceipt,
        event: SpaceReviewEventObject,
        spaceId: string,
    ): Promise<{ eventId: string }> {
        check(event.action !== SpaceReviewAction.None, 'invalid space review event')
        return this.addTransaction(chainId, receipt, {
            case: 'spaceReview',
            value: {
                action: event.action.valueOf(),
                spaceAddress: bin_fromHexString(SpaceAddressFromSpaceId(spaceId)),
                event: {
                    rating: event.rating,
                    user: addressFromUserId(event.user),
                },
            },
        })
>>>>>>> 7a45d5da
    }

    async getMiniblocks(
        streamId: string | Uint8Array,
        fromInclusive: bigint,
        toExclusive: bigint,
    ): Promise<{ miniblocks: ParsedMiniblock[]; terminus: boolean }> {
        const cachedMiniblocks: ParsedMiniblock[] = []
        try {
            for (let i = toExclusive - 1n; i >= fromInclusive; i = i - 1n) {
                const miniblock = await this.persistenceStore.getMiniblock(
                    streamIdAsString(streamId),
                    i,
                )
                if (miniblock) {
                    cachedMiniblocks.push(miniblock)
                    toExclusive = i
                } else {
                    break
                }
            }
            cachedMiniblocks.reverse()
        } catch (error) {
            this.logError('error getting miniblocks', error)
        }

        if (toExclusive === fromInclusive) {
            return {
                miniblocks: cachedMiniblocks,
                terminus: toExclusive === 0n,
            }
        }

        const { miniblocks, terminus } = await getMiniblocks(
            this.rpcClient,
            streamId,
            fromInclusive,
            toExclusive,
            this.unpackEnvelopeOpts,
        )

        await this.persistenceStore.saveMiniblocks(
            streamIdAsString(streamId),
            miniblocks,
            'backward',
        )

        return {
            terminus: terminus,
            miniblocks: [...miniblocks, ...cachedMiniblocks],
        }
    }

    async getMiniblockHeader(
        streamId: string,
        miniblockNum: bigint,
        unpackOpts: UnpackEnvelopeOpts | undefined = undefined,
    ): Promise<MiniblockHeader> {
        const response = await this.rpcClient.getMiniblockHeader({
            streamId: streamIdAsBytes(streamId),
            miniblockNum: miniblockNum,
        })
        check(isDefined(response.header), `header not found: ${streamId}`)
        const header = await unpackEnvelope(response.header, unpackOpts)
        check(
            header.event.payload.case === 'miniblockHeader',
            `bad miniblock header: wrong case received: ${header.event.payload.case}`,
        )
        return header.event.payload.value
    }

    async scrollback(
        streamId: string,
    ): Promise<{ terminus: boolean; firstEvent?: StreamTimelineEvent }> {
        const currentRequest = this.getScrollbackRequests.get(streamId)
        if (currentRequest) {
            return currentRequest
        }

        const _scrollback = async (): Promise<{
            terminus: boolean
            firstEvent?: StreamTimelineEvent
        }> => {
            const stream = this.stream(streamId)
            check(isDefined(stream), `stream not found: ${streamId}`)
            check(isDefined(stream.view.miniblockInfo), `stream not initialized: ${streamId}`)
            if (stream.view.miniblockInfo.terminusReached) {
                this.logCall('scrollback', streamId, 'terminus reached')
                return { terminus: true, firstEvent: stream.view.timeline.at(0) }
            }
            check(stream.view.miniblockInfo.min >= stream.view.prevSnapshotMiniblockNum)
            this.logCall('scrollback', {
                streamId,
                miniblockInfo: stream.view.miniblockInfo,
                prevSnapshotMiniblockNum: stream.view.prevSnapshotMiniblockNum,
            })
            const toExclusive = stream.view.miniblockInfo.min
            const fromInclusive = stream.view.prevSnapshotMiniblockNum
            const response = await this.getMiniblocks(streamId, fromInclusive, toExclusive)
            const eventIds = response.miniblocks.flatMap((m) => m.events.map((e) => e.hashStr))
            const cleartexts = await this.persistenceStore.getCleartexts(eventIds)

            // a race may occur here: if the state view has been reinitialized during the scrollback
            // request, we need to discard the new miniblocks.
            if ((stream.view.miniblockInfo?.min ?? -1n) === toExclusive) {
                stream.prependEvents(response.miniblocks, cleartexts, response.terminus)
                return { terminus: response.terminus, firstEvent: stream.view.timeline.at(0) }
            }
            return { terminus: false, firstEvent: stream.view.timeline.at(0) }
        }

        try {
            const request = _scrollback()
            this.getScrollbackRequests.set(streamId, request)
            return await request
        } finally {
            this.getScrollbackRequests.delete(streamId)
        }
    }

    /**
     * Get the list of active devices for all users in the room
     *
     *
     * @returns Promise which resolves to `null`, or an array whose
     *     first element is a {@link DeviceInfoMap} indicating
     *     the devices that messages should be encrypted to, and whose second
     *     element is a map from userId to deviceId to data indicating the devices
     *     that are in the room but that have been blocked.
     */
    async getDevicesInStream(stream_id: string): Promise<UserDeviceCollection> {
        let stream: IStreamStateView | undefined
        stream = this.stream(stream_id)?.view
        if (!stream || !stream.isInitialized) {
            stream = await this.getStream(stream_id)
        }
        if (!stream) {
            this.logError(`stream for room ${stream_id} not found`)
            return {}
        }
        const members = Array.from(stream.getUsersEntitledToKeyExchange())
        this.logCall(
            `Encrypting for users (shouldEncryptForInvitedMembers:`,
            members.map((u) => `${u} (${MembershipOp[MembershipOp.SO_JOIN]})`),
        )
        const info = await this.downloadUserDeviceInfo(members)
        this.logCall(
            'keys: ',
            Object.keys(info).map((key) => `${key} (${info[key].length})`),
        )
        return info
    }

    async getMiniblockInfo(
        streamId: string,
    ): Promise<{ miniblockNum: bigint; miniblockHash: Uint8Array }> {
        let streamView = this.stream(streamId)?.view
        // if we don't have a local copy, or if it's just not initialized, fetch the latest
        if (!streamView || !streamView.isInitialized) {
            streamView = await this.getStream(streamId)
        }
        check(isDefined(streamView), `stream not found: ${streamId}`)
        check(isDefined(streamView.miniblockInfo), `stream not initialized: ${streamId}`)
        check(isDefined(streamView.prevMiniblockHash), `prevMiniblockHash not found: ${streamId}`)
        return {
            miniblockNum: streamView.miniblockInfo.max,
            miniblockHash: streamView.prevMiniblockHash,
        }
    }

    async downloadNewInboxMessages(): Promise<void> {
        this.logCall('downloadNewInboxMessages')
        check(isDefined(this.userInboxStreamId))
        const stream = this.stream(this.userInboxStreamId)
        check(isDefined(stream))
        check(isDefined(stream.view.miniblockInfo))
        if (stream.view.miniblockInfo.terminusReached) {
            return
        }
        const deviceSummary =
            stream.view.userInboxContent.deviceSummary[this.userDeviceKey().deviceKey]
        if (!deviceSummary) {
            return
        }
        if (deviceSummary.lowerBound < stream.view.miniblockInfo.min) {
            const toExclusive = stream.view.miniblockInfo.min
            const fromInclusive = deviceSummary.lowerBound
            const response = await this.getMiniblocks(
                this.userInboxStreamId,
                fromInclusive,
                toExclusive,
            )
            const eventIds = response.miniblocks.flatMap((m) => m.events.map((e) => e.hashStr))
            const cleartexts = await this.persistenceStore.getCleartexts(eventIds)
            stream.prependEvents(response.miniblocks, cleartexts, response.terminus)
        }
    }

    public async downloadUserDeviceInfo(userIds: string[]): Promise<UserDeviceCollection> {
        // always fetch keys for arbitrarily small channels/dms/gdms. For large channels only
        // fetch keys if you don't already have keys, extended keysharing should work for those cases
        const forceDownload = userIds.length <= 10
        const promises = userIds.map(
            async (userId): Promise<{ userId: string; devices: UserDevice[] }> => {
                const streamId = makeUserMetadataStreamId(userId)
                try {
                    // also always download your own keys so you always share to your most up to date devices
                    if (!forceDownload && userId !== this.userId) {
                        const devicesFromStore = await this.cryptoStore.getUserDevices(userId)
                        if (devicesFromStore.length > 0) {
                            return { userId, devices: devicesFromStore }
                        }
                    }
                    // return latest 10 device keys
                    const deviceLookback = 10
                    const stream = await this.getStream(streamId)
                    const userDevices = stream.userMetadataContent.deviceKeys.slice(-deviceLookback)
                    await this.cryptoStore.saveUserDevices(userId, userDevices)
                    return { userId, devices: userDevices }
                } catch (e) {
                    this.logError('Error downloading user device keys', e)
                    return { userId, devices: [] }
                }
            },
        )

        return (await Promise.all(promises)).reduce((acc, current) => {
            acc[current.userId] = current.devices
            return acc
        }, {} as UserDeviceCollection)
    }

    public async knownDevicesForUserId(userId: string): Promise<UserDevice[]> {
        return await this.cryptoStore.getUserDevices(userId)
    }

    async makeEventAndAddToStream(
        streamId: string | Uint8Array,
        payload: PlainMessage<StreamEvent>['payload'],
        options: {
            method?: string
            localId?: string
            cleartext?: Uint8Array
            optional?: boolean
            tags?: PlainMessage<Tags>
        } = {},
    ): Promise<{ eventId: string; error?: AddEventResponse_Error }> {
        // TODO: filter this.logged payload for PII reasons
        this.logCall(
            'await makeEventAndAddToStream',
            options.method,
            streamId,
            payload,
            options.localId,
            options.optional,
        )
        assert(this.userStreamId !== undefined, 'userStreamId must be set')

        const stream = this.streams.get(streamId)
        assert(stream !== undefined, 'unknown stream ' + streamIdAsString(streamId))

        const prevHash = stream.view.prevMiniblockHash
        assert(
            isDefined(prevHash),
            'no prev miniblock hash for stream ' + streamIdAsString(streamId),
        )
        const { eventId, error } = await this.makeEventWithHashAndAddToStream(
            streamId,
            payload,
            prevHash,
            options.optional,
            options.localId,
            options.cleartext,
            options.tags,
        )
        return { eventId, error }
    }

    async makeEventWithHashAndAddToStream(
        streamId: string | Uint8Array,
        payload: PlainMessage<StreamEvent>['payload'],
        prevMiniblockHash: Uint8Array,
        optional?: boolean,
        localId?: string,
        cleartext?: Uint8Array,
        tags?: PlainMessage<Tags>,
        retryCount?: number,
    ): Promise<{ prevMiniblockHash: Uint8Array; eventId: string; error?: AddEventResponse_Error }> {
        const streamIdStr = streamIdAsString(streamId)
        check(isDefined(streamIdStr) && streamIdStr !== '', 'streamId must be defined')
        const event = await makeEvent(this.signerContext, payload, prevMiniblockHash, tags)
        const eventId = bin_toHexString(event.hash)
        if (localId) {
            // when we have a localId, we need to update the local event with the eventId
            const stream = this.streams.get(streamId)
            assert(stream !== undefined, 'unknown stream ' + streamIdStr)
            stream.updateLocalEvent(localId, eventId, 'sending')
        }

        if (cleartext) {
            // if we have cleartext, save it so we don't have to re-decrypt it later
            await this.persistenceStore.saveCleartext(eventId, cleartext)
        }

        try {
            const { error } = await this.rpcClient.addEvent({
                streamId: streamIdAsBytes(streamId),
                event,
                optional,
            })
            if (localId) {
                const stream = this.streams.get(streamId)
                stream?.updateLocalEvent(localId, eventId, 'sent')
            }
            return { prevMiniblockHash, eventId, error }
        } catch (err) {
            // custom retry logic for addEvent
            // if we send up a stale prevMiniblockHash, the server will return a BAD_PREV_MINIBLOCK_HASH
            // error and include the expected hash in the error message
            // if we had a localEventId, pass the last id so the ui can continue to update to the latest hash
            retryCount = retryCount ?? 0
            if (errorContains(err, Err.BAD_PREV_MINIBLOCK_HASH) && retryCount < 3) {
                const expectedHash = getRpcErrorProperty(err, 'expected')
                this.logInfo('RETRYING event after BAD_PREV_MINIBLOCK_HASH response', {
                    syncStats: this.streams.stats(),
                    retryCount,
                    prevMiniblockHash,
                    expectedHash,
                })
                check(isDefined(expectedHash), 'expected hash not found in error')
                return await this.makeEventWithHashAndAddToStream(
                    streamId,
                    payload,
                    bin_fromHexString(expectedHash),
                    optional,
                    isDefined(localId) ? eventId : undefined,
                    cleartext,
                    tags,
                    retryCount + 1,
                )
            } else {
                if (localId) {
                    const stream = this.streams.get(streamId)
                    stream?.updateLocalEvent(localId, eventId, 'failed')
                }
                throw err
            }
        }
    }

    // makeMediaEventWithHashAndAddToMediaStream is used for uploading media chunks to the media stream.
    // This function uses media stream specific RPC endpoints to upload media chunks.
    // These endpoints are optimized for media uploads and are not used for general stream events.
    async makeMediaEventWithHashAndAddToMediaStream(
        creationCookie: CreationCookie,
        last: boolean,
        payload: PlainMessage<StreamEvent>['payload'],
    ): Promise<{ creationCookie: CreationCookie }> {
        const streamIdStr = streamIdAsString(creationCookie.streamId)
        check(isDefined(streamIdStr) && streamIdStr !== '', 'streamId must be defined')
        const event = await makeEvent(this.signerContext, payload, creationCookie.prevMiniblockHash)

        const resp = await this.rpcClient.addMediaEvent({
            event,
            creationCookie,
            last,
        })

        check(isDefined(resp.creationCookie), 'creationCookie not found in response')

        return { creationCookie: resp.creationCookie }
    }

    async getStreamLastMiniblockHash(streamId: string | Uint8Array): Promise<Uint8Array> {
        const r = await this.rpcClient.getLastMiniblockHash({ streamId: streamIdAsBytes(streamId) })
        return r.hash
    }

    private async initCrypto(opts?: EncryptionDeviceInitOpts): Promise<void> {
        this.logCall('initCrypto')
        if (this.cryptoBackend) {
            this.logCall('Attempt to re-init crypto backend, ignoring')
            return
        }

        check(this.userId !== undefined, 'userId must be set to init crypto')

        await this.cryptoStore.initialize()

        const crypto = new GroupEncryptionCrypto(this, this.cryptoStore)
        await crypto.init(opts)
        this.cryptoBackend = crypto
        this.decryptionExtensions = new ClientDecryptionExtensions(
            this,
            crypto,
            this.entitlementsDelegate,
            this.userId,
            this.userDeviceKey(),
        )
    }

    /**
     * Resets crypto backend and creates a new encryption account, uploading device keys to UserDeviceKey stream.
     */
    async resetCrypto(): Promise<void> {
        this.logCall('resetCrypto')
        if (this.userId == undefined) {
            throw new Error('userId must be set to reset crypto')
        }
        this.cryptoBackend = undefined
        await this.decryptionExtensions?.stop()
        this.decryptionExtensions = undefined
        await this.cryptoStore.deleteAccount(this.userId)
        await this.initCrypto()
        await this.uploadDeviceKeys()
    }

    async uploadDeviceKeys() {
        check(isDefined(this.cryptoBackend), 'crypto backend not initialized')
        this.logCall('initCrypto:: uploading device keys...')

        check(isDefined(this.userMetadataStreamId))
        const stream = this.stream(this.userMetadataStreamId)
        check(isDefined(stream), 'device key stream not found')

        return this.makeEventAndAddToStream(
            this.userMetadataStreamId,
            make_UserMetadataPayload_EncryptionDevice({
                ...this.userDeviceKey(),
            }),
            { method: 'userDeviceKey' },
        )
    }

    async ackInboxStream() {
        check(isDefined(this.userInboxStreamId), 'user to device stream not found')
        check(isDefined(this.cryptoBackend), 'crypto backend not initialized')
        const inboxStream = this.streams.get(this.userInboxStreamId)
        check(isDefined(inboxStream), 'user to device stream not found')
        const miniblockNum = inboxStream?.view.miniblockInfo?.max
        check(isDefined(miniblockNum), 'miniblockNum not found')
        this.logCall('ackInboxStream:: acking received keys...')
        const previousAck =
            inboxStream.view.userInboxContent.deviceSummary[this.userDeviceKey().deviceKey]
        if (previousAck && previousAck.lowerBound >= miniblockNum) {
            this.logCall(
                'ackInboxStream:: already acked',
                previousAck,
                'miniblockNum:',
                miniblockNum,
            )
            return
        }
        await this.makeEventAndAddToStream(
            this.userInboxStreamId,
            make_UserInboxPayload_Ack({
                deviceKey: this.userDeviceKey().deviceKey,
                miniblockNum,
            }),
        )
    }

    public setHighPriorityStreams(streamIds: string[]) {
        this.logCall('setHighPriorityStreams', streamIds)
        this.decryptionExtensions?.setHighPriorityStreams(streamIds)
        this.syncedStreamsExtensions?.setHighPriorityStreams(streamIds)
        this.streams.setHighPriorityStreams(streamIds)
    }

    public async ensureOutboundSession(
        streamId: string,
        opts: { awaitInitialShareSession: boolean },
    ) {
        check(isDefined(this.cryptoBackend), 'crypto backend not initialized')
        return this.cryptoBackend.ensureOutboundSession(
            streamId,
            this.defaultGroupEncryptionAlgorithm,
            opts,
        )
    }

    /**
     * decrypts and updates the decrypted event
     */
    public async decryptGroupEvent(
        streamId: string,
        eventId: string,
        kind: string, // kind of data
        encryptedData: EncryptedData,
    ): Promise<void> {
        this.logCall('decryptGroupEvent', streamId, eventId, kind, encryptedData)
        const stream = this.stream(streamId)
        check(isDefined(stream), 'stream not found')
        check(isEncryptedContentKind(kind), `invalid kind ${kind}`)
        const cleartext = await this.cleartextForGroupEvent(streamId, eventId, encryptedData)
        const decryptedContent = toDecryptedContent(kind, encryptedData.version, cleartext)
        stream.updateDecryptedContent(eventId, decryptedContent)
    }

    private async cleartextForGroupEvent(
        streamId: string,
        eventId: string,
        encryptedData: EncryptedData,
    ): Promise<Uint8Array | string> {
        const cached = await this.persistenceStore.getCleartext(eventId)
        if (cached) {
            this.logDebug('Cache hit for cleartext', eventId)
            return cached
        }
        this.logDebug('Cache miss for cleartext', eventId)

        if (!this.cryptoBackend) {
            throw new Error('crypto backend not initialized')
        }
        const cleartext = await this.cryptoBackend.decryptGroupEvent(streamId, encryptedData)

        await this.persistenceStore.saveCleartext(eventId, cleartext)
        return cleartext
    }

    public async encryptAndShareGroupSessions(
        inStreamId: string | Uint8Array,
        sessions: GroupEncryptionSession[],
        toDevices: UserDeviceCollection,
        algorithm: GroupEncryptionAlgorithmId,
    ) {
        const streamIdStr = streamIdAsString(inStreamId)
        const streamIdBytes = streamIdAsBytes(inStreamId)
        check(isDefined(this.cryptoBackend), "crypto backend isn't initialized")
        check(sessions.length >= 0, 'no sessions to encrypt')
        check(
            new Set(sessions.map((s) => s.streamId)).size === 1,
            'sessions should all be from the same stream',
        )
        check(sessions[0].algorithm === algorithm, 'algorithm mismatch')
        check(
            new Set(sessions.map((s) => s.algorithm)).size === 1,
            'all sessions should be the same algorithm',
        )
        check(sessions[0].streamId === streamIdStr, 'streamId mismatch')

        this.logCall('share', { from: this.userId, to: toDevices })
        const userDevice = this.userDeviceKey()

        const sessionIds = sessions.map((session) => session.sessionId)
        const payload = makeSessionKeys(sessions)
        const promises = Object.entries(toDevices).map(async ([userId, deviceKeys]) => {
            try {
                const ciphertext = await this.encryptWithDeviceKeys(payload, deviceKeys)
                if (Object.keys(ciphertext).length === 0) {
                    this.logCall('encryptAndShareGroupSessions: no ciphertext to send', userId)
                    return
                }
                const toStreamId: string = makeUserInboxStreamId(userId)
                const miniblockHash = await this.getStreamLastMiniblockHash(toStreamId)
                this.logCall("encryptAndShareGroupSessions: sent to user's devices", {
                    toStreamId,
                    deviceKeys: deviceKeys.map((d) => d.deviceKey).join(','),
                })
                await this.makeEventWithHashAndAddToStream(
                    toStreamId,
                    make_UserInboxPayload_GroupEncryptionSessions({
                        streamId: streamIdBytes,
                        senderKey: userDevice.deviceKey,
                        sessionIds: sessionIds,
                        ciphertexts: ciphertext,
                        algorithm: algorithm,
                    }),
                    miniblockHash,
                )
            } catch (error) {
                this.logError('encryptAndShareGroupSessions: ERROR', error)
                return undefined
            }
        })

        await Promise.all(promises)
    }

    // Encrypt event using GroupEncryption.
    public encryptGroupEvent(
        event: Message,
        streamId: string,
        algorithm: GroupEncryptionAlgorithmId,
    ): Promise<EncryptedData> {
        if (!this.cryptoBackend) {
            throw new Error('crypto backend not initialized')
        }

        return this.cryptoBackend.encryptGroupEvent(streamId, event.toBinary(), algorithm)
    }

    async encryptWithDeviceKeys(
        payload: Message,
        deviceKeys: UserDevice[],
    ): Promise<Record<string, string>> {
        check(isDefined(this.cryptoBackend), 'crypto backend not initialized')

        // Don't encrypt to our own device
        return this.cryptoBackend.encryptWithDeviceKeys(
            payload.toJsonString(),
            deviceKeys.filter((key) => key.deviceKey !== this.userDeviceKey().deviceKey),
        )
    }

    // Used during testing
    userDeviceKey(): UserDevice {
        if (!this.cryptoBackend) {
            throw new Error('cryptoBackend not initialized')
        }
        return this.cryptoBackend.getUserDevice()
    }

    public async debugForceMakeMiniblock(
        streamId: string,
        opts: { forceSnapshot?: boolean } = {},
    ): Promise<void> {
        await this.rpcClient.info({
            debug: ['make_miniblock', streamId, opts.forceSnapshot === true ? 'true' : 'false'],
        })
    }

    public async debugForceAddEvent(streamId: string, event: Envelope): Promise<void> {
        const jsonStr = event.toJsonString()
        await this.rpcClient.info({ debug: ['add_event', streamId, jsonStr] })
    }

    public async debugDropStream(syncId: string, streamId: string): Promise<void> {
        await this.rpcClient.info({ debug: ['drop_stream', syncId, streamId] })
    }
}

function ensureNoHexPrefix(value: string): string {
    return value.startsWith('0x') ? value.slice(2) : value
}<|MERGE_RESOLUTION|>--- conflicted
+++ resolved
@@ -2156,7 +2156,6 @@
         )
     }
 
-<<<<<<< HEAD
     async addTransaction_Transfer(
         chainId: number,
         receipt: ContractReceipt,
@@ -2175,7 +2174,8 @@
             },
             tags,
         )
-=======
+    }
+
     async addTransaction_SpaceReview(
         chainId: number,
         receipt: ContractReceipt,
@@ -2194,7 +2194,6 @@
                 },
             },
         })
->>>>>>> 7a45d5da
     }
 
     async getMiniblocks(
