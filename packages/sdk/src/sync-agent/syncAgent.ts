--- conflicted
+++ resolved
@@ -92,12 +92,6 @@
                 highPriorityStreamIds: this.config.highPriorityStreamIds,
                 unpackEnvelopeOpts: config.unpackEnvelopeOpts,
                 logId: config.logId,
-<<<<<<< HEAD
-                streamOpts: {
-                    useSharedSyncer: config.useSharedSyncer ?? false,
-                },
-=======
->>>>>>> 1ad1d871
             },
             rpcRetryParams: config.retryParams,
             encryptionDevice: config.encryptionDevice,
