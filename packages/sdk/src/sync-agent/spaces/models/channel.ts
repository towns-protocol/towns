import { Empty, PlainMessage } from '@bufbuild/protobuf'
import { PersistedObservable, persistedObservable } from '../../../observable/persistedObservable'
import { Identifiable, LoadPriority, Store } from '../../../store/store'
import { RiverConnection } from '../../river-connection/riverConnection'
<<<<<<< HEAD
import {
    ChannelMessage_Post_Attachment,
    ChannelMessage_Post_Mention,
    ChannelMessage_Post_RoleMention,
} from '@river-build/proto'
import { Timeline } from '../../timeline/timeline'
=======
import { ChannelMessage_Post_Attachment, ChannelMessage_Post_Mention } from '@river-build/proto'
import { MessageTimeline } from '../../timeline/timeline'
>>>>>>> f2c872e5
import { check, dlogger } from '@river-build/dlog'
import { isDefined } from '../../../check'
import { ChannelDetails, SpaceDapp } from '@river-build/web3'
import { Members } from '../../members/members'

const logger = dlogger('csb:channel')

export interface ChannelModel extends Identifiable {
    /** The River `channelId` of the channel. */
    id: string
    /** The River `spaceId` which this channel belongs. */
    spaceId: string
    /** Whether the SyncAgent has joined this channel. */
    isJoined: boolean
    /** The channel metadata {@link ChannelDetails}. */
    metadata?: ChannelDetails
}

@persistedObservable({ tableName: 'channel' })
export class Channel extends PersistedObservable<ChannelModel> {
    timeline: MessageTimeline
    members: Members
    constructor(
        id: string,
        spaceId: string,
        private riverConnection: RiverConnection,
        private spaceDapp: SpaceDapp,
        store: Store,
    ) {
        super({ id, spaceId, isJoined: false }, store, LoadPriority.high)
        this.timeline = new MessageTimeline(id, riverConnection.userId, riverConnection)
        this.members = new Members(id, riverConnection, store)
    }

    protected override onLoaded() {
        this.riverConnection.registerView((client) => {
            if (
                client.streams.has(this.data.id) &&
                client.streams.get(this.data.id)?.view.isInitialized
            ) {
                this.onStreamInitialized(this.data.id)
            }
            client.on('streamInitialized', this.onStreamInitialized)
            client.on('streamNewUserJoined', this.onStreamUserJoined)
            client.on('streamUserLeft', this.onStreamUserLeft)
            return () => {
                client.off('streamInitialized', this.onStreamInitialized)
                client.off('streamNewUserJoined', this.onStreamUserJoined)
                client.off('streamUserLeft', this.onStreamUserLeft)
            }
        })

        if (!this.data.metadata) {
            // todo aellis this needs batching and retries, and should be updated on spaceChannelUpdated events
            this.spaceDapp
                .getChannelDetails(this.data.spaceId, this.data.id)
                .then((metadata) => {
                    if (metadata) {
                        this.setData({ metadata })
                    }
                })
                .catch((error) => {
                    logger.error('failed to get channel details', { id: this.data.id, error })
                })
        }
    }

    /** Joins the channel. */
    async join() {
        const channelId = this.data.id
        await this.riverConnection.call(async (client) => {
            await client.joinStream(channelId)
        })
    }

    /** Sends a message to the channel.
     * @param message - The message to send.
     * @param options - Additional options for the message.
     * @returns The event id of the message.
     */
    async sendMessage(
        message: string,
        options?: {
            /** If set, this message will be linked to a thread with the specified message. */
            threadId?: string
            /** If set, this message will be linked as a reply to the specified message. */
            replyId?: string
            // TODO: would be great to improve the usability here. Its not that ergonomic to pass the `ChannelMessage_Post_Mention` payload itself
            // and its a bit unclear about what are the intetion of the fields.
            /** The users that are mentioned in the message */
            mentions?: PlainMessage<ChannelMessage_Post_Mention>[]
            /** The attachments in the message. You can attach images, videos, links, files, or even other messages. */
            attachments?: PlainMessage<ChannelMessage_Post_Attachment>[]
        },
    ): Promise<{ eventId: string }> {
        const channelId = this.data.id
        const result = await this.riverConnection.withStream(channelId).call((client) => {
            return client.sendChannelMessage_Text(channelId, {
                threadId: options?.threadId,
                threadPreview: options?.threadId ? '🙉' : undefined,
                replyId: options?.replyId,
                replyPreview: options?.replyId ? '🙈' : undefined,
                content: {
                    body: message,
                    mentions: options?.mentions ?? [],
                    attachments: options?.attachments ?? [],
                },
            })
        })
        return result
    }

    /** Pins a message to the top of the channel.
     * @param eventId - The event id of the message to pin.
     * @returns The event id of the pin action.
     */
    async pin(eventId: string) {
        const channelId = this.data.id
        const result = await this.riverConnection
            .withStream(channelId)
            .call((client) => client.pin(channelId, eventId))
        return result
    }

    /** Unpins a message from the channel.
     * @param eventId - The event id of the message to unpin.
     * @returns The event id of the unpin action.
     */
    async unpin(eventId: string) {
        const channelId = this.data.id
        const result = await this.riverConnection
            .withStream(channelId)
            .call((client) => client.unpin(channelId, eventId))
        return result
    }

    /** Sends a reaction to a message.
     * @param refEventId - The event id of the message to react to.
     * @param reaction - The reaction to send. Can be any string, including emoji, unicode characters.
     */
    async sendReaction(refEventId: string, reaction: string) {
        const channelId = this.data.id
        const eventId = await this.riverConnection.call((client) =>
            client.sendChannelMessage_Reaction(channelId, {
                reaction,
                refEventId,
            }),
        )
        return eventId
    }

    async redactEvent(eventId: string) {
        const channelId = this.data.id
        const result = await this.riverConnection
            .withStream(channelId)
            .call((client) => client.redactMessage(channelId, eventId))
        return result
    }

    private onStreamInitialized = (streamId: string) => {
        if (streamId === this.data.id) {
            const stream = this.riverConnection.client?.stream(this.data.id)
            check(isDefined(stream), 'stream is not defined')
            const hasJoined = stream.view.getMembers().isMemberJoined(this.riverConnection.userId)
            this.setData({ isJoined: hasJoined })
            this.timeline.initialize(stream)
        }
    }

    private onStreamUserJoined = (streamId: string, userId: string) => {
        if (streamId === this.data.id && userId === this.riverConnection.userId) {
            this.setData({ isJoined: true })
        }
    }

    private onStreamUserLeft = (streamId: string, userId: string) => {
        if (streamId === this.data.id && userId === this.riverConnection.userId) {
            this.setData({ isJoined: false })
        }
    }
}<|MERGE_RESOLUTION|>--- conflicted
+++ resolved
@@ -1,18 +1,9 @@
-import { Empty, PlainMessage } from '@bufbuild/protobuf'
+import { PlainMessage } from '@bufbuild/protobuf'
 import { PersistedObservable, persistedObservable } from '../../../observable/persistedObservable'
 import { Identifiable, LoadPriority, Store } from '../../../store/store'
 import { RiverConnection } from '../../river-connection/riverConnection'
-<<<<<<< HEAD
-import {
-    ChannelMessage_Post_Attachment,
-    ChannelMessage_Post_Mention,
-    ChannelMessage_Post_RoleMention,
-} from '@river-build/proto'
-import { Timeline } from '../../timeline/timeline'
-=======
 import { ChannelMessage_Post_Attachment, ChannelMessage_Post_Mention } from '@river-build/proto'
 import { MessageTimeline } from '../../timeline/timeline'
->>>>>>> f2c872e5
 import { check, dlogger } from '@river-build/dlog'
 import { isDefined } from '../../../check'
 import { ChannelDetails, SpaceDapp } from '@river-build/web3'
