--- conflicted
+++ resolved
@@ -398,10 +398,8 @@
                         } satisfies TipEvent,
                     }
                 }
-<<<<<<< HEAD
                 case 'tokenTransfer':
                     return { error: `${description} unsupported content` }
-=======
                 case 'spaceReview': {
                     if (!transaction.receipt) {
                         return { error: `${description} no receipt` }
@@ -421,7 +419,6 @@
                         } satisfies SpaceReviewEvent,
                     }
                 }
->>>>>>> 7a45d5da
                 case undefined:
                     return {
                         content: {
