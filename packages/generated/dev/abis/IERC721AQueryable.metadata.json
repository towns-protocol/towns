--- conflicted
+++ resolved
@@ -450,21 +450,6 @@
   },
   "sources": {
     "contracts/src/diamond/facets/token/ERC721A/IERC721A.sol": {
-<<<<<<< HEAD
-      "keccak256": "0xfce3dc8955c337c405c27c7741b7beff81685ed89f2e102fbad517043e20edf9",
-      "license": "Apache-2.0",
-      "urls": [
-        "bzz-raw://6c0ef999aaa971921ba4a4d2190ce5fae92fe15a34a87aac02fd081773fdbe9e",
-        "dweb:/ipfs/QmUFD83GFhupZo2d3PafyK5fjqrzFRDnJHEsTGYhHakzUM"
-      ]
-    },
-    "contracts/src/diamond/facets/token/ERC721A/extensions/IERC721AQueryable.sol": {
-      "keccak256": "0x4f771b745db219765ea57142179c383c3650e70d117e6aaedda07faeab0a2174",
-      "license": "Apache-2.0",
-      "urls": [
-        "bzz-raw://ae401ba6b212057bb5ccaa749cd19b8f3adf81b8f8394d0b73b2b2c138da21c2",
-        "dweb:/ipfs/QmSPd32GxN6L1K157yuRXvRBXPeNLa7TiKE93ouH8ccR6V"
-=======
       "keccak256": "0xb57dee608d37c98c32ac38fa3c84e77f5962cf39a0697815ad209edf55593782",
       "license": "MIT",
       "urls": [
@@ -478,7 +463,6 @@
       "urls": [
         "bzz-raw://b8256f5e7342e2e568e243dc8f693f3214d4044deaaf7bc07ee64805049ddf73",
         "dweb:/ipfs/QmcgGigs9pb5xCSqXHZhU1vcaZFRAu4z2jk2wbL98jKSaQ"
->>>>>>> 3460b7c5
       ]
     }
   },
