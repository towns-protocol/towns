{
  "compiler": {
    "version": "0.8.24+commit.e11b9ed9"
  },
  "language": "Solidity",
  "output": {
    "abi": [
      {
        "inputs": [],
        "stateMutability": "nonpayable",
        "type": "constructor"
      },
      {
        "inputs": [
          {
            "internalType": "address",
            "name": "target",
            "type": "address"
          }
        ],
        "name": "AddressEmptyCode",
        "type": "error"
      },
      {
        "inputs": [
          {
            "internalType": "address",
            "name": "implementation",
            "type": "address"
          }
        ],
        "name": "ERC1967InvalidImplementation",
        "type": "error"
      },
      {
        "inputs": [],
        "name": "ERC1967NonPayable",
        "type": "error"
      },
      {
        "inputs": [],
        "name": "Entitlement__InvalidValue",
        "type": "error"
      },
      {
        "inputs": [],
        "name": "Entitlement__NotAllowed",
        "type": "error"
      },
      {
        "inputs": [],
        "name": "Entitlement__NotMember",
        "type": "error"
      },
      {
        "inputs": [],
        "name": "Entitlement__ValueAlreadyExists",
        "type": "error"
      },
      {
        "inputs": [],
        "name": "FailedInnerCall",
        "type": "error"
      },
      {
        "inputs": [],
        "name": "InvalidInitialization",
        "type": "error"
      },
      {
        "inputs": [],
        "name": "NotInitializing",
        "type": "error"
      },
      {
        "inputs": [],
        "name": "UUPSUnauthorizedCallContext",
        "type": "error"
      },
      {
        "inputs": [
          {
            "internalType": "bytes32",
            "name": "slot",
            "type": "bytes32"
          }
        ],
        "name": "UUPSUnsupportedProxiableUUID",
        "type": "error"
      },
      {
        "anonymous": false,
        "inputs": [
          {
            "indexed": false,
            "internalType": "uint64",
            "name": "version",
            "type": "uint64"
          }
        ],
        "name": "Initialized",
        "type": "event"
      },
      {
        "anonymous": false,
        "inputs": [
          {
            "indexed": true,
            "internalType": "address",
            "name": "implementation",
            "type": "address"
          }
        ],
        "name": "Upgraded",
        "type": "event"
      },
      {
        "inputs": [],
        "name": "SPACE_ADDRESS",
        "outputs": [
          {
            "internalType": "address",
            "name": "",
            "type": "address"
          }
        ],
        "stateMutability": "view",
        "type": "function"
      },
      {
        "inputs": [],
        "name": "UPGRADE_INTERFACE_VERSION",
        "outputs": [
          {
            "internalType": "string",
            "name": "",
            "type": "string"
          }
        ],
        "stateMutability": "view",
        "type": "function"
      },
      {
        "inputs": [],
        "name": "description",
        "outputs": [
          {
            "internalType": "string",
            "name": "",
            "type": "string"
          }
        ],
        "stateMutability": "view",
        "type": "function"
      },
      {
        "inputs": [
          {
            "internalType": "uint256",
            "name": "roleId",
            "type": "uint256"
          }
        ],
        "name": "getEntitlementDataByRoleId",
        "outputs": [
          {
            "internalType": "bytes",
            "name": "",
            "type": "bytes"
          }
        ],
        "stateMutability": "view",
        "type": "function"
      },
      {
        "inputs": [
          {
            "internalType": "address",
            "name": "_space",
            "type": "address"
          }
        ],
        "name": "initialize",
        "outputs": [],
        "stateMutability": "nonpayable",
        "type": "function"
      },
      {
        "inputs": [],
        "name": "isCrosschain",
        "outputs": [
          {
            "internalType": "bool",
            "name": "",
            "type": "bool"
          }
        ],
        "stateMutability": "pure",
        "type": "function"
      },
      {
        "inputs": [
          {
            "internalType": "bytes32",
            "name": "channelId",
            "type": "bytes32"
          },
          {
            "internalType": "address[]",
            "name": "wallets",
            "type": "address[]"
          },
          {
            "internalType": "bytes32",
            "name": "permission",
            "type": "bytes32"
          }
        ],
        "name": "isEntitled",
        "outputs": [
          {
            "internalType": "bool",
            "name": "",
            "type": "bool"
          }
        ],
        "stateMutability": "view",
        "type": "function"
      },
      {
        "inputs": [],
        "name": "moduleType",
        "outputs": [
          {
            "internalType": "string",
            "name": "",
            "type": "string"
          }
        ],
        "stateMutability": "view",
        "type": "function"
      },
      {
        "inputs": [],
        "name": "name",
        "outputs": [
          {
            "internalType": "string",
            "name": "",
            "type": "string"
          }
        ],
        "stateMutability": "view",
        "type": "function"
      },
      {
        "inputs": [],
        "name": "proxiableUUID",
        "outputs": [
          {
            "internalType": "bytes32",
            "name": "",
            "type": "bytes32"
          }
        ],
        "stateMutability": "view",
        "type": "function"
      },
      {
        "inputs": [
          {
            "internalType": "uint256",
            "name": "roleId",
            "type": "uint256"
          }
        ],
        "name": "removeEntitlement",
        "outputs": [],
        "stateMutability": "nonpayable",
        "type": "function"
      },
      {
        "inputs": [
          {
            "internalType": "uint256",
            "name": "roleId",
            "type": "uint256"
          },
          {
            "internalType": "bytes",
            "name": "entitlementData",
            "type": "bytes"
          }
        ],
        "name": "setEntitlement",
        "outputs": [],
        "stateMutability": "nonpayable",
        "type": "function"
      },
      {
        "inputs": [
          {
            "internalType": "bytes4",
            "name": "interfaceId",
            "type": "bytes4"
          }
        ],
        "name": "supportsInterface",
        "outputs": [
          {
            "internalType": "bool",
            "name": "",
            "type": "bool"
          }
        ],
        "stateMutability": "view",
        "type": "function"
      },
      {
        "inputs": [
          {
            "internalType": "address",
            "name": "newImplementation",
            "type": "address"
          },
          {
            "internalType": "bytes",
            "name": "data",
            "type": "bytes"
          }
        ],
        "name": "upgradeToAndCall",
        "outputs": [],
        "stateMutability": "payable",
        "type": "function"
      }
    ],
    "devdoc": {
      "errors": {
        "AddressEmptyCode(address)": [
          {
            "details": "There's no code at `target` (it is not a contract)."
          }
        ],
        "ERC1967InvalidImplementation(address)": [
          {
            "details": "The `implementation` of the proxy is invalid."
          }
        ],
        "ERC1967NonPayable()": [
          {
            "details": "An upgrade function sees `msg.value > 0` that may be lost."
          }
        ],
        "FailedInnerCall()": [
          {
            "details": "A call to an address target failed. The target may have reverted."
          }
        ],
        "InvalidInitialization()": [
          {
            "details": "The contract is already initialized."
          }
        ],
        "NotInitializing()": [
          {
            "details": "The contract is not initializing."
          }
        ],
        "UUPSUnauthorizedCallContext()": [
          {
            "details": "The call is from an unauthorized context."
          }
        ],
        "UUPSUnsupportedProxiableUUID(bytes32)": [
          {
            "details": "The storage `slot` is unsupported as a UUID."
          }
        ]
      },
      "events": {
        "Initialized(uint64)": {
          "details": "Triggered when the contract has been initialized or reinitialized."
        },
        "Upgraded(address)": {
          "details": "Emitted when the implementation is upgraded."
        }
      },
      "kind": "dev",
      "methods": {
        "constructor": {
          "custom:oz-upgrades-unsafe-allow": "constructor"
        },
        "getEntitlementDataByRoleId(uint256)": {
          "params": {
            "roleId": "the roleId to fetch the entitlement data for"
          },
          "returns": {
            "_0": "entitlementData array for the role"
          }
        },
        "isCrosschain()": {
          "returns": {
            "_0": "whether this entitlement will require crosschain evaluation"
          }
        },
        "proxiableUUID()": {
          "details": "Implementation of the ERC1822 {proxiableUUID} function. This returns the storage slot used by the implementation. It is used to validate the implementation's compatibility when performing an upgrade. IMPORTANT: A proxy pointing at a proxiable contract should not be considered proxiable itself, because this risks bricking a proxy that upgrades to it, by delegating to itself until out of gas. Thus it is critical that this function revert if invoked through a proxy. This is guaranteed by the `notDelegated` modifier."
        },
        "removeEntitlement(uint256)": {
          "params": {
            "roleId": "id of the role to remove"
          }
        },
        "setEntitlement(uint256,bytes)": {
          "params": {
            "entitlementData": "abi encoded array of data necessary to set the entitlement",
            "roleId": "id of the role to gate"
          }
        },
        "supportsInterface(bytes4)": {
          "details": "See {IERC165-supportsInterface}."
        },
        "upgradeToAndCall(address,bytes)": {
          "custom:oz-upgrades-unsafe-allow-reachable": "delegatecall",
          "details": "Upgrade the implementation of the proxy to `newImplementation`, and subsequently execute the function call encoded in `data`. Calls {_authorizeUpgrade}. Emits an {Upgraded} event."
        }
      },
      "stateVariables": {
        "__gap": {
          "details": "Added to allow future versions to add new variables in case this contract becomes      inherited. See https://docs.openzeppelin.com/contracts/4.x/upgradeable#storage_gaps"
        }
      },
      "version": 1
    },
    "userdoc": {
      "kind": "user",
      "methods": {
        "description()": {
          "notice": "The description of the entitlement module"
        },
        "getEntitlementDataByRoleId(uint256)": {
          "notice": "fetches the entitlement data for a roleId"
        },
        "isCrosschain()": {
          "notice": "some entitlements require cross chain evaluation and may not be executed directly from other contracts"
        },
        "moduleType()": {
          "notice": "The type of the entitlement module"
        },
        "name()": {
          "notice": "The name of the entitlement module"
        },
        "removeEntitlement(uint256)": {
          "notice": "removes an entitlement"
        },
        "setEntitlement(uint256,bytes)": {
          "notice": "sets a new entitlement"
        }
      },
      "version": 1
    }
  },
  "settings": {
    "compilationTarget": {
      "contracts/src/spaces/entitlements/user/UserEntitlement.sol": "UserEntitlement"
    },
    "evmVersion": "paris",
    "libraries": {},
    "metadata": {
      "appendCBOR": false,
      "bytecodeHash": "none"
    },
    "optimizer": {
      "enabled": true,
      "runs": 200
    },
    "remappings": [
      ":@openzeppelin/=lib/@openzeppelin/",
      ":@prb/math/=lib/@prb/math/src/",
      ":@prb/test/=lib/@prb/test/src/",
      ":account-abstraction/=lib/account-abstraction/contracts/",
      ":base64/=lib/base64/",
      ":ds-test/=lib/ds-test/src/",
      ":forge-std/=lib/forge-std/src/",
      ":hardhat-deploy/=lib/hardhat-deploy/"
    ]
  },
  "sources": {
    "contracts/src/spaces/entitlements/IEntitlement.sol": {
<<<<<<< HEAD
      "keccak256": "0x84f059cb6d594cbe0a70ed4a10c9b96f82d530c9dba39a5d84e466f5b046b9ca",
      "license": "Apache-2.0",
      "urls": [
        "bzz-raw://68fdceef136a16c8a11e1b354119d39697029ea41db4ae4edc9ea9d68e9c12a3",
        "dweb:/ipfs/QmbCmoo6nMDou5m77JzFBPc2GBJkET5F2eWDEZaXQ5taHf"
      ]
    },
    "contracts/src/spaces/entitlements/user/IUserEntitlement.sol": {
      "keccak256": "0x96fef5ebaa7e9e79c77c887d9053ae06dc91cf1301f33db652e6ac811b3b5cc5",
      "license": "Apache-2.0",
      "urls": [
        "bzz-raw://6cff649b95f65c9e3ecfa7dfa3b1c7b524ec7244eb5223c55674a4679eb8e7bf",
        "dweb:/ipfs/QmQy5sXRywRWB3aM58TCp5Xw5b258Y5PfDM8RasDznAPzA"
      ]
    },
    "contracts/src/spaces/entitlements/user/UserEntitlement.sol": {
      "keccak256": "0xfddbdc0f0f5d94d2c50b8d45fc6e5187d723b6ca62b18675a888d4cdc7229281",
      "license": "Apache-2.0",
      "urls": [
        "bzz-raw://52edc150c9fc04c1d75702122629612a9d452fc039d880e430e1281a7dad3e37",
        "dweb:/ipfs/QmRHzGQn5UhiL3xUiSmEVt5pqxexm4sD3iMRZgMHkKUmo9"
      ]
    },
    "contracts/src/spaces/facets/channels/IChannel.sol": {
      "keccak256": "0x4a62ec6410779121880a21ae1a42bab2480f672c683f79c7f2e11bf2bfe1bd6e",
      "license": "Apache-2.0",
      "urls": [
        "bzz-raw://61b4142a55418d8e15e4db77bf6614a830489dc6aa191afe3dadc9ef16534b2c",
        "dweb:/ipfs/Qmbuc8VBmoFrbWZGinbCQaCrBRw3DznYhZNLzqk2FXABUx"
      ]
    },
    "contracts/src/spaces/facets/roles/IRoles.sol": {
      "keccak256": "0x1c1c7dba102545ff4d555c1f6aa677cd75b089869d6ea3a7c1f447ffeaca3b1d",
      "license": "Apache-2.0",
      "urls": [
        "bzz-raw://923b68b8b6eb7711d91c602d7c43861aef6ee67d5198ba27d41790b4f2753ab8",
        "dweb:/ipfs/QmdzeevayVP8ZRT85sbWCVi2QUuBKiNmZHQjGRWC43Rx6N"
=======
      "keccak256": "0x81712a4b9127000ba341966d99395917dcb4b1305eadeddd1e1ad4e562587fdd",
      "license": "MIT",
      "urls": [
        "bzz-raw://df0fcc9d7ed7489786684f5fa8375b277146969021f96f6a9feb81cb39176eca",
        "dweb:/ipfs/QmbxXXeXe6AzXUL8cSoABMx2E2QbRAK2uJXd8TRnDuKSJ8"
      ]
    },
    "contracts/src/spaces/entitlements/user/IUserEntitlement.sol": {
      "keccak256": "0x573a718650f7088b84fe0bc6ec0b85c354c58c842691c66b2e682912455161c9",
      "license": "MIT",
      "urls": [
        "bzz-raw://5b41f88dd0e806b3f61b72f340dbdc53710827b1c8de9bcba6ba11fd1f8ae25a",
        "dweb:/ipfs/QmZZtrWAgx3aLFA2dXuoHtujBqEuxAkHZkMP4FdmEAcQRx"
      ]
    },
    "contracts/src/spaces/entitlements/user/UserEntitlement.sol": {
      "keccak256": "0xb210baad6226d8405366b141e9c6b12b4400d2cdff64020c147ba23001d5e9ea",
      "license": "MIT",
      "urls": [
        "bzz-raw://e9c3b3a9c763326aebccc932be913229f50c32136b90ce34b5900d7d87f0ce57",
        "dweb:/ipfs/Qmc4pzjGhSFgPu2oLvuiqUmphzvkv73rbG72fqWA4Wcx2Q"
      ]
    },
    "contracts/src/spaces/facets/channels/IChannel.sol": {
      "keccak256": "0x8f461ec8c49234f27257fc5cf20dd5e9fdb4692d9b17075be63e8ee6db854554",
      "license": "MIT",
      "urls": [
        "bzz-raw://52673312b7dfe3fa2b0e8b603a368036f3b428b303f9e539b558ccfdf5490b54",
        "dweb:/ipfs/Qme3LoUvB1Axz9ZJZ8Erv6Cw6GLPQB7PNghMQ3FUYfA4VV"
      ]
    },
    "contracts/src/spaces/facets/roles/IRoles.sol": {
      "keccak256": "0xa69cfbcd989b8794187a56a93deffbefaee8ca456e381ce30f85897893c50272",
      "license": "MIT",
      "urls": [
        "bzz-raw://cf8e9b2711f66eefb949f5b5ead4d72005f1845cd63f22b287fdba3339101bd4",
        "dweb:/ipfs/Qmf7sPY4BgmvZf7p4GBsyVyd4o66yJXMgAmEgpdQAQyBdx"
>>>>>>> 3460b7c5
      ]
    },
    "lib/@openzeppelin/contracts-upgradeable/proxy/utils/Initializable.sol": {
      "keccak256": "0x631188737069917d2f909d29ce62c4d48611d326686ba6683e26b72a23bfac0b",
      "license": "MIT",
      "urls": [
        "bzz-raw://7a61054ae84cd6c4d04c0c4450ba1d6de41e27e0a2c4f1bcdf58f796b401c609",
        "dweb:/ipfs/QmUvtdp7X1mRVyC3CsHrtPbgoqWaXHp3S1ZR24tpAQYJWM"
      ]
    },
    "lib/@openzeppelin/contracts-upgradeable/proxy/utils/UUPSUpgradeable.sol": {
      "keccak256": "0x3f13b947637c4969c0644cab4ef399cdc4b67f101463b8775c5a43b118558e53",
      "license": "MIT",
      "urls": [
        "bzz-raw://c6683e6ade6985d394d32baaef5eea0d8b9ff0b3eca86ae413d6cdde114a9930",
        "dweb:/ipfs/QmdBE8T1BTddZxpdECMsb3KiCFyjNWmxcCddYrWFTXmWPj"
      ]
    },
    "lib/@openzeppelin/contracts-upgradeable/utils/ContextUpgradeable.sol": {
      "keccak256": "0xdbef5f0c787055227243a7318ef74c8a5a1108ca3a07f2b3a00ef67769e1e397",
      "license": "MIT",
      "urls": [
        "bzz-raw://08e39f23d5b4692f9a40803e53a8156b72b4c1f9902a88cd65ba964db103dab9",
        "dweb:/ipfs/QmPKn6EYDgpga7KtpkA8wV2yJCYGMtc9K4LkJfhKX2RVSV"
      ]
    },
    "lib/@openzeppelin/contracts-upgradeable/utils/introspection/ERC165Upgradeable.sol": {
      "keccak256": "0xdaba3f7c42c55b2896353f32bd27d4d5f8bae741b3b05d4c53f67abc4dc47ce8",
      "license": "MIT",
      "urls": [
        "bzz-raw://1fa2e61141c602510bcd2cd936ed9561922ac8772a9b9c9a9db091a74e354a45",
        "dweb:/ipfs/QmcHQDDoEBwJmwUbzoVkytvJsBx3KVHYFFnDkvRGWh9Wmh"
      ]
    },
    "lib/@openzeppelin/contracts/interfaces/draft-IERC1822.sol": {
      "keccak256": "0x2a1f9944df2015c081d89cd41ba22ffaf10aa6285969f0dc612b235cc448999c",
      "license": "MIT",
      "urls": [
        "bzz-raw://ef381843676aec64421200ee85eaa0b1356a35f28b9fc67e746a6bbb832077d9",
        "dweb:/ipfs/QmY8aorMYA2TeTCnu6ejDjzb4rW4t7TCtW4GZ6LoxTFm7v"
      ]
    },
    "lib/@openzeppelin/contracts/proxy/ERC1967/ERC1967Utils.sol": {
      "keccak256": "0x06a78f9b3ee3e6d0eb4e4cd635ba49960bea34cac1db8c0a27c75f2319f1fd65",
      "license": "MIT",
      "urls": [
        "bzz-raw://547d21aa17f4f3f1a1a7edf7167beff8dd9496a0348d5588f15cc8a4b29d052a",
        "dweb:/ipfs/QmT16JtRQSWNpLo9W23jr6CzaMuTAcQcjJJcdRd8HLJ6cE"
      ]
    },
    "lib/@openzeppelin/contracts/proxy/beacon/IBeacon.sol": {
      "keccak256": "0xc59a78b07b44b2cf2e8ab4175fca91e8eca1eee2df7357b8d2a8833e5ea1f64c",
      "license": "MIT",
      "urls": [
        "bzz-raw://5aa4f07e65444784c29cd7bfcc2341b34381e4e5b5da9f0c5bd00d7f430e66fa",
        "dweb:/ipfs/QmWRMh4Q9DpaU9GvsiXmDdoNYMyyece9if7hnfLz7uqzWM"
      ]
    },
    "lib/@openzeppelin/contracts/utils/Address.sol": {
      "keccak256": "0xaf28a975a78550e45f65e559a3ad6a5ad43b9b8a37366999abd1b7084eb70721",
      "license": "MIT",
      "urls": [
        "bzz-raw://b7bd24e224f67f65bfadf85dc2929fa965456bb2415478bd0125471b5ce35245",
        "dweb:/ipfs/QmRaydGr8BTHs1kvaZfsNU69pKzUAGFrvABn1KiRSbE51y"
      ]
    },
    "lib/@openzeppelin/contracts/utils/StorageSlot.sol": {
      "keccak256": "0x32ba59b4b7299237c8ba56319110989d7978a039faf754793064e967e5894418",
      "license": "MIT",
      "urls": [
        "bzz-raw://1ae50c8b562427df610cc4540c9bf104acca7ef8e2dcae567ae7e52272281e9c",
        "dweb:/ipfs/QmTHiadFCSJUPpRjNegc5SahmeU8bAoY8i9Aq6tVscbcKR"
      ]
    },
    "lib/@openzeppelin/contracts/utils/introspection/IERC165.sol": {
      "keccak256": "0x4296879f55019b23e135000eb36896057e7101fb7fb859c5ef690cf14643757b",
      "license": "MIT",
      "urls": [
        "bzz-raw://87b3541437c8c443ccd36795e56a338ed12855eec17f8da624511b8d1a7e14df",
        "dweb:/ipfs/QmeJQCtZrQjtJLr6u7ZHWeH3pBnjtLWzvRrKViAi7UZqxL"
      ]
    },
    "lib/@openzeppelin/contracts/utils/structs/EnumerableSet.sol": {
      "keccak256": "0x86c1470cbfd878491e5de030072b647352d36bd27122cffb928970b1945282aa",
      "license": "MIT",
      "urls": [
        "bzz-raw://ad85dd393ee0a1917c57046abc5155f51f77844b2c6a42c05c1b8dd26d6ff3c1",
        "dweb:/ipfs/QmNqYc8To2NdnpP6E1tGz7t6A7beuENde5yovwov5pW1fA"
      ]
    }
  },
  "version": 1
}<|MERGE_RESOLUTION|>--- conflicted
+++ resolved
@@ -488,45 +488,6 @@
   },
   "sources": {
     "contracts/src/spaces/entitlements/IEntitlement.sol": {
-<<<<<<< HEAD
-      "keccak256": "0x84f059cb6d594cbe0a70ed4a10c9b96f82d530c9dba39a5d84e466f5b046b9ca",
-      "license": "Apache-2.0",
-      "urls": [
-        "bzz-raw://68fdceef136a16c8a11e1b354119d39697029ea41db4ae4edc9ea9d68e9c12a3",
-        "dweb:/ipfs/QmbCmoo6nMDou5m77JzFBPc2GBJkET5F2eWDEZaXQ5taHf"
-      ]
-    },
-    "contracts/src/spaces/entitlements/user/IUserEntitlement.sol": {
-      "keccak256": "0x96fef5ebaa7e9e79c77c887d9053ae06dc91cf1301f33db652e6ac811b3b5cc5",
-      "license": "Apache-2.0",
-      "urls": [
-        "bzz-raw://6cff649b95f65c9e3ecfa7dfa3b1c7b524ec7244eb5223c55674a4679eb8e7bf",
-        "dweb:/ipfs/QmQy5sXRywRWB3aM58TCp5Xw5b258Y5PfDM8RasDznAPzA"
-      ]
-    },
-    "contracts/src/spaces/entitlements/user/UserEntitlement.sol": {
-      "keccak256": "0xfddbdc0f0f5d94d2c50b8d45fc6e5187d723b6ca62b18675a888d4cdc7229281",
-      "license": "Apache-2.0",
-      "urls": [
-        "bzz-raw://52edc150c9fc04c1d75702122629612a9d452fc039d880e430e1281a7dad3e37",
-        "dweb:/ipfs/QmRHzGQn5UhiL3xUiSmEVt5pqxexm4sD3iMRZgMHkKUmo9"
-      ]
-    },
-    "contracts/src/spaces/facets/channels/IChannel.sol": {
-      "keccak256": "0x4a62ec6410779121880a21ae1a42bab2480f672c683f79c7f2e11bf2bfe1bd6e",
-      "license": "Apache-2.0",
-      "urls": [
-        "bzz-raw://61b4142a55418d8e15e4db77bf6614a830489dc6aa191afe3dadc9ef16534b2c",
-        "dweb:/ipfs/Qmbuc8VBmoFrbWZGinbCQaCrBRw3DznYhZNLzqk2FXABUx"
-      ]
-    },
-    "contracts/src/spaces/facets/roles/IRoles.sol": {
-      "keccak256": "0x1c1c7dba102545ff4d555c1f6aa677cd75b089869d6ea3a7c1f447ffeaca3b1d",
-      "license": "Apache-2.0",
-      "urls": [
-        "bzz-raw://923b68b8b6eb7711d91c602d7c43861aef6ee67d5198ba27d41790b4f2753ab8",
-        "dweb:/ipfs/QmdzeevayVP8ZRT85sbWCVi2QUuBKiNmZHQjGRWC43Rx6N"
-=======
       "keccak256": "0x81712a4b9127000ba341966d99395917dcb4b1305eadeddd1e1ad4e562587fdd",
       "license": "MIT",
       "urls": [
@@ -564,7 +525,6 @@
       "urls": [
         "bzz-raw://cf8e9b2711f66eefb949f5b5ead4d72005f1845cd63f22b287fdba3339101bd4",
         "dweb:/ipfs/Qmf7sPY4BgmvZf7p4GBsyVyd4o66yJXMgAmEgpdQAQyBdx"
->>>>>>> 3460b7c5
       ]
     },
     "lib/@openzeppelin/contracts-upgradeable/proxy/utils/Initializable.sol": {
