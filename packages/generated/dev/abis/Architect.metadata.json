{
  "compiler": {
    "version": "0.8.24+commit.e11b9ed9"
  },
  "language": "Solidity",
  "output": {
    "abi": [
      {
        "inputs": [],
        "name": "Architect__InvalidAddress",
        "type": "error"
      },
      {
        "inputs": [],
        "name": "Architect__InvalidNetworkId",
        "type": "error"
      },
      {
        "inputs": [],
        "name": "Architect__InvalidStringLength",
        "type": "error"
      },
      {
        "inputs": [],
        "name": "Architect__NotContract",
        "type": "error"
      },
      {
        "inputs": [],
        "name": "Factory__FailedDeployment",
        "type": "error"
      },
      {
        "inputs": [],
        "name": "Initializable_InInitializingState",
        "type": "error"
      },
      {
        "inputs": [],
        "name": "Initializable_NotInInitializingState",
        "type": "error"
      },
      {
        "inputs": [],
        "name": "Introspection_AlreadySupported",
        "type": "error"
      },
      {
        "inputs": [],
        "name": "Introspection_NotSupported",
        "type": "error"
      },
      {
        "inputs": [
          {
            "internalType": "address",
            "name": "account",
            "type": "address"
          }
        ],
        "name": "Ownable__NotOwner",
        "type": "error"
      },
      {
        "inputs": [],
        "name": "Ownable__ZeroAddress",
        "type": "error"
      },
      {
        "inputs": [],
        "name": "Pausable__NotPaused",
        "type": "error"
      },
      {
        "inputs": [],
        "name": "Pausable__Paused",
        "type": "error"
      },
      {
        "inputs": [],
        "name": "ReentrancyGuard__ReentrantCall",
        "type": "error"
      },
      {
        "inputs": [],
        "name": "Validator__InvalidAddress",
        "type": "error"
      },
      {
        "anonymous": false,
        "inputs": [
          {
            "indexed": false,
            "internalType": "uint32",
            "name": "version",
            "type": "uint32"
          }
        ],
        "name": "Initialized",
        "type": "event"
      },
      {
        "anonymous": false,
        "inputs": [
          {
            "indexed": true,
            "internalType": "bytes4",
            "name": "interfaceId",
            "type": "bytes4"
          }
        ],
        "name": "InterfaceAdded",
        "type": "event"
      },
      {
        "anonymous": false,
        "inputs": [
          {
            "indexed": true,
            "internalType": "bytes4",
            "name": "interfaceId",
            "type": "bytes4"
          }
        ],
        "name": "InterfaceRemoved",
        "type": "event"
      },
      {
        "anonymous": false,
        "inputs": [
          {
            "indexed": true,
            "internalType": "address",
            "name": "previousOwner",
            "type": "address"
          },
          {
            "indexed": true,
            "internalType": "address",
            "name": "newOwner",
            "type": "address"
          }
        ],
        "name": "OwnershipTransferred",
        "type": "event"
      },
      {
        "anonymous": false,
        "inputs": [
          {
            "indexed": false,
            "internalType": "address",
            "name": "account",
            "type": "address"
          }
        ],
        "name": "Paused",
        "type": "event"
      },
      {
        "anonymous": false,
        "inputs": [
          {
            "indexed": true,
            "internalType": "address",
            "name": "owner",
            "type": "address"
          },
          {
            "indexed": true,
            "internalType": "uint256",
            "name": "tokenId",
            "type": "uint256"
          },
          {
            "indexed": true,
            "internalType": "address",
            "name": "space",
            "type": "address"
          }
        ],
        "name": "SpaceCreated",
        "type": "event"
      },
      {
        "anonymous": false,
        "inputs": [
          {
            "indexed": false,
            "internalType": "address",
            "name": "account",
            "type": "address"
          }
        ],
        "name": "Unpaused",
        "type": "event"
      },
      {
        "inputs": [
          {
            "internalType": "contract ISpaceOwner",
            "name": "ownerImplementation",
            "type": "address"
          },
          {
            "internalType": "contract IUserEntitlement",
            "name": "userEntitlementImplementation",
            "type": "address"
          },
          {
            "internalType": "contract IRuleEntitlement",
            "name": "ruleEntitlementImplementation",
            "type": "address"
          }
        ],
        "name": "__Architect_init",
        "outputs": [],
        "stateMutability": "nonpayable",
        "type": "function"
      },
      {
        "inputs": [
          {
            "components": [
              {
                "internalType": "string",
                "name": "name",
                "type": "string"
              },
              {
                "internalType": "string",
                "name": "uri",
                "type": "string"
              },
              {
                "components": [
                  {
                    "components": [
                      {
                        "internalType": "string",
                        "name": "name",
                        "type": "string"
                      },
                      {
                        "internalType": "string",
                        "name": "symbol",
                        "type": "string"
                      },
                      {
                        "internalType": "uint256",
                        "name": "price",
                        "type": "uint256"
                      },
                      {
                        "internalType": "uint256",
                        "name": "maxSupply",
                        "type": "uint256"
                      },
                      {
                        "internalType": "uint64",
                        "name": "duration",
                        "type": "uint64"
                      },
                      {
                        "internalType": "address",
                        "name": "currency",
                        "type": "address"
                      },
                      {
                        "internalType": "address",
                        "name": "feeRecipient",
                        "type": "address"
                      },
                      {
                        "internalType": "uint256",
                        "name": "freeAllocation",
                        "type": "uint256"
                      },
                      {
                        "internalType": "address",
                        "name": "pricingModule",
                        "type": "address"
                      }
                    ],
                    "internalType": "struct IMembershipBase.Membership",
                    "name": "settings",
                    "type": "tuple"
                  },
                  {
                    "components": [
                      {
                        "internalType": "bool",
                        "name": "everyone",
                        "type": "bool"
                      },
                      {
                        "internalType": "address[]",
                        "name": "users",
                        "type": "address[]"
                      },
                      {
                        "components": [
                          {
                            "components": [
                              {
                                "internalType": "enum IRuleEntitlement.CombinedOperationType",
                                "name": "opType",
                                "type": "uint8"
                              },
                              {
                                "internalType": "uint8",
                                "name": "index",
                                "type": "uint8"
                              }
                            ],
                            "internalType": "struct IRuleEntitlement.Operation[]",
                            "name": "operations",
                            "type": "tuple[]"
                          },
                          {
                            "components": [
                              {
                                "internalType": "enum IRuleEntitlement.CheckOperationType",
                                "name": "opType",
                                "type": "uint8"
                              },
                              {
                                "internalType": "uint256",
                                "name": "chainId",
                                "type": "uint256"
                              },
                              {
                                "internalType": "address",
                                "name": "contractAddress",
                                "type": "address"
                              },
                              {
                                "internalType": "uint256",
                                "name": "threshold",
                                "type": "uint256"
                              }
                            ],
                            "internalType": "struct IRuleEntitlement.CheckOperation[]",
                            "name": "checkOperations",
                            "type": "tuple[]"
                          },
                          {
                            "components": [
                              {
                                "internalType": "enum IRuleEntitlement.LogicalOperationType",
                                "name": "logOpType",
                                "type": "uint8"
                              },
                              {
                                "internalType": "uint8",
                                "name": "leftOperationIndex",
                                "type": "uint8"
                              },
                              {
                                "internalType": "uint8",
                                "name": "rightOperationIndex",
                                "type": "uint8"
                              }
                            ],
                            "internalType": "struct IRuleEntitlement.LogicalOperation[]",
                            "name": "logicalOperations",
                            "type": "tuple[]"
                          }
                        ],
                        "internalType": "struct IRuleEntitlement.RuleData",
                        "name": "ruleData",
                        "type": "tuple"
                      }
                    ],
                    "internalType": "struct IArchitectBase.MembershipRequirements",
                    "name": "requirements",
                    "type": "tuple"
                  },
                  {
                    "internalType": "string[]",
                    "name": "permissions",
                    "type": "string[]"
                  }
                ],
                "internalType": "struct IArchitectBase.Membership",
                "name": "membership",
                "type": "tuple"
              },
              {
                "components": [
                  {
                    "internalType": "string",
                    "name": "metadata",
                    "type": "string"
                  }
                ],
                "internalType": "struct IArchitectBase.ChannelInfo",
                "name": "channel",
                "type": "tuple"
              }
            ],
            "internalType": "struct IArchitectBase.SpaceInfo",
            "name": "spaceInfo",
            "type": "tuple"
          }
        ],
        "name": "createSpace",
        "outputs": [
          {
            "internalType": "address",
            "name": "",
            "type": "address"
          }
        ],
        "stateMutability": "nonpayable",
        "type": "function"
      },
      {
        "inputs": [],
        "name": "getSpaceArchitectImplementations",
        "outputs": [
          {
            "internalType": "contract ISpaceOwner",
            "name": "spaceToken",
            "type": "address"
          },
          {
            "internalType": "contract IUserEntitlement",
            "name": "userEntitlementImplementation",
            "type": "address"
          },
          {
            "internalType": "contract IRuleEntitlement",
            "name": "ruleEntitlementImplementation",
            "type": "address"
          }
        ],
        "stateMutability": "view",
        "type": "function"
      },
      {
        "inputs": [
          {
            "internalType": "uint256",
            "name": "tokenId",
            "type": "uint256"
          }
        ],
        "name": "getSpaceByTokenId",
        "outputs": [
          {
            "internalType": "address",
            "name": "",
            "type": "address"
          }
        ],
        "stateMutability": "view",
        "type": "function"
      },
      {
        "inputs": [
          {
            "internalType": "address",
            "name": "space",
            "type": "address"
          }
        ],
        "name": "getTokenIdBySpace",
        "outputs": [
          {
            "internalType": "uint256",
            "name": "",
            "type": "uint256"
          }
        ],
        "stateMutability": "view",
        "type": "function"
      },
      {
        "inputs": [
          {
            "internalType": "contract ISpaceOwner",
            "name": "spaceToken",
            "type": "address"
          },
          {
            "internalType": "contract IUserEntitlement",
            "name": "userEntitlementImplementation",
            "type": "address"
          },
          {
            "internalType": "contract IRuleEntitlement",
            "name": "ruleEntitlementImplementation",
            "type": "address"
          }
        ],
        "name": "setSpaceArchitectImplementations",
        "outputs": [],
        "stateMutability": "nonpayable",
        "type": "function"
      }
    ],
    "devdoc": {
      "events": {
        "OwnershipTransferred(address,address)": {
          "details": "This emits when ownership of a contract changes."
        }
      },
      "kind": "dev",
      "methods": {},
      "version": 1
    },
    "userdoc": {
      "events": {
        "InterfaceAdded(bytes4)": {
          "notice": "Emitted when an interface is added to the contract via `_addInterface`."
        },
        "InterfaceRemoved(bytes4)": {
          "notice": "Emitted when an interface is removed from the contract via `_removeInterface`."
        }
      },
      "kind": "user",
      "methods": {},
      "version": 1
    }
  },
  "settings": {
    "compilationTarget": {
      "contracts/src/factory/facets/architect/Architect.sol": "Architect"
    },
    "evmVersion": "paris",
    "libraries": {},
    "metadata": {
      "appendCBOR": false,
      "bytecodeHash": "none"
    },
    "optimizer": {
      "enabled": true,
      "runs": 200
    },
    "remappings": [
      ":@openzeppelin/=lib/@openzeppelin/",
      ":@prb/math/=lib/@prb/math/src/",
      ":@prb/test/=lib/@prb/test/src/",
      ":account-abstraction/=lib/account-abstraction/contracts/",
      ":base64/=lib/base64/",
      ":ds-test/=lib/ds-test/src/",
      ":forge-std/=lib/forge-std/src/",
      ":hardhat-deploy/=lib/hardhat-deploy/"
    ]
  },
  "sources": {
    "contracts/src/base/registry/facets/checker/IEntitlementChecker.sol": {
      "keccak256": "0x5c9a99c94e95a0c89b3d3310e252cd98aeafe34d87ffc0058f9b001af6f28bd1",
      "license": "MIT",
      "urls": [
        "bzz-raw://7983b17a371e76c8681756dc10abe26f8fffd35d3d6d8773c2023f06c8600ba3",
        "dweb:/ipfs/QmSDkTctKCTaMGYF2LZ1N9YWwDTZD75XegpPyLrP694JFf"
      ]
    },
    "contracts/src/diamond/facets/Facet.sol": {
      "keccak256": "0x931702541a5e4a2756665e53baf1b04aa0418d5a9c635e519058905e21ae0c57",
      "license": "MIT",
      "urls": [
        "bzz-raw://b785043acac69be2d2545bc4492b2c08b6e931a53737f8508baf3f98c8743863",
        "dweb:/ipfs/QmeLzqURWDmXHJftmMXRsywdJw96CNDB9DQmgTpG1woYvc"
      ]
    },
    "contracts/src/diamond/facets/initializable/Initializable.sol": {
      "keccak256": "0xe02e99665b5acb22d5c508c3bda97c35acd2597ce0a58569a19cc12f0010da90",
      "license": "MIT",
      "urls": [
        "bzz-raw://b586a51dbe63e8763ae0b2b3dadd5c8559f47bc8cbaa0e9fe52aaec4c3677552",
        "dweb:/ipfs/QmRtaVikg6YDwzUAtY7WV793taZgT1ZxyMB4PLAEqGBeCC"
      ]
    },
    "contracts/src/diamond/facets/initializable/InitializableStorage.sol": {
      "keccak256": "0xf8170e6977d685c218f65185478fbb9916e64f63aab1dcd195056438466f458a",
      "license": "MIT",
      "urls": [
        "bzz-raw://83ea3cf77f012eef93d10593e3beded36b449611063fd8dfbdb44e4346f87eb4",
        "dweb:/ipfs/QmVasL7QnxXEmiUsLJzpfig8717zLUhZfyQxiBbFGDEVVg"
      ]
    },
    "contracts/src/diamond/facets/introspection/IERC165.sol": {
      "keccak256": "0x486758ee326820b0dd468c6a7a90fda8d67d48d3114792c587cee0e8417b366b",
      "license": "MIT",
      "urls": [
        "bzz-raw://b695090abcec8c2d487d73961265030fa4f64ecd84f6d80b85c6c7d4d9142ea0",
        "dweb:/ipfs/QmQTKuV2WEoy6vTCRxL39zEqubLUf9NhoC2BGB19CiYqRq"
      ]
    },
    "contracts/src/diamond/facets/introspection/IntrospectionBase.sol": {
      "keccak256": "0x93ac0d2f738615e69dbcfd5fa6ac5840ec48329ac92094605638bcf2abd6708f",
      "license": "MIT",
      "urls": [
        "bzz-raw://fbcb2cd0e47b6ef39bec6cbdeedf6e292e8849d4e25f4bb6c72ee574446b02f1",
        "dweb:/ipfs/QmcDwxFALaQBLbsGsjdttkQkE48PdKWq43XY7f34MxqZSw"
      ]
    },
    "contracts/src/diamond/facets/introspection/IntrospectionStorage.sol": {
      "keccak256": "0x306f41ef86bc5050a28c1dbf855d3f6f623be4aebc0a0f96474dae85979f7763",
      "license": "MIT",
      "urls": [
        "bzz-raw://dbad6f8e6685690ae75f6c9066972a45400b45307245feab8990af18a4c38e91",
        "dweb:/ipfs/QmcTUqiSL1z2nwokpNNsXQkjVTaFdFJiM2exguZpPDDXEM"
      ]
    },
    "contracts/src/diamond/facets/ownable/IERC173.sol": {
      "keccak256": "0x677cebaa56ee33950d04ba5baef02188da026beb7cf669bdf580410cb1f1c303",
      "license": "MIT",
      "urls": [
        "bzz-raw://d5be56219a4ab8d9709db7ffb74c73ee1be268b8f77308ef7a72d8f2820fb30b",
        "dweb:/ipfs/QmeTuAZMwRf3uRHMtHEd7M7LvGyRAEmoCikF4Pb6dCAKXd"
      ]
    },
    "contracts/src/diamond/facets/ownable/OwnableBase.sol": {
      "keccak256": "0x272abaecc104d5f23d77a623cf1548620d24b0f447eb2a12144e27561ff489f2",
      "license": "MIT",
      "urls": [
        "bzz-raw://fcb8c20ff7346bdc5dba82e6680cc0ea64087460a12153e3b6c3416f6addf875",
        "dweb:/ipfs/QmfEEufJBzudSDekQteQkb3CzmnzUPT3GDhNgVpHNC9xaf"
      ]
    },
    "contracts/src/diamond/facets/ownable/OwnableStorage.sol": {
      "keccak256": "0xda650482ce08c04110366cb01408aaabd01383d9c504b7cacfb2674aae688dcd",
      "license": "MIT",
      "urls": [
        "bzz-raw://694f42ffb353fccaa1eadf91dee3a3cee7253e3f357bcba2b175fd7be701e27e",
        "dweb:/ipfs/QmPxxVerATSYrNLp7snnSvNVsbLPm1wzHULhBbtR333eik"
      ]
    },
    "contracts/src/diamond/facets/ownable/token/ITokenOwnable.sol": {
      "keccak256": "0x086fd1151d35e0b231d9d184b93b413721c6f8e96777df597146fc194d346816",
      "license": "MIT",
      "urls": [
        "bzz-raw://e0db5e9362bd9886c65d29a1369cf6450a18dd138f36e479c549a640459c57eb",
        "dweb:/ipfs/QmWY12UEr3DpVFhUyAjKyz9V5pAZPSKcZbNgdqXMusyNUs"
      ]
    },
    "contracts/src/diamond/facets/ownable/token/TokenOwnableBase.sol": {
      "keccak256": "0xeb38d5601e3e5ea48c47722e1f7294e78ad55649961ff7605b8fdeee8f84f0e4",
      "license": "MIT",
      "urls": [
        "bzz-raw://399307a92513cbb97d8f753415fd520598bac64a93871e9b5ce0941275bf3beb",
        "dweb:/ipfs/QmVaPg5DkVNfBPLqg5jPaddaKBhcptHgdyLbNwwnrnN6CQ"
      ]
    },
    "contracts/src/diamond/facets/ownable/token/TokenOwnableStorage.sol": {
      "keccak256": "0xb2646ac976d46fe9b135f0fe5b0ca680279a74d6491c8cc49bc9c212d39da479",
      "license": "MIT",
      "urls": [
        "bzz-raw://413b2dbc619e27f5b43d38c3aee457a2217ad41aece2689fa7913a6756689faf",
        "dweb:/ipfs/QmW8ToN4UN4FZognfXRgBuKqPkYPJhoQrJAU45GpZoX32F"
      ]
    },
    "contracts/src/diamond/facets/pausable/IPausable.sol": {
      "keccak256": "0x3df1579165cc634718d4619e0760ea3c492b2766c2e42328208a38457e103ca1",
      "license": "MIT",
      "urls": [
        "bzz-raw://1c6d3f4e3a3437075fb09c4875cfbf640af5cdc50c31b64e77ff5678dc1a8684",
        "dweb:/ipfs/QmNSnSYZrtNLdQqidpGR6ujbhuxhSr6LJEQBc3pCu6MNNJ"
      ]
    },
    "contracts/src/diamond/facets/pausable/PausableBase.sol": {
      "keccak256": "0xc15f937b2c4844ecf4831fb7bad77c29db231a6a046bbbf4fc60a4066d138cf0",
      "license": "MIT",
      "urls": [
        "bzz-raw://7c787b1d900ab0442f89503a50aba744b7403bb4609c161fae8c9c11a142d6d3",
        "dweb:/ipfs/QmafDG4KCRyetPzLXVjyz4NxUafFKJ8xwGUJEnu7Y3wz8V"
      ]
    },
    "contracts/src/diamond/facets/pausable/PausableStorage.sol": {
      "keccak256": "0x998397ccc66cda4d76d219cf08bdd45eb26f583e0b484670f43d3b59ed64c19f",
      "license": "MIT",
      "urls": [
        "bzz-raw://a153e74c68fc0e2d7aa422d3b169b712a242bbf92da316732c4efd52e31781fd",
        "dweb:/ipfs/QmVtPuvumAG5qRHinmdQn7wkEK3J4HK9gBB5LBDWbeTRNj"
      ]
    },
    "contracts/src/diamond/facets/reentrancy/IReentrancyGuard.sol": {
      "keccak256": "0x89ad30ac5476efd023189fca20b13214fe5541ea5fff11760e00f229c62c896e",
      "license": "MIT",
      "urls": [
        "bzz-raw://fc04fb0c48333cb0f4b84b01e50498d60510d52495c3772f0bf632773ec47a7d",
        "dweb:/ipfs/QmQUuYriat7eRRsPUHTeD2CDEwHzYxqW6qix7xf44kWByo"
      ]
    },
    "contracts/src/diamond/facets/reentrancy/ReentrancyGuard.sol": {
      "keccak256": "0xb481ee6684d1589254563cb5c318b1eb75f6f15f96baecbd5f5e42b72b7a5003",
      "license": "MIT",
      "urls": [
        "bzz-raw://70e1bafcd0779c6241ee7716ae2058dd6f7d5a75bb211f5bfcb9aefa434228f8",
        "dweb:/ipfs/QmSbsdGjL1be4VBjgWrk5CodWGvszXZt5HX32PxhvXTZ5Y"
      ]
    },
    "contracts/src/diamond/facets/reentrancy/ReentrancyGuardStorage.sol": {
      "keccak256": "0xe4a08e5712446357756a6da7b65ae80845732dfebac180bd478caaf64dfc790e",
      "license": "MIT",
      "urls": [
        "bzz-raw://09f5691ae9aedbe094cc83a0e8a4272c4d6dd5f57e69fec5870b148f2d94395e",
        "dweb:/ipfs/QmTLHQWuRp1L45oRV8oWWbk4Y4MMNYW1Rp9WUJ86gzVVRv"
      ]
    },
    "contracts/src/diamond/facets/token/ERC5643/IERC5643.sol": {
      "keccak256": "0x82dfa9b4063600f22326a66626284bc1d2dfad2efd89e5057c820d182298f224",
      "license": "MIT",
      "urls": [
        "bzz-raw://7ab9fc298c8239a7469c1a55d052eb904620e31e5183904b5928cb48f27f1615",
        "dweb:/ipfs/QmUn3WWo3s6xDYQosaAURbartVnWAbfUffLjNWR5jrbLjU"
      ]
    },
    "contracts/src/diamond/facets/token/ERC721A/ERC721ABase.sol": {
      "keccak256": "0x27b65225578e0cd90b90ab4ce91c4dfe621b43a58df227d3fdb0494c8f317d62",
      "license": "MIT",
      "urls": [
        "bzz-raw://70db26d8735dd6b7e7a847712603f793728521ebd05ad8640d6068b395dce3ba",
        "dweb:/ipfs/QmYeC1EM3XQWgHjQKpT41TksDFcCzr4Sz8JPRdagFms7mE"
      ]
    },
    "contracts/src/diamond/facets/token/ERC721A/ERC721AStorage.sol": {
      "keccak256": "0x1f85619c07524883b96fd2f3ca92ea3e2343466c0832cc03f6eb1cbb828896f4",
      "license": "MIT",
      "urls": [
        "bzz-raw://06adf57b874d40a123eb3e7bf89cd7f49d29a93c142b26336263529ccd692e04",
        "dweb:/ipfs/QmQAhsfGRBPuBcSE1mqocTvutK9c4NfJPsbN4XQXtbsLey"
      ]
    },
    "contracts/src/diamond/facets/token/ERC721A/IERC721A.sol": {
      "keccak256": "0xb57dee608d37c98c32ac38fa3c84e77f5962cf39a0697815ad209edf55593782",
      "license": "MIT",
      "urls": [
        "bzz-raw://092750f101ae80c5bace9fd53ae87547a0aac6109cd58290609acd2ef489ce9d",
        "dweb:/ipfs/QmREM18vUEQmcmnTSyR4XxHB9Ykqomc9RuCFZcWNiovgbz"
      ]
    },
    "contracts/src/diamond/proxy/IProxy.sol": {
      "keccak256": "0x94506109e5e47fafba65c94f2d74d0c7860e5911fe90fbe3b49817afda3b2145",
      "license": "MIT",
      "urls": [
        "bzz-raw://969f73c692e96091ef4565e5e7f9d4114ce6d51a619a75f9b1a0703f737e4ceb",
        "dweb:/ipfs/QmbohRzHyVrD36w3b7UdM1jqpPMViSx3DVCHWuXTLkG3bM"
      ]
    },
    "contracts/src/diamond/proxy/Proxy.sol": {
      "keccak256": "0x9e3a60886852d03e7a09bd0daac7f524d9aebf7d26a19e6bd726ecb84404f9cd",
      "license": "MIT",
      "urls": [
        "bzz-raw://e469174f1f9e9a5afa47fd7e8fc0c64065704b2397eb187037a3a508da6fa90d",
        "dweb:/ipfs/QmUQwmPLvo5yJ2aGz5JGGTL1AVUPbF1gK4nBBH6M49HBrD"
      ]
    },
    "contracts/src/diamond/proxy/managed/IManagedProxy.sol": {
      "keccak256": "0xf064a056a73233ef207e7206ac910616210f6729147f29912bdb4abc69906d01",
      "license": "MIT",
      "urls": [
        "bzz-raw://befb3501cc4b180ed3c5b156bde2700a6de26f17e828bdb8e8ff9615268f91e1",
        "dweb:/ipfs/QmP2qGhFpySb1efhpbRBXDxzxLjVTF2UmF2KRCM8hGrsPV"
      ]
    },
    "contracts/src/diamond/proxy/managed/ManagedProxyBase.sol": {
      "keccak256": "0x0cc3fa005591526a9eaddc4111064685cf0d8fcbbcdf5d920dd751a038029552",
      "license": "MIT",
      "urls": [
        "bzz-raw://36eb108c5307d842cf1de83e5466affa2d70286e29fabce23e07c22a83c73203",
        "dweb:/ipfs/QmY55RPvgjLMNeHN4vF2XzapzpQ1ffR7ozwQKkWsUWpjRp"
      ]
    },
    "contracts/src/diamond/proxy/managed/ManagedProxyStorage.sol": {
      "keccak256": "0x2f09ac0009d994e8095003f5a95512b28d008613571861cb0ede96a6af532b1b",
      "license": "MIT",
      "urls": [
        "bzz-raw://d2160d94085d44c9cae45b051f680a82c865a856e3c7f1ac50c6b6c31243b206",
        "dweb:/ipfs/QmXUzx5RKLmAFKgT1aygcpBmrWS5RzhEZT6fsS8YqdG68J"
      ]
    },
    "contracts/src/diamond/proxy/manager/IProxyManager.sol": {
      "keccak256": "0x01f8bfb90685f0bc76eefc19f868b106c4acc098336874a751917858c54c1f7b",
      "license": "MIT",
      "urls": [
        "bzz-raw://766eba3ae42116b15d3d52e54a13dfd8229098e5e50b66145a9db39c6b94d64c",
        "dweb:/ipfs/QmXsuwKLXLWPTDZH1UjCF2cRgn6fYr6qHLMY5nb6GWb8kP"
      ]
    },
    "contracts/src/diamond/utils/multicall/IMulticall.sol": {
      "keccak256": "0x6dc9ea0a61c25be2ccf2812ae27c4044d2471b113862f242ef5d11fba1167ec1",
      "license": "MIT",
      "urls": [
        "bzz-raw://31d7c5626cb8817e9a638b42dac9d19eafdbb5e7db50a54a667bf9a8e469e0e8",
        "dweb:/ipfs/Qmex9vaHpj8wPwG31Rvft9oXtdLeK1JRCrzgGSVMqszRGZ"
      ]
    },
    "contracts/src/diamond/utils/multicall/Multicall.sol": {
      "keccak256": "0xd033d4a233fbfee42239cea898cfb995d1e3aa2585aee8def257703cd00a3b5b",
      "license": "MIT",
      "urls": [
        "bzz-raw://03cb097e17b5443b71058d028b3409db07a7ecad1d1edc360c72ed32cbd9c0dd",
        "dweb:/ipfs/QmTbqyWToxcJynYhRBioTTPHucUExeEiriKekZ1vBToUpg"
      ]
    },
    "contracts/src/factory/facets/architect/Architect.sol": {
      "keccak256": "0x546e407119ca047d99f622d77fe017f893e4148a0ab1b32938113815083204af",
      "license": "MIT",
      "urls": [
        "bzz-raw://f32d3dbaa7f2317db849eae44be1a1408abbb461e667ad08087ee220ac577888",
        "dweb:/ipfs/Qmf4cmkXNY4Wh8vrk1S39LGr35JkHTR7Mdr4MXXETqt7fW"
      ]
    },
    "contracts/src/factory/facets/architect/ArchitectBase.sol": {
      "keccak256": "0x68cb4754a3231a5e56bc9f97af2c3e126ea5a4eef0e4ff6367f1d588dcf807cf",
      "license": "MIT",
      "urls": [
        "bzz-raw://d1ded9058f6a1254c0400d7119077371d0aefb26617f9c9a08a0046f293f3e0e",
        "dweb:/ipfs/QmfUAkpsit5YgGJSaRZGpTp8hs7E511gYeViRRySkqAj7N"
      ]
    },
    "contracts/src/factory/facets/architect/ArchitectStorage.sol": {
      "keccak256": "0xc62e53da3472373306030cd9bb5621f895b5ebbab23ab5d03311c237fe3fb19c",
      "license": "MIT",
      "urls": [
        "bzz-raw://1bc61d6591c8c621fa635c988cdf10716037a0cbaed5fac650ed77af6c7d8561",
        "dweb:/ipfs/QmVwXUiJppdHAU5STPsZjFFGqFNosjyxP5R2NJQSp3yTsd"
      ]
    },
    "contracts/src/factory/facets/architect/IArchitect.sol": {
      "keccak256": "0xafa86ffd67524780f6dcba1d444ae99de5b1b3e989273c6538f40bb8126d6480",
      "license": "MIT",
      "urls": [
        "bzz-raw://c9145f171448f5f38336f29467a3663c326a2ed599c782142f9e1d7745ce248d",
        "dweb:/ipfs/QmQJMWSLA5KntTto94C9bcdAdAxwwMHjvMMcBtaJ6BXUqB"
      ]
    },
    "contracts/src/factory/facets/architect/ImplementationStorage.sol": {
      "keccak256": "0x539f0fc6ea9638bf9db3ec27511ee3775671ac0a538ff341563e3518468a8907",
      "license": "MIT",
      "urls": [
        "bzz-raw://5b904a1779579e3facc6d9b27a007deb35dce71403ca6d27d63a3d3906fcf9de",
        "dweb:/ipfs/Qmab9yzwbmRy5znzDVZ5kTT98j4EkkaZ8bRoFizdwiHy4S"
      ]
    },
    "contracts/src/factory/facets/architect/pricing/IPricingModules.sol": {
      "keccak256": "0xa45fcd2bb5037c0b9b80bb02a3a4bd00fa99598a8d9e0a5ee2dff7a04c670171",
      "license": "MIT",
      "urls": [
        "bzz-raw://15f95100f32791a9aa2e3cc47fb9cd58542e9250834bfc38756012cc4baaa786",
        "dweb:/ipfs/QmYGPF6HQLoq5bCgMYW1AyT2Vz1H12Lt8LDdmzTadN5Ppm"
      ]
    },
    "contracts/src/factory/facets/platform/requirements/IPlatformRequirements.sol": {
      "keccak256": "0x56025c407721579ac96a4db2b7f429a9a7a8edb18c8de9548eb012d717951065",
      "license": "MIT",
      "urls": [
        "bzz-raw://40fe6f856eb4e6b7cd01cbb164e328d0d83857bd2ce0a2b0474948688b33e953",
        "dweb:/ipfs/QmPJJGEhrjsQpw4maBHkXXqCq5uAQTsAoifc58UrUXnCFV"
      ]
    },
    "contracts/src/factory/facets/prepay/IPrepay.sol": {
      "keccak256": "0xc315a0e72aa54f3ac769a5d7b3c2f15af13f5627f46140311a14511fc169fff3",
      "license": "MIT",
      "urls": [
        "bzz-raw://351857fc5d154648e48b7afeda7efb20150f18faf1f4c74528bb091e9ecf2d97",
        "dweb:/ipfs/QmVt9TweLhwZAv4ouydcW2jHLR9mZ2RcxPZ3RwfkCFEFiu"
      ]
    },
    "contracts/src/factory/facets/registry/IImplementationRegistry.sol": {
      "keccak256": "0xb447f7654cd152c29718c95983b62e390a59658d7d1a22b97f79d0aee9fb5de7",
      "license": "MIT",
      "urls": [
        "bzz-raw://756a9a38364c01937088ba927f09af2726d2df207eea4e0e2842e3fc66ccd32c",
        "dweb:/ipfs/QmbxBRXgtkEQsGtxq1uSM6vX38FkjPq6tpodCdtBmdEmXA"
      ]
    },
    "contracts/src/factory/facets/wallet-link/IWalletLink.sol": {
      "keccak256": "0xd5990654ce80ba51a4d30d170720113a7bd4a92ed6fc48f4698c8d15a5ea1eab",
      "license": "MIT",
      "urls": [
        "bzz-raw://0381e604f23647408ec878b6ef611028cb596950b1bda84b5737bace1d94fd20",
        "dweb:/ipfs/QmcVvLxnUk2bS3ULrQthy8ZxdHM5KEmeEQf6NiS5dPL5VW"
      ]
    },
    "contracts/src/spaces/entitlements/IEntitlement.sol": {
      "keccak256": "0x81712a4b9127000ba341966d99395917dcb4b1305eadeddd1e1ad4e562587fdd",
      "license": "MIT",
      "urls": [
        "bzz-raw://df0fcc9d7ed7489786684f5fa8375b277146969021f96f6a9feb81cb39176eca",
        "dweb:/ipfs/QmbxXXeXe6AzXUL8cSoABMx2E2QbRAK2uJXd8TRnDuKSJ8"
      ]
    },
    "contracts/src/spaces/entitlements/rule/IRuleEntitlement.sol": {
      "keccak256": "0x795b58a2ed6205d814e01e58a4a5e88ff69401ee7540d01c4881b7b28f04cfcf",
      "license": "MIT",
      "urls": [
        "bzz-raw://684e395bce3abedfb499ba8b2708a4f0ca9d1b1f73eb0ebc647d4cead0b8fdd1",
        "dweb:/ipfs/QmWz2Eu8UGXYskoBFtFXLBuwDrxUfYDLeQuTCeApALdf97"
      ]
    },
    "contracts/src/spaces/entitlements/user/IUserEntitlement.sol": {
      "keccak256": "0x573a718650f7088b84fe0bc6ec0b85c354c58c842691c66b2e682912455161c9",
      "license": "MIT",
      "urls": [
        "bzz-raw://5b41f88dd0e806b3f61b72f340dbdc53710827b1c8de9bcba6ba11fd1f8ae25a",
        "dweb:/ipfs/QmZZtrWAgx3aLFA2dXuoHtujBqEuxAkHZkMP4FdmEAcQRx"
      ]
    },
    "contracts/src/spaces/facets/Permissions.sol": {
      "keccak256": "0x543fa893d7fb2f612c253dd5894c2b1176ae19cf79f9275b7234327ffb5bf0fa",
      "license": "MIT",
      "urls": [
        "bzz-raw://7e9c3e20122f6179b5fc3fb00085d506c979e4f237b003fa8c9c5df50644f182",
        "dweb:/ipfs/QmSdpvxbz6NKFoumbCv6tzfXqo7kSrp1VrgeTp8nPxDnfm"
      ]
    },
    "contracts/src/spaces/facets/channels/IChannel.sol": {
      "keccak256": "0x8f461ec8c49234f27257fc5cf20dd5e9fdb4692d9b17075be63e8ee6db854554",
      "license": "MIT",
      "urls": [
        "bzz-raw://52673312b7dfe3fa2b0e8b603a368036f3b428b303f9e539b558ccfdf5490b54",
        "dweb:/ipfs/Qme3LoUvB1Axz9ZJZ8Erv6Cw6GLPQB7PNghMQ3FUYfA4VV"
      ]
    },
    "contracts/src/spaces/facets/entitlements/IEntitlementsManager.sol": {
<<<<<<< HEAD
      "keccak256": "0x620f95de0b8a7f91e6071f75348ed8a75ea609729b6e55c157deef5cd492c4f0",
      "license": "MIT",
      "urls": [
        "bzz-raw://d958704cbbbaf8ae78cdf04a4292b5f3cacd5b1b4233032359c0a9f700b525cc",
        "dweb:/ipfs/QmaksBw9Ho9fiXjiX1poe1UdqeMMC8MWJEjDUM6iMcnBh7"
=======
      "keccak256": "0x3be8ab93ad7f1417c0b0f6aa3f74dca36034464085d40fd2e94f3b31ff5be03d",
      "license": "MIT",
      "urls": [
        "bzz-raw://4e97436fca686896a1ffc56dd64f58997775bef504e0568c62ba4d103a99939c",
        "dweb:/ipfs/QmWn5wvuuEFDhnqXJcJVb69ndDmhUMXWdUGYKR2VBfLsEw"
>>>>>>> cd6d5298
      ]
    },
    "contracts/src/spaces/facets/gated/EntitlementGatedBase.sol": {
      "keccak256": "0xcefa5c3c81c73fefaa7da433ddd5c419dc4c31cd86e8c31f47894663ca7269e8",
      "license": "MIT",
      "urls": [
        "bzz-raw://27fe60a48a69d5be67fdf17f5aac1e90ef0234da564ec4f6e2cbfe53fbb9ba0c",
        "dweb:/ipfs/QmPemsjAUmjjjyLWbHzVmqLxyBAN7CFi6DViy9uQEM3wjt"
      ]
    },
    "contracts/src/spaces/facets/gated/EntitlementGatedStorage.sol": {
      "keccak256": "0xb058672a61d2742e8232232cc66f052443d82beb8b2cdc681f10c23a49351b84",
      "license": "MIT",
      "urls": [
        "bzz-raw://f39d39a3bd3e39c2f6a5b21b82a7339176c163d82335f901a64c57dd73ffa5a3",
        "dweb:/ipfs/QmP8RmYv79xX8hLmrvjfceW9mdRYCYxMaxpywRpR281tMo"
      ]
    },
    "contracts/src/spaces/facets/gated/IEntitlementGated.sol": {
      "keccak256": "0x948de1018f7f78366263a40e0f8269e10941216bd03a9996edb24a6230959e74",
      "license": "MIT",
      "urls": [
        "bzz-raw://dc985539ce639f39fd68723acca6424a78deac6cec3693c9d8e1084a487c83ec",
        "dweb:/ipfs/QmQujX5rmDwhJZurp11FTiPLb7ev9swLTtdkagA8wydZiT"
      ]
    },
    "contracts/src/spaces/facets/membership/IMembership.sol": {
      "keccak256": "0x677bd0b837a9122d28f0946009d241411c6243ab9ad3e193b82ec62b927db64b",
      "license": "MIT",
      "urls": [
        "bzz-raw://6ff8653e498b99c98bd22144d6b4c02a251469532288bbc9e059a057fca6e3ab",
        "dweb:/ipfs/QmURz989yqwEd8D9ogo1rqggn6zkfVf553JLUJ6n2T44QR"
      ]
    },
    "contracts/src/spaces/facets/membership/MembershipBase.sol": {
      "keccak256": "0xc104f5cbadf13f8e3bea32239e593ae078e6d1f2cbdcc84d75b8756ea81737de",
      "license": "MIT",
      "urls": [
        "bzz-raw://b76f3a50d0c32b42acf849b2cb02f2b88c2a0b16bd1512870ec66ed09dbdd910",
        "dweb:/ipfs/Qmd9J8pF6pw8g383vnRWCSqUQqg6vZ2pYQokzk9BrWwTy7"
      ]
    },
    "contracts/src/spaces/facets/membership/MembershipStorage.sol": {
      "keccak256": "0xe9085b2b8ec900936853d0f8d7204f11eb5db3aba8c9c72799da62817afed8c0",
      "license": "MIT",
      "urls": [
        "bzz-raw://3fec75bce4b207c375b54dacc0296dc11991f7cc89da0e81e13457ae2120146a",
        "dweb:/ipfs/QmXzZdw5FnTZqpskq3yLguKTRmhLRBVueMVfH6RY4HuSsa"
      ]
    },
    "contracts/src/spaces/facets/membership/pricing/IMembershipPricing.sol": {
      "keccak256": "0x9e3b6766b92d0e48b4b23a024f9622923f30d90f6f8673ded81e423171ec30c4",
      "license": "MIT",
      "urls": [
        "bzz-raw://e6f76b6045a8c6eeb24d6a9a42f82495cb1cb125dd90921d16a949b00a6f52dc",
        "dweb:/ipfs/QmPbRy4sAabTkEnZBoubzPqH2ycPevEzcEJ4NYJsCWmTFF"
      ]
    },
    "contracts/src/spaces/facets/membership/referral/IMembershipReferral.sol": {
      "keccak256": "0x66917fcd05500eec1f88b38903be46f0ee998c7e9e6f9f5decaf9f61f60b4791",
      "license": "MIT",
      "urls": [
        "bzz-raw://1a082a837bb7bf6262187102420d1826e6cb3f79c7a0cc572301b8f9bdb814e5",
        "dweb:/ipfs/QmNqsMXdDRh3ktGyQDy8bHsdqp64DjxaS91j5AK8DchFrJ"
      ]
    },
    "contracts/src/spaces/facets/membership/referral/MembershipReferralBase.sol": {
      "keccak256": "0x182032ae9afeb992a85d1f872d352efa46497a1978dd019f457ad38cdec0cbb9",
      "license": "MIT",
      "urls": [
        "bzz-raw://6e0b9b5c449069c49b759424d1c97b9177569ad0bd4bf1b2e10330af630b8f95",
        "dweb:/ipfs/QmVNMuR9wWjQcmjiFQGyYBgybopSsZJ2KLiE5dqpX1zpiW"
      ]
    },
    "contracts/src/spaces/facets/membership/referral/MembershipReferralStorage.sol": {
      "keccak256": "0x5421d5b24eb6d9d2949b4d3d3b2dda5b9a66af2b725a599870226d9f1873cd72",
      "license": "MIT",
      "urls": [
        "bzz-raw://2931b8e2d5c71d6c2cf59b55bb10a6b0874f000b5007cafddecf671d3e2a4e5f",
        "dweb:/ipfs/QmPUzBmxw6wRJXVFsUPpYQkseQQ2G1X8mbtGtrFPHbBjTu"
      ]
    },
    "contracts/src/spaces/facets/owner/ISpaceOwner.sol": {
      "keccak256": "0xff6ef530de3398b53d22b11fa207dc10646bc8c3823b0f472903d09f2a3fff09",
      "license": "MIT",
      "urls": [
        "bzz-raw://36991d594ca8452a27647a48c15ab24aab39d33322d3bc0d726a8a7b33fd5ab2",
        "dweb:/ipfs/QmVSBbXi5sxPW5Skoph6qjKfzGCnCpExYBb38S4HqvhtzQ"
      ]
    },
    "contracts/src/spaces/facets/proxy/SpaceProxy.sol": {
      "keccak256": "0x41a3354c34e08a6b5e2f08c5292307d46af5572e648c2206ce8fae551c116fd3",
      "license": "MIT",
      "urls": [
        "bzz-raw://bc901fb6b0a27ef3739e471efe0603b3db16455266bb753c4b9469a123bb89d9",
        "dweb:/ipfs/QmPWhJk582gJG7trTH3fdt2E5Fzo1WSizox455vAfuEPei"
      ]
    },
    "contracts/src/spaces/facets/roles/IRoles.sol": {
      "keccak256": "0xa69cfbcd989b8794187a56a93deffbefaee8ca456e381ce30f85897893c50272",
      "license": "MIT",
      "urls": [
        "bzz-raw://cf8e9b2711f66eefb949f5b5ead4d72005f1845cd63f22b287fdba3339101bd4",
        "dweb:/ipfs/Qmf7sPY4BgmvZf7p4GBsyVyd4o66yJXMgAmEgpdQAQyBdx"
      ]
    },
    "contracts/src/utils/Factory.sol": {
      "keccak256": "0x150045213e6284abce967c3f6abc8989952d181c43540acf92709486aebec3ce",
      "license": "MIT",
      "urls": [
        "bzz-raw://282730a1c005f83c5eb11d2f19ca5a8c2ab1bba4e4a403eb651f6a232a874791",
        "dweb:/ipfs/QmcPLz1uWkCukNsSwu69i8BVmjF7g9pg47cAmD3swaaFTY"
      ]
    },
    "contracts/src/utils/StringSet.sol": {
      "keccak256": "0x2b9880e846f275864e847e8c7079d29a02c4a060c5a9d580fb153ff0e7b49ff6",
      "license": "MIT",
      "urls": [
        "bzz-raw://df9c170f28318746eab23befba1318735652c7d198e273a322a0ff2702680605",
        "dweb:/ipfs/QmanQQi9YiPHb9Cn4wpfQ9VYUi7UZ9iQibLL6V46JPibLu"
      ]
    },
    "contracts/src/utils/Validator.sol": {
      "keccak256": "0x4f469950ab5fb75049aec2b55f9f78ade4bbc3a35e072acaadb2fbe9eab6fb5f",
      "license": "MIT",
      "urls": [
        "bzz-raw://5689fa29f227bdedd2f085799b197a3c807e08a6520b7bcc953bd4f0c286c306",
        "dweb:/ipfs/QmeVULCHP8i43FGhkMs6Y8zxJDiN59f3Pw3bRPc3QdcLCt"
      ]
    },
    "contracts/src/utils/interfaces/IWETH.sol": {
      "keccak256": "0xb0a9a284b02664b2ceda4ed7cc8e7dbdd39cc09292b65b97a3417ba5b1440dd0",
      "license": "MIT",
      "urls": [
        "bzz-raw://701edb4dbdb8ab50ed2fdb568cc0956c07184e1f4e7d63854efc158408fa72a5",
        "dweb:/ipfs/QmV58ikDDcTC92hGEuQKerfsygnPg5cwCVLuMh9R9uYXb6"
      ]
    },
    "contracts/src/utils/libraries/BasisPoints.sol": {
      "keccak256": "0xfaa5790726afc20e29f2a00e67693a59ae85a045beaa95f8f58bcbcef01ed87b",
      "license": "MIT",
      "urls": [
        "bzz-raw://a2da5e15739fc7093ea7b935c6542f7c01d9c33843a3d1a1d8895db404f8160e",
        "dweb:/ipfs/QmYVUkSh3QX7u9rnKfqLeb9Rh8tko5Q3Gpry6KnhTRF58L"
      ]
    },
    "contracts/src/utils/libraries/CurrencyTransfer.sol": {
      "keccak256": "0x3242d518aedc3ca9a49fb4221de4596ee219b9569abf0548d28dbbecd569a336",
      "license": "MIT",
      "urls": [
        "bzz-raw://c2260078d61b0ee998b54f60c4db4bc8e8a9afdf351018a343c82fa984aca88d",
        "dweb:/ipfs/QmT83nFPb4JzsWCPf9j58xTsaDvuMmq5MH1z8GrEWtBLcx"
      ]
    },
    "lib/@openzeppelin/contracts/proxy/ERC1967/ERC1967Proxy.sol": {
      "keccak256": "0xbfb6695731de677140fbf76c772ab08c4233a122fb51ac28ac120fc49bbbc4ec",
      "license": "MIT",
      "urls": [
        "bzz-raw://68f8fded7cc318efa15874b7c6a983fe17a4a955d72d240353a9a4ca1e1b824c",
        "dweb:/ipfs/QmdcmBL9Qo4Tk3Dby4wFYabGyot9JNeLPxpSXZUgUm92BV"
      ]
    },
    "lib/@openzeppelin/contracts/proxy/ERC1967/ERC1967Utils.sol": {
      "keccak256": "0x06a78f9b3ee3e6d0eb4e4cd635ba49960bea34cac1db8c0a27c75f2319f1fd65",
      "license": "MIT",
      "urls": [
        "bzz-raw://547d21aa17f4f3f1a1a7edf7167beff8dd9496a0348d5588f15cc8a4b29d052a",
        "dweb:/ipfs/QmT16JtRQSWNpLo9W23jr6CzaMuTAcQcjJJcdRd8HLJ6cE"
      ]
    },
    "lib/@openzeppelin/contracts/proxy/Proxy.sol": {
      "keccak256": "0xc3f2ec76a3de8ed7a7007c46166f5550c72c7709e3fc7e8bb3111a7191cdedbd",
      "license": "MIT",
      "urls": [
        "bzz-raw://e73efb4c2ca655882dc237c6b4f234a9bd36d97159d8fcaa837eb01171f726ac",
        "dweb:/ipfs/QmTNnnv7Gu5fs5G1ZMh7Fexp8N4XUs3XrNAngjcxgiss3e"
      ]
    },
    "lib/@openzeppelin/contracts/proxy/beacon/IBeacon.sol": {
      "keccak256": "0xc59a78b07b44b2cf2e8ab4175fca91e8eca1eee2df7357b8d2a8833e5ea1f64c",
      "license": "MIT",
      "urls": [
        "bzz-raw://5aa4f07e65444784c29cd7bfcc2341b34381e4e5b5da9f0c5bd00d7f430e66fa",
        "dweb:/ipfs/QmWRMh4Q9DpaU9GvsiXmDdoNYMyyece9if7hnfLz7uqzWM"
      ]
    },
    "lib/@openzeppelin/contracts/token/ERC20/IERC20.sol": {
      "keccak256": "0xc6a8ff0ea489379b61faa647490411b80102578440ab9d84e9a957cc12164e70",
      "license": "MIT",
      "urls": [
        "bzz-raw://0ea104e577e63faea3b69c415637e99e755dcbf64c5833d7140c35a714d6d90c",
        "dweb:/ipfs/Qmau6x4Ns9XdyynRCNNp3RhLqijJjFm7z5fyZazfYFGYdq"
      ]
    },
    "lib/@openzeppelin/contracts/token/ERC20/extensions/IERC20Permit.sol": {
      "keccak256": "0x6008dabfe393240d73d7dd7688033f72740d570aa422254d29a7dce8568f3aff",
      "license": "MIT",
      "urls": [
        "bzz-raw://f5196ec75139918c6c7bb4251b36395e668f1fa6d206beba7e7520e74913940d",
        "dweb:/ipfs/QmSyqjksXxmm2mCG6qRd1yuwLykypkSVBbnBnGqJRcuJMi"
      ]
    },
    "lib/@openzeppelin/contracts/token/ERC20/utils/SafeERC20.sol": {
      "keccak256": "0x37bb49513c49c87c4642a891b13b63571bc87013dde806617aa1efb54605f386",
      "license": "MIT",
      "urls": [
        "bzz-raw://b3036b3a83b7c48f96641f2a9002b9f2dcb6a5958dd670894ada21ae8229b3d0",
        "dweb:/ipfs/QmUNfSBdoVtjhETaUJCYcaC7pTMgbhht926tJ2uXJbiVd3"
      ]
    },
    "lib/@openzeppelin/contracts/token/ERC721/IERC721.sol": {
      "keccak256": "0x5ef46daa3b58ef2702279d514780316efaa952915ee1aa3396f041ee2982b0b4",
      "license": "MIT",
      "urls": [
        "bzz-raw://2f8f2a76e23b02fc69e8cd24c3cb47da6c7af3a2d6c3a382f8ac25c6e094ade7",
        "dweb:/ipfs/QmPV4ZS4tPVv4mTCf9ejyZ1ai57EEibDRj7mN2ARDCLV5n"
      ]
    },
    "lib/@openzeppelin/contracts/utils/Address.sol": {
      "keccak256": "0xaf28a975a78550e45f65e559a3ad6a5ad43b9b8a37366999abd1b7084eb70721",
      "license": "MIT",
      "urls": [
        "bzz-raw://b7bd24e224f67f65bfadf85dc2929fa965456bb2415478bd0125471b5ce35245",
        "dweb:/ipfs/QmRaydGr8BTHs1kvaZfsNU69pKzUAGFrvABn1KiRSbE51y"
      ]
    },
    "lib/@openzeppelin/contracts/utils/StorageSlot.sol": {
      "keccak256": "0x32ba59b4b7299237c8ba56319110989d7978a039faf754793064e967e5894418",
      "license": "MIT",
      "urls": [
        "bzz-raw://1ae50c8b562427df610cc4540c9bf104acca7ef8e2dcae567ae7e52272281e9c",
        "dweb:/ipfs/QmTHiadFCSJUPpRjNegc5SahmeU8bAoY8i9Aq6tVscbcKR"
      ]
    },
    "lib/@openzeppelin/contracts/utils/introspection/IERC165.sol": {
      "keccak256": "0x4296879f55019b23e135000eb36896057e7101fb7fb859c5ef690cf14643757b",
      "license": "MIT",
      "urls": [
        "bzz-raw://87b3541437c8c443ccd36795e56a338ed12855eec17f8da624511b8d1a7e14df",
        "dweb:/ipfs/QmeJQCtZrQjtJLr6u7ZHWeH3pBnjtLWzvRrKViAi7UZqxL"
      ]
    },
    "lib/@openzeppelin/contracts/utils/structs/EnumerableSet.sol": {
      "keccak256": "0x86c1470cbfd878491e5de030072b647352d36bd27122cffb928970b1945282aa",
      "license": "MIT",
      "urls": [
        "bzz-raw://ad85dd393ee0a1917c57046abc5155f51f77844b2c6a42c05c1b8dd26d6ff3c1",
        "dweb:/ipfs/QmNqYc8To2NdnpP6E1tGz7t6A7beuENde5yovwov5pW1fA"
      ]
    }
  },
  "version": 1
}<|MERGE_RESOLUTION|>--- conflicted
+++ resolved
@@ -919,19 +919,11 @@
       ]
     },
     "contracts/src/spaces/facets/entitlements/IEntitlementsManager.sol": {
-<<<<<<< HEAD
-      "keccak256": "0x620f95de0b8a7f91e6071f75348ed8a75ea609729b6e55c157deef5cd492c4f0",
-      "license": "MIT",
-      "urls": [
-        "bzz-raw://d958704cbbbaf8ae78cdf04a4292b5f3cacd5b1b4233032359c0a9f700b525cc",
-        "dweb:/ipfs/QmaksBw9Ho9fiXjiX1poe1UdqeMMC8MWJEjDUM6iMcnBh7"
-=======
       "keccak256": "0x3be8ab93ad7f1417c0b0f6aa3f74dca36034464085d40fd2e94f3b31ff5be03d",
       "license": "MIT",
       "urls": [
         "bzz-raw://4e97436fca686896a1ffc56dd64f58997775bef504e0568c62ba4d103a99939c",
         "dweb:/ipfs/QmWn5wvuuEFDhnqXJcJVb69ndDmhUMXWdUGYKR2VBfLsEw"
->>>>>>> cd6d5298
       ]
     },
     "contracts/src/spaces/facets/gated/EntitlementGatedBase.sol": {
