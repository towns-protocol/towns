--- conflicted
+++ resolved
@@ -1623,17 +1623,10 @@
       "license": "MIT"
     },
     "contracts/src/river/registry/facets/stream/StreamRegistry.sol": {
-<<<<<<< HEAD
-      "keccak256": "0x1cec2bdaf1b5d06005670b0d384e9adcf42e7ac245f91418f2e494bcea521911",
-      "urls": [
-        "bzz-raw://fa60476e2d91889ea13a1469ae7573b54d7a20e252e6f6f3438a49688198bd56",
-        "dweb:/ipfs/QmYXJLsawZSmAkkgNwQEL9U2CyxvSg1oAPEBSo9YS7v8Ww"
-=======
       "keccak256": "0xe61f190231d18c91cc44d556ae19b9d344ce877fc85568a79e3d4c0ab5f864ac",
       "urls": [
         "bzz-raw://b0919767472bfe186b5e0f8c6e7b00d2f2a99b8cd0ab15f77406de4c699a2104",
         "dweb:/ipfs/QmXfQPVM59CFXgk58kaD26rWVGKq8HxQQFCMNXySSJbXRK"
->>>>>>> 68211381
       ],
       "license": "MIT"
     },
