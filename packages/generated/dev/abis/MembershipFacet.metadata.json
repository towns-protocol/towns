{
  "compiler": {
    "version": "0.8.24+commit.e11b9ed9"
  },
  "language": "Solidity",
  "output": {
    "abi": [
      {
        "inputs": [],
        "type": "error",
        "name": "ApprovalCallerNotOwnerNorApproved"
      },
      {
        "inputs": [],
        "type": "error",
        "name": "ApprovalQueryForNonexistentToken"
      },
      {
        "inputs": [],
        "type": "error",
        "name": "BalanceQueryForZeroAddress"
      },
      {
        "inputs": [
          {
            "internalType": "uint256",
            "name": "tokenId",
            "type": "uint256"
          }
        ],
        "type": "error",
        "name": "Banning__AlreadyBanned"
      },
      {
        "inputs": [],
        "type": "error",
        "name": "Banning__CannotBanOwner"
      },
      {
        "inputs": [],
        "type": "error",
        "name": "Banning__CannotBanSelf"
      },
      {
        "inputs": [
          {
            "internalType": "uint256",
            "name": "tokenId",
            "type": "uint256"
          }
        ],
        "type": "error",
        "name": "Banning__InvalidTokenId"
      },
      {
        "inputs": [
          {
            "internalType": "uint256",
            "name": "tokenId",
            "type": "uint256"
          }
        ],
        "type": "error",
        "name": "Banning__NotBanned"
      },
      {
        "inputs": [],
        "type": "error",
        "name": "Dispatcher__InvalidCaller"
      },
      {
        "inputs": [],
        "type": "error",
        "name": "Dispatcher__InvalidValue"
      },
      {
        "inputs": [],
        "type": "error",
        "name": "Dispatcher__TransactionAlreadyExists"
      },
      {
        "inputs": [],
        "type": "error",
        "name": "ERC5643__DurationZero"
      },
      {
        "inputs": [
          {
            "internalType": "uint256",
            "name": "tokenId",
            "type": "uint256"
          }
        ],
        "type": "error",
        "name": "ERC5643__InvalidTokenId"
      },
      {
        "inputs": [],
        "type": "error",
        "name": "ERC5643__NotApprovedOrOwner"
      },
      {
        "inputs": [
          {
            "internalType": "uint256",
            "name": "tokenId",
            "type": "uint256"
          }
        ],
        "type": "error",
        "name": "ERC5643__SubscriptionNotRenewable"
      },
      {
        "inputs": [],
        "type": "error",
        "name": "EntitlementGated_InvalidAddress"
      },
      {
        "inputs": [],
        "type": "error",
        "name": "EntitlementGated_InvalidEntitlement"
      },
      {
        "inputs": [],
        "type": "error",
        "name": "EntitlementGated_NodeAlreadyVoted"
      },
      {
        "inputs": [],
        "type": "error",
        "name": "EntitlementGated_NodeNotFound"
      },
      {
        "inputs": [],
        "type": "error",
        "name": "EntitlementGated_OnlyEntitlementChecker"
      },
      {
        "inputs": [],
        "type": "error",
        "name": "EntitlementGated_RequestIdNotFound"
      },
      {
        "inputs": [],
        "type": "error",
        "name": "EntitlementGated_TransactionCheckAlreadyCompleted"
      },
      {
        "inputs": [],
        "type": "error",
        "name": "EntitlementGated_TransactionCheckAlreadyRegistered"
      },
      {
        "inputs": [],
        "type": "error",
        "name": "EntitlementGated_TransactionNotRegistered"
      },
      {
        "inputs": [],
        "type": "error",
        "name": "Entitlement__InvalidValue"
      },
      {
        "inputs": [],
        "type": "error",
        "name": "Entitlement__NotAllowed"
      },
      {
        "inputs": [],
        "type": "error",
        "name": "Entitlement__NotMember"
      },
      {
        "inputs": [],
        "type": "error",
        "name": "Entitlement__ValueAlreadyExists"
      },
      {
        "inputs": [],
        "type": "error",
        "name": "Initializable_InInitializingState"
      },
      {
        "inputs": [],
        "type": "error",
        "name": "Introspection_AlreadySupported"
      },
      {
        "inputs": [],
        "type": "error",
        "name": "Introspection_NotSupported"
      },
      {
        "inputs": [],
        "type": "error",
        "name": "Membership__AlreadyMember"
      },
      {
        "inputs": [],
        "type": "error",
        "name": "Membership__Banned"
      },
      {
        "inputs": [],
        "type": "error",
        "name": "Membership__InsufficientAllowance"
      },
      {
        "inputs": [],
        "type": "error",
        "name": "Membership__InsufficientPayment"
      },
      {
        "inputs": [],
        "type": "error",
        "name": "Membership__InvalidAddress"
      },
      {
        "inputs": [],
        "type": "error",
        "name": "Membership__InvalidCurrency"
      },
      {
        "inputs": [],
        "type": "error",
        "name": "Membership__InvalidDuration"
      },
      {
        "inputs": [],
        "type": "error",
        "name": "Membership__InvalidFeeRecipient"
      },
      {
        "inputs": [],
        "type": "error",
        "name": "Membership__InvalidFreeAllocation"
      },
      {
        "inputs": [],
        "type": "error",
        "name": "Membership__InvalidLimit"
      },
      {
        "inputs": [],
        "type": "error",
        "name": "Membership__InvalidMaxSupply"
      },
      {
        "inputs": [],
        "type": "error",
        "name": "Membership__InvalidPayment"
      },
      {
        "inputs": [],
        "type": "error",
        "name": "Membership__InvalidPrice"
      },
      {
        "inputs": [],
        "type": "error",
        "name": "Membership__InvalidPricingModule"
      },
      {
        "inputs": [],
        "type": "error",
        "name": "Membership__InvalidTokenId"
      },
      {
        "inputs": [],
        "type": "error",
        "name": "Membership__InvalidTransactionType"
      },
      {
        "inputs": [],
        "type": "error",
        "name": "Membership__MaxSupplyReached"
      },
      {
        "inputs": [],
        "type": "error",
        "name": "Membership__NotExpired"
      },
      {
        "inputs": [],
        "type": "error",
        "name": "Membership__PriceTooLow"
      },
      {
        "inputs": [],
        "type": "error",
        "name": "MintERC2309QuantityExceedsLimit"
      },
      {
        "inputs": [],
        "type": "error",
        "name": "MintToZeroAddress"
      },
      {
        "inputs": [],
        "type": "error",
        "name": "MintZeroQuantity"
      },
      {
        "inputs": [
          {
            "internalType": "address",
            "name": "account",
            "type": "address"
          }
        ],
        "type": "error",
        "name": "Ownable__NotOwner"
      },
      {
        "inputs": [],
        "type": "error",
        "name": "Ownable__ZeroAddress"
      },
      {
        "inputs": [],
        "type": "error",
        "name": "OwnerQueryForNonexistentToken"
      },
      {
        "inputs": [],
        "type": "error",
        "name": "OwnershipNotInitializedForExtraData"
      },
      {
        "inputs": [
          {
            "internalType": "uint256",
            "name": "fee",
            "type": "uint256"
          }
        ],
        "type": "error",
        "name": "PartnerRegistry__InvalidPartnerFee"
      },
      {
        "inputs": [],
        "type": "error",
        "name": "PartnerRegistry__InvalidRecipient"
      },
      {
        "inputs": [
          {
            "internalType": "address",
            "name": "account",
            "type": "address"
          }
        ],
        "type": "error",
        "name": "PartnerRegistry__NotPartnerAccount"
      },
      {
        "inputs": [
          {
            "internalType": "address",
            "name": "account",
            "type": "address"
          }
        ],
        "type": "error",
        "name": "PartnerRegistry__PartnerAlreadyRegistered"
      },
      {
        "inputs": [
          {
            "internalType": "address",
            "name": "account",
            "type": "address"
          }
        ],
        "type": "error",
        "name": "PartnerRegistry__PartnerNotActive"
      },
      {
        "inputs": [
          {
            "internalType": "address",
            "name": "account",
            "type": "address"
          }
        ],
        "type": "error",
        "name": "PartnerRegistry__PartnerNotRegistered"
      },
      {
        "inputs": [
          {
            "internalType": "uint256",
            "name": "fee",
            "type": "uint256"
          }
        ],
        "type": "error",
        "name": "PartnerRegistry__RegistryFeeNotPaid"
      },
      {
        "inputs": [],
        "type": "error",
        "name": "Pausable__NotPaused"
      },
      {
        "inputs": [],
        "type": "error",
        "name": "Pausable__Paused"
      },
      {
        "inputs": [],
        "type": "error",
        "name": "Prepay__InvalidAddress"
      },
      {
        "inputs": [],
        "type": "error",
        "name": "Prepay__InvalidAmount"
      },
      {
        "inputs": [],
        "type": "error",
        "name": "Prepay__InvalidMembership"
      },
      {
        "inputs": [],
        "type": "error",
        "name": "Prepay__InvalidSupplyAmount"
      },
      {
        "inputs": [],
        "type": "error",
        "name": "Reentrancy"
      },
      {
        "inputs": [],
        "type": "error",
        "name": "Referrals__InvalidBasisPoints"
      },
      {
        "inputs": [],
        "type": "error",
        "name": "Referrals__InvalidBpsFee"
      },
      {
        "inputs": [],
        "type": "error",
        "name": "Referrals__InvalidRecipient"
      },
      {
        "inputs": [],
        "type": "error",
        "name": "Referrals__InvalidReferralCode"
      },
      {
        "inputs": [],
        "type": "error",
        "name": "Referrals__ReferralAlreadyExists"
      },
      {
        "inputs": [],
        "type": "error",
        "name": "Roles__EntitlementAlreadyExists"
      },
      {
        "inputs": [],
        "type": "error",
        "name": "Roles__EntitlementDoesNotExist"
      },
      {
        "inputs": [],
        "type": "error",
        "name": "Roles__InvalidEntitlementAddress"
      },
      {
        "inputs": [],
        "type": "error",
        "name": "Roles__InvalidPermission"
      },
      {
        "inputs": [],
        "type": "error",
        "name": "Roles__PermissionAlreadyExists"
      },
      {
        "inputs": [],
        "type": "error",
        "name": "Roles__PermissionDoesNotExist"
      },
      {
        "inputs": [],
        "type": "error",
        "name": "Roles__RoleDoesNotExist"
      },
      {
        "inputs": [],
        "type": "error",
        "name": "TransferCallerNotOwnerNorApproved"
      },
      {
        "inputs": [],
        "type": "error",
        "name": "TransferFromIncorrectOwner"
      },
      {
        "inputs": [],
        "type": "error",
        "name": "TransferToNonERC721ReceiverImplementer"
      },
      {
        "inputs": [],
        "type": "error",
        "name": "TransferToZeroAddress"
      },
      {
        "inputs": [],
        "type": "error",
        "name": "URIQueryForNonexistentToken"
      },
      {
        "inputs": [
          {
            "internalType": "address",
            "name": "owner",
            "type": "address",
            "indexed": true
          },
          {
            "internalType": "address",
            "name": "approved",
            "type": "address",
            "indexed": true
          },
          {
            "internalType": "uint256",
            "name": "tokenId",
            "type": "uint256",
            "indexed": true
          }
        ],
        "type": "event",
        "name": "Approval",
        "anonymous": false
      },
      {
        "inputs": [
          {
            "internalType": "address",
            "name": "owner",
            "type": "address",
            "indexed": true
          },
          {
            "internalType": "address",
            "name": "operator",
            "type": "address",
            "indexed": true
          },
          {
            "internalType": "bool",
            "name": "approved",
            "type": "bool",
            "indexed": false
          }
        ],
        "type": "event",
        "name": "ApprovalForAll",
        "anonymous": false
      },
      {
        "inputs": [
          {
            "internalType": "address",
            "name": "moderator",
            "type": "address",
            "indexed": true
          },
          {
            "internalType": "uint256",
            "name": "tokenId",
            "type": "uint256",
            "indexed": true
          }
        ],
        "type": "event",
        "name": "Banned",
        "anonymous": false
      },
      {
        "inputs": [
          {
            "internalType": "uint256",
            "name": "fromTokenId",
            "type": "uint256",
            "indexed": true
          },
          {
            "internalType": "uint256",
            "name": "toTokenId",
            "type": "uint256",
            "indexed": false
          },
          {
            "internalType": "address",
            "name": "from",
            "type": "address",
            "indexed": true
          },
          {
            "internalType": "address",
            "name": "to",
            "type": "address",
            "indexed": true
          }
        ],
        "type": "event",
        "name": "ConsecutiveTransfer",
        "anonymous": false
      },
      {
        "inputs": [
          {
            "internalType": "uint256",
            "name": "defaultBpsFee",
            "type": "uint256",
            "indexed": false
          }
        ],
        "type": "event",
        "name": "DefaultBpsFeeUpdated",
        "anonymous": false
      },
      {
        "inputs": [
          {
            "internalType": "bytes32",
            "name": "transactionId",
            "type": "bytes32",
            "indexed": true
          },
          {
            "internalType": "enum IEntitlementGatedBase.NodeVoteStatus",
            "name": "result",
            "type": "uint8",
            "indexed": false
          }
        ],
        "type": "event",
        "name": "EntitlementCheckResultPosted",
        "anonymous": false
      },
      {
        "inputs": [
          {
            "internalType": "uint32",
            "name": "version",
            "type": "uint32",
            "indexed": false
          }
        ],
        "type": "event",
        "name": "Initialized",
        "anonymous": false
      },
      {
        "inputs": [
          {
            "internalType": "bytes4",
            "name": "interfaceId",
            "type": "bytes4",
            "indexed": true
          }
        ],
        "type": "event",
        "name": "InterfaceAdded",
        "anonymous": false
      },
      {
        "inputs": [
          {
            "internalType": "bytes4",
            "name": "interfaceId",
            "type": "bytes4",
            "indexed": true
          }
        ],
        "type": "event",
        "name": "InterfaceRemoved",
        "anonymous": false
      },
      {
        "inputs": [
          {
            "internalType": "uint256",
            "name": "maxBpsFee",
            "type": "uint256",
            "indexed": false
          }
        ],
        "type": "event",
        "name": "MaxBpsFeeUpdated",
        "anonymous": false
      },
      {
        "inputs": [
          {
            "internalType": "uint256",
            "name": "fee",
            "type": "uint256",
            "indexed": false
          }
        ],
        "type": "event",
        "name": "MaxPartnerFeeSet",
        "anonymous": false
      },
      {
        "inputs": [
          {
            "internalType": "address",
            "name": "currency",
            "type": "address",
            "indexed": true
          }
        ],
        "type": "event",
        "name": "MembershipCurrencyUpdated",
        "anonymous": false
      },
      {
        "inputs": [
          {
            "internalType": "address",
            "name": "recipient",
            "type": "address",
            "indexed": true
          }
        ],
        "type": "event",
        "name": "MembershipFeeRecipientUpdated",
        "anonymous": false
      },
      {
        "inputs": [
          {
            "internalType": "uint256",
            "name": "allocation",
            "type": "uint256",
            "indexed": true
          }
        ],
        "type": "event",
        "name": "MembershipFreeAllocationUpdated",
        "anonymous": false
      },
      {
        "inputs": [
          {
            "internalType": "uint256",
            "name": "limit",
            "type": "uint256",
            "indexed": true
          }
        ],
        "type": "event",
        "name": "MembershipLimitUpdated",
        "anonymous": false
      },
      {
        "inputs": [
          {
            "internalType": "uint256",
            "name": "price",
            "type": "uint256",
            "indexed": true
          }
        ],
        "type": "event",
        "name": "MembershipPriceUpdated",
        "anonymous": false
      },
      {
        "inputs": [
          {
            "internalType": "address",
            "name": "recipient",
            "type": "address",
            "indexed": true
          },
          {
            "internalType": "uint256",
            "name": "tokenId",
            "type": "uint256",
            "indexed": true
          }
        ],
        "type": "event",
        "name": "MembershipTokenIssued",
        "anonymous": false
      },
      {
        "inputs": [
          {
            "internalType": "address",
            "name": "recipient",
            "type": "address",
            "indexed": true
          }
        ],
        "type": "event",
        "name": "MembershipTokenRejected",
        "anonymous": false
      },
      {
        "inputs": [
          {
            "internalType": "address",
            "name": "recipient",
            "type": "address",
            "indexed": true
          },
          {
            "internalType": "uint256",
            "name": "amount",
            "type": "uint256",
            "indexed": false
          }
        ],
        "type": "event",
        "name": "MembershipWithdrawal",
        "anonymous": false
      },
      {
        "inputs": [
          {
            "internalType": "address",
            "name": "previousOwner",
            "type": "address",
            "indexed": true
          },
          {
            "internalType": "address",
            "name": "newOwner",
            "type": "address",
            "indexed": true
          }
        ],
        "type": "event",
        "name": "OwnershipTransferred",
        "anonymous": false
      },
      {
        "inputs": [
          {
            "internalType": "address",
            "name": "account",
            "type": "address",
            "indexed": true
          }
        ],
        "type": "event",
        "name": "PartnerRegistered",
        "anonymous": false
      },
      {
        "inputs": [
          {
            "internalType": "address",
            "name": "account",
            "type": "address",
            "indexed": true
          }
        ],
        "type": "event",
        "name": "PartnerRemoved",
        "anonymous": false
      },
      {
        "inputs": [
          {
            "internalType": "address",
            "name": "account",
            "type": "address",
            "indexed": true
          }
        ],
        "type": "event",
        "name": "PartnerUpdated",
        "anonymous": false
      },
      {
        "inputs": [
          {
            "internalType": "address",
            "name": "account",
            "type": "address",
            "indexed": false
          }
        ],
        "type": "event",
        "name": "Paused",
        "anonymous": false
      },
      {
        "inputs": [
          {
            "internalType": "address",
            "name": "updater",
            "type": "address",
            "indexed": true
          },
          {
            "internalType": "uint256",
            "name": "roleId",
            "type": "uint256",
            "indexed": true
          },
          {
            "internalType": "bytes32",
            "name": "channelId",
            "type": "bytes32",
            "indexed": true
          }
        ],
        "type": "event",
        "name": "PermissionsAddedToChannelRole",
        "anonymous": false
      },
      {
        "inputs": [
          {
            "internalType": "address",
            "name": "updater",
            "type": "address",
            "indexed": true
          },
          {
            "internalType": "uint256",
            "name": "roleId",
            "type": "uint256",
            "indexed": true
          },
          {
            "internalType": "bytes32",
            "name": "channelId",
            "type": "bytes32",
            "indexed": true
          }
        ],
        "type": "event",
        "name": "PermissionsRemovedFromChannelRole",
        "anonymous": false
      },
      {
        "inputs": [
          {
            "internalType": "address",
            "name": "updater",
            "type": "address",
            "indexed": true
          },
          {
            "internalType": "uint256",
            "name": "roleId",
            "type": "uint256",
            "indexed": true
          },
          {
            "internalType": "bytes32",
            "name": "channelId",
            "type": "bytes32",
            "indexed": true
          }
        ],
        "type": "event",
        "name": "PermissionsUpdatedForChannelRole",
        "anonymous": false
      },
      {
        "inputs": [
          {
            "internalType": "uint256",
            "name": "supply",
            "type": "uint256",
            "indexed": false
          }
        ],
        "type": "event",
        "name": "Prepay__Prepaid",
        "anonymous": false
      },
      {
        "inputs": [
          {
            "internalType": "bytes32",
            "name": "referralCode",
            "type": "bytes32",
            "indexed": false
          },
          {
            "internalType": "uint256",
            "name": "basisPoints",
            "type": "uint256",
            "indexed": false
          },
          {
            "internalType": "address",
            "name": "recipient",
            "type": "address",
            "indexed": false
          }
        ],
        "type": "event",
        "name": "ReferralRegistered",
        "anonymous": false
      },
      {
        "inputs": [
          {
            "internalType": "bytes32",
            "name": "referralCode",
            "type": "bytes32",
            "indexed": false
          }
        ],
        "type": "event",
        "name": "ReferralRemoved",
        "anonymous": false
      },
      {
        "inputs": [
          {
            "internalType": "bytes32",
            "name": "referralCode",
            "type": "bytes32",
            "indexed": false
          },
          {
            "internalType": "uint256",
            "name": "basisPoints",
            "type": "uint256",
            "indexed": false
          },
          {
            "internalType": "address",
            "name": "recipient",
            "type": "address",
            "indexed": false
          }
        ],
        "type": "event",
        "name": "ReferralUpdated",
        "anonymous": false
      },
      {
        "inputs": [
          {
            "internalType": "uint256",
            "name": "fee",
            "type": "uint256",
            "indexed": false
          }
        ],
        "type": "event",
        "name": "RegistryFeeSet",
        "anonymous": false
      },
      {
        "inputs": [
          {
            "internalType": "address",
            "name": "creator",
            "type": "address",
            "indexed": true
          },
          {
            "internalType": "uint256",
            "name": "roleId",
            "type": "uint256",
            "indexed": true
          }
        ],
        "type": "event",
        "name": "RoleCreated",
        "anonymous": false
      },
      {
        "inputs": [
          {
            "internalType": "address",
            "name": "remover",
            "type": "address",
            "indexed": true
          },
          {
            "internalType": "uint256",
            "name": "roleId",
            "type": "uint256",
            "indexed": true
          }
        ],
        "type": "event",
        "name": "RoleRemoved",
        "anonymous": false
      },
      {
        "inputs": [
          {
            "internalType": "address",
            "name": "updater",
            "type": "address",
            "indexed": true
          },
          {
            "internalType": "uint256",
            "name": "roleId",
            "type": "uint256",
            "indexed": true
          }
        ],
        "type": "event",
        "name": "RoleUpdated",
        "anonymous": false
      },
      {
        "inputs": [
          {
            "internalType": "uint256",
            "name": "tokenId",
            "type": "uint256",
            "indexed": true
          },
          {
            "internalType": "uint64",
            "name": "expiration",
            "type": "uint64",
            "indexed": false
          }
        ],
        "type": "event",
        "name": "SubscriptionUpdate",
        "anonymous": false
      },
      {
        "inputs": [
          {
            "internalType": "address",
            "name": "from",
            "type": "address",
            "indexed": true
          },
          {
            "internalType": "address",
            "name": "to",
            "type": "address",
            "indexed": true
          },
          {
            "internalType": "uint256",
            "name": "tokenId",
            "type": "uint256",
            "indexed": true
          }
        ],
        "type": "event",
        "name": "Transfer",
        "anonymous": false
      },
      {
        "inputs": [
          {
            "internalType": "address",
            "name": "moderator",
            "type": "address",
            "indexed": true
          },
          {
            "internalType": "uint256",
            "name": "tokenId",
            "type": "uint256",
            "indexed": true
          }
        ],
        "type": "event",
        "name": "Unbanned",
        "anonymous": false
      },
      {
        "inputs": [
          {
            "internalType": "address",
            "name": "account",
            "type": "address",
            "indexed": false
          }
        ],
        "type": "event",
        "name": "Unpaused",
        "anonymous": false
      },
      {
        "inputs": [
          {
            "internalType": "uint256",
            "name": "tokenId",
            "type": "uint256"
          }
        ],
        "stateMutability": "view",
        "type": "function",
        "name": "expiresAt",
        "outputs": [
          {
            "internalType": "uint256",
            "name": "",
            "type": "uint256"
          }
        ]
      },
      {
        "inputs": [],
        "stateMutability": "view",
        "type": "function",
        "name": "getMembershipCurrency",
        "outputs": [
          {
            "internalType": "address",
            "name": "",
            "type": "address"
          }
        ]
      },
      {
        "inputs": [],
        "stateMutability": "view",
        "type": "function",
        "name": "getMembershipDuration",
        "outputs": [
          {
            "internalType": "uint64",
            "name": "",
            "type": "uint64"
          }
        ]
      },
      {
        "inputs": [],
        "stateMutability": "view",
        "type": "function",
        "name": "getMembershipFreeAllocation",
        "outputs": [
          {
            "internalType": "uint256",
            "name": "",
            "type": "uint256"
          }
        ]
      },
      {
        "inputs": [],
        "stateMutability": "view",
        "type": "function",
        "name": "getMembershipImage",
        "outputs": [
          {
            "internalType": "string",
            "name": "",
            "type": "string"
          }
        ]
      },
      {
        "inputs": [],
        "stateMutability": "view",
        "type": "function",
        "name": "getMembershipLimit",
        "outputs": [
          {
            "internalType": "uint256",
            "name": "",
            "type": "uint256"
          }
        ]
      },
      {
        "inputs": [],
        "stateMutability": "view",
        "type": "function",
        "name": "getMembershipPrice",
        "outputs": [
          {
            "internalType": "uint256",
            "name": "",
            "type": "uint256"
          }
        ]
      },
      {
        "inputs": [],
        "stateMutability": "view",
        "type": "function",
        "name": "getMembershipPricingModule",
        "outputs": [
          {
            "internalType": "address",
            "name": "",
            "type": "address"
          }
        ]
      },
      {
        "inputs": [
          {
            "internalType": "uint256",
            "name": "tokenId",
            "type": "uint256"
          }
        ],
        "stateMutability": "view",
        "type": "function",
        "name": "getMembershipRenewalPrice",
        "outputs": [
          {
            "internalType": "uint256",
            "name": "",
            "type": "uint256"
          }
        ]
      },
      {
        "inputs": [],
        "stateMutability": "view",
        "type": "function",
        "name": "getProtocolFee",
        "outputs": [
          {
            "internalType": "uint256",
            "name": "",
            "type": "uint256"
          }
        ]
      },
      {
        "inputs": [],
        "stateMutability": "view",
        "type": "function",
        "name": "getSpaceFactory",
        "outputs": [
          {
            "internalType": "address",
            "name": "",
            "type": "address"
          }
        ]
      },
      {
        "inputs": [
          {
            "internalType": "address",
            "name": "receiver",
            "type": "address"
          }
        ],
        "stateMutability": "payable",
        "type": "function",
        "name": "joinSpace"
      },
      {
        "inputs": [
          {
            "internalType": "address",
            "name": "receiver",
            "type": "address"
          },
          {
            "internalType": "struct IMembershipBase.ReferralTypes",
            "name": "referral",
            "type": "tuple",
            "components": [
              {
                "internalType": "address",
                "name": "partner",
                "type": "address"
              },
              {
                "internalType": "address",
                "name": "userReferral",
                "type": "address"
              },
              {
                "internalType": "string",
                "name": "referralCode",
                "type": "string"
              }
            ]
          }
        ],
        "stateMutability": "payable",
        "type": "function",
        "name": "joinSpaceWithReferral"
      },
      {
        "inputs": [
          {
            "internalType": "uint256",
            "name": "tokenId",
            "type": "uint256"
          }
        ],
        "stateMutability": "payable",
        "type": "function",
        "name": "renewMembership"
      },
      {
        "inputs": [],
        "stateMutability": "view",
        "type": "function",
        "name": "revenue",
        "outputs": [
          {
            "internalType": "uint256",
            "name": "",
            "type": "uint256"
          }
        ]
      },
      {
        "inputs": [
          {
            "internalType": "uint256",
            "name": "newAllocation",
            "type": "uint256"
          }
        ],
        "stateMutability": "nonpayable",
        "type": "function",
        "name": "setMembershipFreeAllocation"
      },
      {
        "inputs": [
          {
            "internalType": "string",
            "name": "newImage",
            "type": "string"
          }
        ],
        "stateMutability": "nonpayable",
        "type": "function",
        "name": "setMembershipImage"
      },
      {
        "inputs": [
          {
            "internalType": "uint256",
            "name": "newLimit",
            "type": "uint256"
          }
        ],
        "stateMutability": "nonpayable",
        "type": "function",
        "name": "setMembershipLimit"
      },
      {
        "inputs": [
          {
            "internalType": "uint256",
            "name": "newPrice",
            "type": "uint256"
          }
        ],
        "stateMutability": "nonpayable",
        "type": "function",
        "name": "setMembershipPrice"
      },
      {
        "inputs": [
          {
            "internalType": "address",
            "name": "pricingModule",
            "type": "address"
          }
        ],
        "stateMutability": "nonpayable",
        "type": "function",
        "name": "setMembershipPricingModule"
      },
      {
        "inputs": [
          {
            "internalType": "address",
            "name": "account",
            "type": "address"
          }
        ],
        "stateMutability": "nonpayable",
        "type": "function",
        "name": "withdraw"
      }
    ],
    "devdoc": {
      "kind": "dev",
      "methods": {
        "expiresAt(uint256)": {
          "params": {
            "tokenId": "The token id of the membership"
          }
        },
        "getMembershipCurrency()": {
          "returns": {
            "_0": "The membership currency"
          }
        },
        "getMembershipDuration()": {
          "returns": {
            "_0": "The membership duration"
          }
        },
        "getMembershipFreeAllocation()": {
          "returns": {
            "_0": "The membership free allocation"
          }
        },
        "getMembershipImage()": {
          "returns": {
            "_0": "The membership image"
          }
        },
        "getMembershipLimit()": {
          "returns": {
            "_0": "The membership limit"
          }
        },
        "getMembershipPrice()": {
          "returns": {
            "_0": "The membership price"
          }
        },
        "getMembershipPricingModule()": {
          "returns": {
            "_0": "The membership pricing module"
          }
        },
        "getMembershipRenewalPrice(uint256)": {
          "params": {
            "tokenId": "The token id of the membership"
          },
          "returns": {
            "_0": "The membership renewal price"
          }
        },
        "getProtocolFee()": {
          "returns": {
            "_0": "The protocol fee"
          }
        },
        "getSpaceFactory()": {
          "returns": {
            "_0": "The space factory"
          }
        },
        "joinSpace(address)": {
          "params": {
            "receiver": "The address of the receiver"
          }
        },
        "joinSpaceWithReferral(address,(address,address,string))": {
          "params": {
            "receiver": "The address of the receiver",
            "referral": "The referral data"
          }
        },
        "renewMembership(uint256)": {
          "params": {
            "tokenId": "The token id of the membership"
          }
        },
        "revenue()": {
          "returns": {
            "_0": "The current balance of funds held by the space"
          }
        },
        "setMembershipFreeAllocation(uint256)": {
          "params": {
            "newAllocation": "The new membership free allocation"
          }
        },
        "setMembershipLimit(uint256)": {
          "params": {
            "newLimit": "The new membership limit"
          }
        },
        "setMembershipPrice(uint256)": {
          "params": {
            "newPrice": "The new membership price"
          }
        },
        "setMembershipPricingModule(address)": {
          "params": {
            "pricingModule": "The new pricing module"
          }
        },
        "withdraw(address)": {
          "params": {
            "receiver": "The address to receive the withdrawn funds"
          }
        }
      },
      "version": 1
    },
    "userdoc": {
      "kind": "user",
      "methods": {
        "expiresAt(uint256)": {
          "notice": "Return the expiration date of a membership"
        },
        "getMembershipCurrency()": {
          "notice": "Get the membership currency"
        },
        "getMembershipDuration()": {
          "notice": "Get the membership duration"
        },
        "getMembershipFreeAllocation()": {
          "notice": "Get the membership free allocation"
        },
        "getMembershipImage()": {
          "notice": "Get the membership image"
        },
        "getMembershipLimit()": {
          "notice": "Get the membership limit"
        },
        "getMembershipPrice()": {
          "notice": "Get the membership price"
        },
        "getMembershipPricingModule()": {
          "notice": "Get the membership pricing module"
        },
        "getMembershipRenewalPrice(uint256)": {
          "notice": "Get the membership renewal price"
        },
        "getProtocolFee()": {
          "notice": "Get the protocol fee"
        },
        "getSpaceFactory()": {
          "notice": "Get the space factory"
        },
        "joinSpace(address)": {
          "notice": "Join a space"
        },
        "joinSpaceWithReferral(address,(address,address,string))": {
          "notice": "Join a space with a referral"
        },
        "renewMembership(uint256)": {
          "notice": "Renew a space membership"
        },
        "revenue()": {
          "notice": "Get the current balance of funds held by the space"
        },
        "setMembershipFreeAllocation(uint256)": {
          "notice": "Set the membership free allocation"
        },
        "setMembershipLimit(uint256)": {
          "notice": "Set the membership limit"
        },
        "setMembershipPrice(uint256)": {
          "notice": "Set the membership price"
        },
        "setMembershipPricingModule(address)": {
          "notice": "Set the membership pricing module"
        },
        "withdraw(address)": {
          "notice": "Withdraws the balance of the contract"
        }
      },
      "version": 1
    }
  },
  "settings": {
    "remappings": [
      "@openzeppelin/=node_modules/@openzeppelin/",
      "@prb/math/=node_modules/@prb/math/src/",
      "@prb/test/=node_modules/@prb/test/src/",
      "@river-build/diamond/=node_modules/@river-build/diamond/",
      "account-abstraction/=node_modules/account-abstraction/contracts/",
      "ds-test/=node_modules/ds-test/src/",
      "forge-std/=node_modules/forge-std/src/",
      "hardhat-deploy/=node_modules/hardhat-deploy/",
      "solady/=node_modules/solady/src/"
    ],
    "optimizer": {
      "enabled": true,
      "runs": 200
    },
    "metadata": {
      "bytecodeHash": "none",
      "appendCBOR": false
    },
    "compilationTarget": {
      "contracts/src/spaces/facets/membership/MembershipFacet.sol": "MembershipFacet"
    },
    "evmVersion": "paris",
    "libraries": {}
  },
  "sources": {
    "contracts/src/airdrop/points/ITownsPoints.sol": {
      "keccak256": "0xb15ce8486f1b99d5035a7d52fecdee87ee0ac737e16e01eb8a570697b6b3a320",
      "urls": [
        "bzz-raw://d74a62b45e362bbf7b2da8408eb487d2a6437b1f94338371da0ae286e5a3ac31",
        "dweb:/ipfs/QmcQHcDeeYmmLbFq4CzZX9FoSRUcEG1ZcfBgsUnnc5Y79T"
      ],
      "license": "MIT"
    },
    "contracts/src/base/registry/facets/checker/IEntitlementChecker.sol": {
      "keccak256": "0x09bb1a23de39267836f97b670edcde8efd72255afd54529f5e6b3b9aa6603e4b",
      "urls": [
        "bzz-raw://5ef2fb19a74acd625fa47e518cd9a09d182d381e0822a206545febede0bd4a44",
        "dweb:/ipfs/Qmb9BSPvBkb2MihJAcPu96R6HeCYGx9QJJZpSy3pfi82GB"
      ],
      "license": "MIT"
    },
    "contracts/src/diamond/facets/token/ERC5643/ERC5643Base.sol": {
      "keccak256": "0x21d3c281732e54c93520a4f2cc72cc5af38c517f2a150ee67aa84704a3d78627",
      "urls": [
        "bzz-raw://52ce7c061da0142a4d775bb85896410d363d4a28c0275d3171a70872344fc9a4",
        "dweb:/ipfs/Qmdwgs3TaC4b83JVn6RG5pJJdCrxb74ZMRqZbYSe5DuqZf"
      ],
      "license": "MIT"
    },
    "contracts/src/diamond/facets/token/ERC5643/ERC5643Storage.sol": {
      "keccak256": "0x68cbff071e6a6a6b91b675af567616799435676fbbbebf4f9226e1226d6128b2",
      "urls": [
        "bzz-raw://2e2c7aee6ef32477733a50ba667cc510c8c165b9a9e146609b1f800acd0e4832",
        "dweb:/ipfs/QmcWAz74x3AR6kpzWdyPWw3iLQ1yHBT3ZVoK6jT7T3LwXq"
      ],
      "license": "MIT"
    },
    "contracts/src/diamond/facets/token/ERC5643/IERC5643.sol": {
      "keccak256": "0x82dfa9b4063600f22326a66626284bc1d2dfad2efd89e5057c820d182298f224",
      "urls": [
        "bzz-raw://7ab9fc298c8239a7469c1a55d052eb904620e31e5183904b5928cb48f27f1615",
        "dweb:/ipfs/QmUn3WWo3s6xDYQosaAURbartVnWAbfUffLjNWR5jrbLjU"
      ],
      "license": "MIT"
    },
    "contracts/src/diamond/facets/token/ERC721A/ERC721ABase.sol": {
      "keccak256": "0x27b65225578e0cd90b90ab4ce91c4dfe621b43a58df227d3fdb0494c8f317d62",
      "urls": [
        "bzz-raw://70db26d8735dd6b7e7a847712603f793728521ebd05ad8640d6068b395dce3ba",
        "dweb:/ipfs/QmYeC1EM3XQWgHjQKpT41TksDFcCzr4Sz8JPRdagFms7mE"
      ],
      "license": "MIT"
    },
    "contracts/src/diamond/facets/token/ERC721A/ERC721AStorage.sol": {
      "keccak256": "0x1f85619c07524883b96fd2f3ca92ea3e2343466c0832cc03f6eb1cbb828896f4",
      "urls": [
        "bzz-raw://06adf57b874d40a123eb3e7bf89cd7f49d29a93c142b26336263529ccd692e04",
        "dweb:/ipfs/QmQAhsfGRBPuBcSE1mqocTvutK9c4NfJPsbN4XQXtbsLey"
      ],
      "license": "MIT"
    },
    "contracts/src/diamond/facets/token/ERC721A/IERC721A.sol": {
      "keccak256": "0xb57dee608d37c98c32ac38fa3c84e77f5962cf39a0697815ad209edf55593782",
      "urls": [
        "bzz-raw://092750f101ae80c5bace9fd53ae87547a0aac6109cd58290609acd2ef489ce9d",
        "dweb:/ipfs/QmREM18vUEQmcmnTSyR4XxHB9Ykqomc9RuCFZcWNiovgbz"
      ],
      "license": "MIT"
    },
    "contracts/src/factory/facets/architect/pricing/IPricingModules.sol": {
      "keccak256": "0xa45fcd2bb5037c0b9b80bb02a3a4bd00fa99598a8d9e0a5ee2dff7a04c670171",
      "urls": [
        "bzz-raw://15f95100f32791a9aa2e3cc47fb9cd58542e9250834bfc38756012cc4baaa786",
        "dweb:/ipfs/QmYGPF6HQLoq5bCgMYW1AyT2Vz1H12Lt8LDdmzTadN5Ppm"
      ],
      "license": "MIT"
    },
    "contracts/src/factory/facets/partner/IPartnerRegistry.sol": {
      "keccak256": "0x1fe0cb9bee78697a459c596df3d69809decda8b0176bcba47bfd7b4c3db4440f",
      "urls": [
        "bzz-raw://4a0ffc7ccacc24be9dd81545fb6bf2d2b63698c6ac0c54def86aac1513d04dcf",
        "dweb:/ipfs/QmRRSWiMV9XyZZdhHR9jo3FdVqHYAB63Egpq8jiabTJdrp"
      ],
      "license": "MIT"
    },
    "contracts/src/factory/facets/platform/requirements/IPlatformRequirements.sol": {
      "keccak256": "0xd1c61d42973382822d0b8256b5d308ad693dfa59240864cce0bec1bd4208e4c6",
      "urls": [
        "bzz-raw://bff6d50557810f7aa9de451f6ac2b279fe5983eefc0b38ef8be7ebb2ffde0f86",
        "dweb:/ipfs/QmS6DXYXtPTfePgtrUxH1vmPycsVoumBQRJZugjGButowT"
      ],
      "license": "MIT"
    },
    "contracts/src/factory/facets/registry/IImplementationRegistry.sol": {
      "keccak256": "0xb447f7654cd152c29718c95983b62e390a59658d7d1a22b97f79d0aee9fb5de7",
      "urls": [
        "bzz-raw://756a9a38364c01937088ba927f09af2726d2df207eea4e0e2842e3fc66ccd32c",
        "dweb:/ipfs/QmbxBRXgtkEQsGtxq1uSM6vX38FkjPq6tpodCdtBmdEmXA"
      ],
      "license": "MIT"
    },
    "contracts/src/factory/facets/wallet-link/IWalletLink.sol": {
      "keccak256": "0x5ed1537dfea0969be2cef70cfd3858695fa7c736a1df677db6c85c0180a0ea0c",
      "urls": [
        "bzz-raw://0305e0d8ba95c608fd848ce99c288bf80892cc61bc01d53bf8d6f79a4a6a550d",
        "dweb:/ipfs/QmQoBXVdpRraU2BcA1Usw5HZB7e6cdnHvNyVhETKRUg4XC"
      ],
      "license": "MIT"
    },
    "contracts/src/spaces/entitlements/IEntitlement.sol": {
      "keccak256": "0x81712a4b9127000ba341966d99395917dcb4b1305eadeddd1e1ad4e562587fdd",
      "urls": [
        "bzz-raw://df0fcc9d7ed7489786684f5fa8375b277146969021f96f6a9feb81cb39176eca",
        "dweb:/ipfs/QmbxXXeXe6AzXUL8cSoABMx2E2QbRAK2uJXd8TRnDuKSJ8"
      ],
      "license": "MIT"
    },
    "contracts/src/spaces/entitlements/rule/IRuleEntitlement.sol": {
      "keccak256": "0x362d73e7b5a9626ffb3c76ebd7c41cae6240ce0a8d2ec401df345814a39b303b",
      "urls": [
        "bzz-raw://c750b186885d1af5cda10755c8443629b270d18b221c1054a7e9344adbea7ce4",
        "dweb:/ipfs/QmcwkJjGj8PGy43KRRh2c4ggcjBVD65XDsoq8H5LozTeN2"
      ],
      "license": "MIT"
    },
    "contracts/src/spaces/facets/Entitled.sol": {
      "keccak256": "0x407444b484c8951ee61c5665c18876ce798c8e28b9aa9d4599b4a027d892870c",
      "urls": [
        "bzz-raw://78692dc68fe28f7d1bd3deea97534f3f4ef92e17cf443cad12c74989370ca689",
        "dweb:/ipfs/QmWRDxd6jZjA1DR7N15pNZtqa5P7mHnB1wQSBHfSabCnSd"
      ],
      "license": "MIT"
    },
    "contracts/src/spaces/facets/Permissions.sol": {
      "keccak256": "0x0b7ad76893a8b11877f161bf8d6180230190572f8a171ff5b124570be468976e",
      "urls": [
        "bzz-raw://d21a0dd820441b95a17a5f6681a4a68fdf180fe90aaaa0f3e9e5800b2a247634",
        "dweb:/ipfs/QmRVHasadqCqDSZRaRrddJXR23wkbVs9LQ6WcPxfDFH37x"
      ],
      "license": "MIT"
    },
    "contracts/src/spaces/facets/banning/BanningBase.sol": {
      "keccak256": "0x38c44494221f96568f3efb540a8a6c7af141de95f25caf26df6e8a8333f31249",
      "urls": [
        "bzz-raw://cf1f509347cab5090655ff8272443d18f9716fea5ef27cd86269ccbd2570aa7e",
        "dweb:/ipfs/QmbF8StzLRGnVvVXWYBowvdULoPPqQkU5hZR548cnRzuVs"
      ],
      "license": "MIT"
    },
    "contracts/src/spaces/facets/banning/BanningStorage.sol": {
      "keccak256": "0xcfbf5c113056e569abf23158853ff4877744b22a4bf2bf49a282d04dab23ab17",
      "urls": [
        "bzz-raw://4f825e97ca65c9cd3bd5885d2fa8b8e5f8f0dcbe227dec064abbbab645685fbe",
        "dweb:/ipfs/QmXAMntxrjzeNUKh9WcyHvzDmnV89vrJ9PkKRceqxJSxZp"
      ],
      "license": "MIT"
    },
    "contracts/src/spaces/facets/banning/IBanning.sol": {
      "keccak256": "0x350ec182a95a86a41335979cd7212132858c5cfcd366602b2f6cd0ec0694b63e",
      "urls": [
        "bzz-raw://ecb4ad0c5a1086c38448b3e279733f33edc0cc39648368e5cb43dfff139ff7e8",
        "dweb:/ipfs/QmWYfYE8Haqk9kBRxmLijfQSfqbfxf7LB3wQ24d3pG5PE3"
      ],
      "license": "MIT"
    },
    "contracts/src/spaces/facets/channels/ChannelService.sol": {
      "keccak256": "0xd99752d8c031a33e075b257fe1863a269d470c8ad18052cdca6faeb5370d2169",
      "urls": [
        "bzz-raw://45bdecec56344c7cd8dceb7a47d5c66cd5b2c4e1eb006ed8b222a198e9f41f55",
        "dweb:/ipfs/QmSFhLzHvYsYj3Py976SQDqzfSz3nnsyYc7hWBp61WPdjK"
      ],
      "license": "MIT"
    },
    "contracts/src/spaces/facets/channels/ChannelStorage.sol": {
      "keccak256": "0xeb4174513a652b1571b3a92cbefa80e9d450144e8d07bfb29c863d7d9de9313c",
      "urls": [
        "bzz-raw://6c3b73c84a2b4a56fcc8bd1fbaa0a8896a2dfc62a7fde07b13c6d8b05dcf8fe6",
        "dweb:/ipfs/QmRPukfmps5ESAR5saLNLJp6GEg1nNCTq5qChGeAjgtLV4"
      ],
      "license": "MIT"
    },
    "contracts/src/spaces/facets/delegation/WalletLinkProxyBase.sol": {
      "keccak256": "0xffef403556b46744bd1833e5df57b02eb79e010841b16610e1740bc0dac929b2",
      "urls": [
        "bzz-raw://1afa30929e8c6b0c69528d328774c98789825a8de53e5945a1e95092bee2ad08",
        "dweb:/ipfs/QmTbCqLJTBHgcMuFwWSTbrgR7uaASJqwqYuku4YkGzTWW1"
      ],
      "license": "MIT"
    },
    "contracts/src/spaces/facets/delegation/WalletLinkProxyStorage.sol": {
      "keccak256": "0x9667e475b9ad9f1130583840c9b0594a7512f7edd33163b926b3db21f70d9909",
      "urls": [
        "bzz-raw://d6271ce56258b1e9150378872d250cfaeb4501b5d0288e8f19f02096114c687f",
        "dweb:/ipfs/QmXSBA2CpLL9BdvZb994JYStgB9fJfsHwgcke6gsD3zybW"
      ],
      "license": "MIT"
    },
    "contracts/src/spaces/facets/dispatcher/DispatcherBase.sol": {
      "keccak256": "0xe469d4dab9beb9f7d0b5267f210e39938c0f7606fdadd94933f0e2b7dd0411b7",
      "urls": [
        "bzz-raw://7896e2b62eceb8b95db739ab2e2c8ddb2f02c31e848aa54d2c849c9ed6cf6f60",
        "dweb:/ipfs/QmcixBA9fHfHrDHSNbq4BBsCzcccsmYSBM3SwQLhxUZSZT"
      ],
      "license": "MIT"
    },
    "contracts/src/spaces/facets/dispatcher/DispatcherStorage.sol": {
      "keccak256": "0x0173a174a8241b5fee8610af734f25e92f311e4a66ad08d21c5897cc8895d543",
      "urls": [
        "bzz-raw://a25813aa9421f1dca29a7013f7d8be1d37d53d97791633c3c822ccb8fb42758a",
        "dweb:/ipfs/QmXHKAa6G8pEm3tUsVukLzgZDuEAcsKJwpjkKhR4pRwf5v"
      ],
      "license": "MIT"
    },
    "contracts/src/spaces/facets/dispatcher/IDispatcher.sol": {
      "keccak256": "0xe619f5b6c184d7cb894aa3463309a411fb46ef80c3d4fa5199fb619ec1443e33",
      "urls": [
        "bzz-raw://d6a49ac3d978c21a7b27e871a4db7ec9bf82029d5bdd585c1a20b0d240293872",
        "dweb:/ipfs/QmadJaz3dx5qcykfnZa1W52WqEo8d83v3SA5X5UiyxUie1"
      ],
      "license": "MIT"
    },
    "contracts/src/spaces/facets/entitlements/EntitlementsManagerService.sol": {
      "keccak256": "0x85433740dc34b5a8c76e512f168e5eec3c03b9ed8683ce0c0acb5368150d5c3d",
      "urls": [
        "bzz-raw://10706ddceeecee6b1d429175430f3439c25e59070ad3cf5918cf9795c113f501",
        "dweb:/ipfs/QmRS5ag8k4GSatGkWMKVvCBfxo2HPgh917UndkaF4VKCWa"
      ],
      "license": "MIT"
    },
    "contracts/src/spaces/facets/entitlements/EntitlementsManagerStorage.sol": {
      "keccak256": "0x932608993bef144e63002ddef41a5c3cd3e800b49f7b18e0614da4912800d22d",
      "urls": [
        "bzz-raw://97e1e32435b60f4697a98679884b36c6912cc31a942bf2c92af6590c58c64ca9",
        "dweb:/ipfs/QmNWcuZvzPqgQk2cLsmq7T71oMZGh22Mx1BwKz6Sj1cMAu"
      ],
      "license": "MIT"
    },
    "contracts/src/spaces/facets/gated/EntitlementGatedBase.sol": {
      "keccak256": "0x41ef118ff4f411d1f9a083245cf02f8f573e386fa96404e8a28de6eb940c5fef",
      "urls": [
        "bzz-raw://cab18a63fb7a09bc3d9237849e74ac32494756e6e0f9dcfd6c7dc5b003e52d16",
        "dweb:/ipfs/QmZGwssiMeSmLgZqR1WjYZyVWmKa2mL7KkjbT327Br8Q65"
      ],
      "license": "MIT"
    },
    "contracts/src/spaces/facets/gated/EntitlementGatedStorage.sol": {
      "keccak256": "0xb058672a61d2742e8232232cc66f052443d82beb8b2cdc681f10c23a49351b84",
      "urls": [
        "bzz-raw://f39d39a3bd3e39c2f6a5b21b82a7339176c163d82335f901a64c57dd73ffa5a3",
        "dweb:/ipfs/QmP8RmYv79xX8hLmrvjfceW9mdRYCYxMaxpywRpR281tMo"
      ],
      "license": "MIT"
    },
    "contracts/src/spaces/facets/gated/IEntitlementGated.sol": {
      "keccak256": "0x9852f22946e5db62b499fe90ff4acc4fe776dd9ed4d434536de1e40cc54dd067",
      "urls": [
        "bzz-raw://b14dafcaa009515b7fb063439731af76c9c69d92416c1cb6be4461bf1fe639ff",
        "dweb:/ipfs/QmQyN13yFz2bVBRAkrr4WwRtQRFtahuaGeNTq5etCemrCd"
      ],
      "license": "MIT"
    },
    "contracts/src/spaces/facets/membership/IMembership.sol": {
      "keccak256": "0xbbba6bf5f9e7075719c89910e88b9b17a9b8814da8b7a37c6d48d8335ebde9a7",
      "urls": [
        "bzz-raw://44476a805573fd5d9fb3e6da0a21dfade23ffd0d785103f1a5cb49a354dd4c55",
        "dweb:/ipfs/QmQTxP1bJuiXVPTprKTL8w5XNXrZCxYVtF6HTkFk8ovssD"
      ],
      "license": "MIT"
    },
    "contracts/src/spaces/facets/membership/MembershipBase.sol": {
      "keccak256": "0x02f4edac642f370de00ab31f74df360de67576ed082cd9b120901373a7fa5d75",
      "urls": [
        "bzz-raw://47460c64967c2aaac88c5229cd73c3a7d9f8111547c0ff90dae966b49dcfb222",
        "dweb:/ipfs/QmQ19keGw2WRJeHbZbDYNivoa7XYQYixEqkMgtJAi9rMcK"
      ],
      "license": "MIT"
    },
    "contracts/src/spaces/facets/membership/MembershipFacet.sol": {
      "keccak256": "0xa502a405794239ffd8d8d84a8c00c467a8261d4ebe54b14891312cc1df4ae15a",
      "urls": [
        "bzz-raw://2e731385e65c6595462a08bef0bfa242b07b23ad90a13801974919eb3bb97b02",
        "dweb:/ipfs/Qme4Ndh6DQwHUNzrfA3tRL1yEKixAduGW21vGkfqRM4mtf"
      ],
      "license": "MIT"
    },
    "contracts/src/spaces/facets/membership/MembershipStorage.sol": {
      "keccak256": "0x901e36addd71ab233a40af5185e6070be44b5aa7b1487dab3b0f9dc75d05e972",
      "urls": [
        "bzz-raw://017f70c4ed3fdc4cbef99380339b07f161ea01797acd0181d9d802e407f4b6cd",
        "dweb:/ipfs/QmeJNCJwAPU7VCyfNJSeTxf56dBVXNoJxYV4NN6AhtxsCa"
      ],
      "license": "MIT"
    },
    "contracts/src/spaces/facets/membership/join/MembershipJoin.sol": {
<<<<<<< HEAD
      "keccak256": "0xeb40ebe018ec462b63950fddc8b6b37f52a15ccea63c1d7c5e5b95e6c90e300f",
      "urls": [
        "bzz-raw://ef1bdac1635a362e49bd68788c1fe13057d2b7c000af088e92789f023b7137ad",
        "dweb:/ipfs/QmXXWDa46qa7owWuYwMYfAu3jBx9m6JkLLFBZw1qDDf6ad"
=======
      "keccak256": "0xe41055bbd09e9d55a1e47c072f2c1f9d468211cf91273429f04d81bb2ad2b1fa",
      "urls": [
        "bzz-raw://49106e97188a55032d4f4fbf93c00f50bc0fc550c6f46d5468d605fdbb5a97ba",
        "dweb:/ipfs/QmRet88ReZ8DVKoiR2paHYMPfk1vqtYntxxTghHDmqbYCp"
>>>>>>> c97a385d
      ],
      "license": "MIT"
    },
    "contracts/src/spaces/facets/membership/pricing/IMembershipPricing.sol": {
      "keccak256": "0x9e3b6766b92d0e48b4b23a024f9622923f30d90f6f8673ded81e423171ec30c4",
      "urls": [
        "bzz-raw://e6f76b6045a8c6eeb24d6a9a42f82495cb1cb125dd90921d16a949b00a6f52dc",
        "dweb:/ipfs/QmPbRy4sAabTkEnZBoubzPqH2ycPevEzcEJ4NYJsCWmTFF"
      ],
      "license": "MIT"
    },
    "contracts/src/spaces/facets/prepay/IPrepay.sol": {
      "keccak256": "0x4cc23cd204f20bd4a094d9292aaa494f73478d27c8f59e646454cbba11d781fa",
      "urls": [
        "bzz-raw://4f54c224f56396ac03335c95c4808acbeec6366f0c475d29edb2461cd53bcd15",
        "dweb:/ipfs/QmdDKUR8VVXJuR5Fj29SZxvR9GwxXeNQ6rtAT3TxX8VjwT"
      ],
      "license": "MIT"
    },
    "contracts/src/spaces/facets/prepay/PrepayBase.sol": {
      "keccak256": "0x07fbb598088d52ff90a2dc5c3fea344823ae240f39b104f8db8a0b3953752ba3",
      "urls": [
        "bzz-raw://d34b9a5703ac33b27f91049a81f106bdf327ac57f4ac5886e21f3782104a5084",
        "dweb:/ipfs/QmR8ds7bpXxSLZX6QNhVRVYY8Fk2xHVFNqcAD1fY38kERs"
      ],
      "license": "MIT"
    },
    "contracts/src/spaces/facets/prepay/PrepayStorage.sol": {
      "keccak256": "0x5daebdd10dafc3bc3552064a2fecd4a2639226b1af240351dd2e005a7ab270b4",
      "urls": [
        "bzz-raw://06cf75e08e360a74822cd846728c5d9f8440698bb43d29a8bcab3c0cebbec336",
        "dweb:/ipfs/QmZ4UfwTNqQg88A7mHmXM3ZExjTJQhPf3qvFLGzcVaGwwG"
      ],
      "license": "MIT"
    },
    "contracts/src/spaces/facets/referrals/IReferrals.sol": {
      "keccak256": "0x58ec271dbc2fc4c179f20874f9ec97f97e5d6bad0083b2e83b0c3b11fa21a796",
      "urls": [
        "bzz-raw://6ab4e180cafd33e37039ffb004d20abe9c8b133a22cd50cfcf8898dd3177eb9a",
        "dweb:/ipfs/QmcBSq323rdgNfGue7WgcqDcZ2hceduHuBQmpDWgfChMP2"
      ],
      "license": "MIT"
    },
    "contracts/src/spaces/facets/referrals/ReferralsBase.sol": {
      "keccak256": "0x9085aa7742524adbb7f32a320fa4a4c803ae39e4b406c7f3c41022e83c8d218e",
      "urls": [
        "bzz-raw://37fdef0cd5ddb6ba1304d43420c4141d5b92dacb52efbee6d768a1c0dc17111a",
        "dweb:/ipfs/Qmdxdzz6bAc3LrXx2PRR1BZaRcNnJ4jLPos1eFZoF6xwjR"
      ],
      "license": "MIT"
    },
    "contracts/src/spaces/facets/referrals/ReferralsStorage.sol": {
      "keccak256": "0x92d60431a4403fb15701cacf5ce4fb01a3cdd04120fa73f3eb9fc935d1ae2cbf",
      "urls": [
        "bzz-raw://b25afae2092460be64e8ce9f146eedeabe908738ebfe16062d2ea15200b4d3f6",
        "dweb:/ipfs/QmanSxLPMpcCJjdM5rNeXLLQ7AQeZTJAbrZ3sh79LNAbmr"
      ],
      "license": "MIT"
    },
    "contracts/src/spaces/facets/roles/IRoles.sol": {
      "keccak256": "0x8e83ae75871b3aa2f2c2885770c0c810e7cf53b4bcb06ff3d73bbcc49b7a7a65",
      "urls": [
        "bzz-raw://3995418818a37c318df894c3a64f646f9a70113b0edf54fa34dc4c5ba2f426ed",
        "dweb:/ipfs/QmSeDc6kasbA8THfZU5fS5uQbbeV3X85qauF8PapgXzgT3"
      ],
      "license": "MIT"
    },
    "contracts/src/spaces/facets/roles/RolesBase.sol": {
      "keccak256": "0xc847fa3ca60c268fc9ae30160b22092757e336d00e899f4002a68558eaf4c5f1",
      "urls": [
        "bzz-raw://65284c01e6bae841b51f0a53161d9e88c46b207b8eefdf98cd3c582f2312963e",
        "dweb:/ipfs/QmNcxd1hKiyYmKfVjjbwEHrydRJFLQYpjgeC6jMUosbcsY"
      ],
      "license": "MIT"
    },
    "contracts/src/spaces/facets/roles/RolesStorage.sol": {
      "keccak256": "0xb7cd94235e366821c3dbdaa7dda9f66c6a0f55ced761a0cafc0de0ee2af41385",
      "urls": [
        "bzz-raw://f667b95874e4299f93064815001f7f1170e3268e677bb969c70e909f0086d53f",
        "dweb:/ipfs/QmRpEpYsMN4C3yB9ujW3MRa8VxwQRoFHP1qoyFEko7W575"
      ],
      "license": "MIT"
    },
    "contracts/src/utils/StringSet.sol": {
      "keccak256": "0x2b9880e846f275864e847e8c7079d29a02c4a060c5a9d580fb153ff0e7b49ff6",
      "urls": [
        "bzz-raw://df9c170f28318746eab23befba1318735652c7d198e273a322a0ff2702680605",
        "dweb:/ipfs/QmanQQi9YiPHb9Cn4wpfQ9VYUi7UZ9iQibLL6V46JPibLu"
      ],
      "license": "MIT"
    },
    "contracts/src/utils/Validator.sol": {
      "keccak256": "0x902f8ae6b6ec4703e6a72e40411ddaf062b73eb2890cab3c893ac3828367c61f",
      "urls": [
        "bzz-raw://39e68f53191121d78a6adc94587e085fb2845206cc8f5c58bf7f4532126e6bb3",
        "dweb:/ipfs/QmPLJ9UXfvhJEPhyKpQyz2WM7oNtGgJtbFpXfM8hmZDWRG"
      ],
      "license": "MIT"
    },
    "contracts/src/utils/interfaces/IWETH.sol": {
      "keccak256": "0xb0a9a284b02664b2ceda4ed7cc8e7dbdd39cc09292b65b97a3417ba5b1440dd0",
      "urls": [
        "bzz-raw://701edb4dbdb8ab50ed2fdb568cc0956c07184e1f4e7d63854efc158408fa72a5",
        "dweb:/ipfs/QmV58ikDDcTC92hGEuQKerfsygnPg5cwCVLuMh9R9uYXb6"
      ],
      "license": "MIT"
    },
    "contracts/src/utils/libraries/BasisPoints.sol": {
      "keccak256": "0xfaa5790726afc20e29f2a00e67693a59ae85a045beaa95f8f58bcbcef01ed87b",
      "urls": [
        "bzz-raw://a2da5e15739fc7093ea7b935c6542f7c01d9c33843a3d1a1d8895db404f8160e",
        "dweb:/ipfs/QmYVUkSh3QX7u9rnKfqLeb9Rh8tko5Q3Gpry6KnhTRF58L"
      ],
      "license": "MIT"
    },
    "contracts/src/utils/libraries/CurrencyTransfer.sol": {
      "keccak256": "0x0bb719b327dd2db2bf3c5737aa67142dba8794514ba54291ea55fd9466c47083",
      "urls": [
        "bzz-raw://ca5da86edc38c53c9a80bc9611d7cb72bc96b273f8eeb15e540fae9c8f6544a4",
        "dweb:/ipfs/QmSfyJpsi8Ksw3soevcB5SnmaDevTnmV5NSbQFMLtTmXLr"
      ],
      "license": "MIT"
    },
    "contracts/src/utils/libraries/CustomRevert.sol": {
      "keccak256": "0xdf3d131cb19a367b2f2842caffe356e3b6437ff9e82f6519dd3b067630e0a059",
      "urls": [
        "bzz-raw://abaae9b8fa22a7b0f6fe0adafb4ec510f9b720ef281d98b900225c033c66f9b7",
        "dweb:/ipfs/QmNU1NRUCkXibWP7PzNyXvtrkgtpwcUEVP8uFzsWeDmBfK"
      ],
      "license": "MIT"
    },
    "node_modules/@openzeppelin/contracts/token/ERC721/IERC721.sol": {
      "keccak256": "0x5dc63d1c6a12fe1b17793e1745877b2fcbe1964c3edfd0a482fac21ca8f18261",
      "urls": [
        "bzz-raw://6b7f97c5960a50fd1822cb298551ffc908e37b7893a68d6d08bce18a11cb0f11",
        "dweb:/ipfs/QmQQvxBytoY1eBt3pRQDmvH2hZ2yjhs12YqVfzGm7KSURq"
      ],
      "license": "MIT"
    },
    "node_modules/@openzeppelin/contracts/utils/Address.sol": {
      "keccak256": "0x9d8da059267bac779a2dbbb9a26c2acf00ca83085e105d62d5d4ef96054a47f5",
      "urls": [
        "bzz-raw://c78e2aa4313323cecd1ef12a8d6265b96beee1a199923abf55d9a2a9e291ad23",
        "dweb:/ipfs/QmUTs2KStXucZezzFo3EYeqYu47utu56qrF7jj1Gue65vb"
      ],
      "license": "MIT"
    },
    "node_modules/@openzeppelin/contracts/utils/Errors.sol": {
      "keccak256": "0x6afa713bfd42cf0f7656efa91201007ac465e42049d7de1d50753a373648c123",
      "urls": [
        "bzz-raw://ba1d02f4847670a1b83dec9f7d37f0b0418d6043447b69f3a29a5f9efc547fcf",
        "dweb:/ipfs/QmQ7iH2keLNUKgq2xSWcRmuBE5eZ3F5whYAkAGzCNNoEWB"
      ],
      "license": "MIT"
    },
    "node_modules/@openzeppelin/contracts/utils/introspection/IERC165.sol": {
      "keccak256": "0x79796192ec90263f21b464d5bc90b777a525971d3de8232be80d9c4f9fb353b8",
      "urls": [
        "bzz-raw://f6fda447a62815e8064f47eff0dd1cf58d9207ad69b5d32280f8d7ed1d1e4621",
        "dweb:/ipfs/QmfDRc7pxfaXB2Dh9np5Uf29Na3pQ7tafRS684wd3GLjVL"
      ],
      "license": "MIT"
    },
    "node_modules/@openzeppelin/contracts/utils/structs/EnumerableSet.sol": {
      "keccak256": "0x9b161e97b8967d4bc0c08d25741889a30692cdda4b71910bf1b0e315f1962212",
      "urls": [
        "bzz-raw://821500c39d095eaa25b06f46e65f1d0e97c4c96b39227f79077dee7d9e84051f",
        "dweb:/ipfs/QmSTeGorKzSWF6HAmxo32uCZiEuKNvreQdUiX1AaYtUMTz"
      ],
      "license": "MIT"
    },
    "node_modules/@river-build/diamond/src/facets/Facet.sol": {
      "keccak256": "0xca7529809751c8c40aebd904b776f9ff28074b5a8a2df99f5bd1b588cb4b297c",
      "urls": [
        "bzz-raw://74bf56c81fcb3064f372bf9fb5ae895fd976d1cf8fd535c4f03397bdfabeb25e",
        "dweb:/ipfs/QmRmNLBWakunagRHRLXsEZAq6b2CyWM4voFrEjQn2tRGYY"
      ],
      "license": "MIT"
    },
    "node_modules/@river-build/diamond/src/facets/initializable/Initializable.sol": {
      "keccak256": "0xe02e99665b5acb22d5c508c3bda97c35acd2597ce0a58569a19cc12f0010da90",
      "urls": [
        "bzz-raw://b586a51dbe63e8763ae0b2b3dadd5c8559f47bc8cbaa0e9fe52aaec4c3677552",
        "dweb:/ipfs/QmRtaVikg6YDwzUAtY7WV793taZgT1ZxyMB4PLAEqGBeCC"
      ],
      "license": "MIT"
    },
    "node_modules/@river-build/diamond/src/facets/initializable/InitializableStorage.sol": {
      "keccak256": "0xf8170e6977d685c218f65185478fbb9916e64f63aab1dcd195056438466f458a",
      "urls": [
        "bzz-raw://83ea3cf77f012eef93d10593e3beded36b449611063fd8dfbdb44e4346f87eb4",
        "dweb:/ipfs/QmVasL7QnxXEmiUsLJzpfig8717zLUhZfyQxiBbFGDEVVg"
      ],
      "license": "MIT"
    },
    "node_modules/@river-build/diamond/src/facets/introspection/IIntrospectionBase.sol": {
      "keccak256": "0x51e706ab1184a3a5b353b87cfee07d471b9a5ef93897022bbcd1085b39a0c762",
      "urls": [
        "bzz-raw://3df386912c5cc759faee161b7825b2014040d04bf06528e74f4d759f06f2eb19",
        "dweb:/ipfs/QmP5AnGGNY4gsV1ABJ3WaueAsAwJVQ229ZfGjGxW8rSbEL"
      ],
      "license": "MIT"
    },
    "node_modules/@river-build/diamond/src/facets/introspection/IntrospectionBase.sol": {
      "keccak256": "0x35f27aa0a4b64673a2648110422f31de0c5a71c68df562eccb9c4f2a27ee6647",
      "urls": [
        "bzz-raw://2eb1f2ff2e2d7222bf8fe2cf7558a2e47925e3d4557208362b1f50e63cb43006",
        "dweb:/ipfs/QmNcJZSAEPreUy66tt5brPrauVnUb4tqvcxej5Uc4SZZWz"
      ],
      "license": "MIT"
    },
    "node_modules/@river-build/diamond/src/facets/introspection/IntrospectionStorage.sol": {
      "keccak256": "0x306f41ef86bc5050a28c1dbf855d3f6f623be4aebc0a0f96474dae85979f7763",
      "urls": [
        "bzz-raw://dbad6f8e6685690ae75f6c9066972a45400b45307245feab8990af18a4c38e91",
        "dweb:/ipfs/QmcTUqiSL1z2nwokpNNsXQkjVTaFdFJiM2exguZpPDDXEM"
      ],
      "license": "MIT"
    },
    "node_modules/@river-build/diamond/src/facets/ownable/IERC173.sol": {
      "keccak256": "0x187fcc652a498aa18be665689a8496daad50511e6d7d926be0a210469325cdd8",
      "urls": [
        "bzz-raw://00c489916ad6e3ef2bfeb1d5f0230022cf776caab4b1372f0bf79b839810f1a2",
        "dweb:/ipfs/QmV2h8sDoHeyZKvbKeJBk6WaS5F87QaDMCq3iEymsbrmVh"
      ],
      "license": "MIT"
    },
    "node_modules/@river-build/diamond/src/facets/ownable/token/ITokenOwnable.sol": {
      "keccak256": "0x125ffc776682deecf6bbf36f4b33b762968a4e6ad182dd5a896fb92fd103b397",
      "urls": [
        "bzz-raw://bdb1d0973416722e1f7772f9f0adb2d76a262c6cb667b5c3907076f4c9b3bd37",
        "dweb:/ipfs/Qme3Xvaq4fWexPd6TAjWpqfmiQ1KCedKGXwE9nxrcv2Cw3"
      ],
      "license": "MIT"
    },
    "node_modules/@river-build/diamond/src/facets/ownable/token/TokenOwnableBase.sol": {
      "keccak256": "0xca833201bb1f1d717b6fe8b849da55cfa252aa4eccce9b29c98f355ce2cd8d83",
      "urls": [
        "bzz-raw://d079c6257d5d47f0fa978e47074cfd4d7467b6eec570c1b82d4c4dddf2f0b711",
        "dweb:/ipfs/QmbaNQ6EvLF2KziX7w4fgd6txijG4aR6yh7Qa14KtWvWRZ"
      ],
      "license": "MIT"
    },
    "node_modules/@river-build/diamond/src/facets/ownable/token/TokenOwnableStorage.sol": {
      "keccak256": "0xb2646ac976d46fe9b135f0fe5b0ca680279a74d6491c8cc49bc9c212d39da479",
      "urls": [
        "bzz-raw://413b2dbc619e27f5b43d38c3aee457a2217ad41aece2689fa7913a6756689faf",
        "dweb:/ipfs/QmW8ToN4UN4FZognfXRgBuKqPkYPJhoQrJAU45GpZoX32F"
      ],
      "license": "MIT"
    },
    "node_modules/@river-build/diamond/src/facets/pausable/IPausable.sol": {
      "keccak256": "0x3df1579165cc634718d4619e0760ea3c492b2766c2e42328208a38457e103ca1",
      "urls": [
        "bzz-raw://1c6d3f4e3a3437075fb09c4875cfbf640af5cdc50c31b64e77ff5678dc1a8684",
        "dweb:/ipfs/QmNSnSYZrtNLdQqidpGR6ujbhuxhSr6LJEQBc3pCu6MNNJ"
      ],
      "license": "MIT"
    },
    "node_modules/@river-build/diamond/src/facets/pausable/PausableBase.sol": {
      "keccak256": "0xc15f937b2c4844ecf4831fb7bad77c29db231a6a046bbbf4fc60a4066d138cf0",
      "urls": [
        "bzz-raw://7c787b1d900ab0442f89503a50aba744b7403bb4609c161fae8c9c11a142d6d3",
        "dweb:/ipfs/QmafDG4KCRyetPzLXVjyz4NxUafFKJ8xwGUJEnu7Y3wz8V"
      ],
      "license": "MIT"
    },
    "node_modules/@river-build/diamond/src/facets/pausable/PausableStorage.sol": {
      "keccak256": "0x998397ccc66cda4d76d219cf08bdd45eb26f583e0b484670f43d3b59ed64c19f",
      "urls": [
        "bzz-raw://a153e74c68fc0e2d7aa422d3b169b712a242bbf92da316732c4efd52e31781fd",
        "dweb:/ipfs/QmVtPuvumAG5qRHinmdQn7wkEK3J4HK9gBB5LBDWbeTRNj"
      ],
      "license": "MIT"
    },
    "node_modules/solady/src/utils/FixedPointMathLib.sol": {
      "keccak256": "0x08ab121a1074161b4470c48dadcd6ed71eeb33db1adbefe514771e03cf380fba",
      "urls": [
        "bzz-raw://b8d7a3b1dd013ee2b1f56d55b58f1d0b09ae3bcbe630e5a122f8998072c1ecad",
        "dweb:/ipfs/QmNRnBQ6me4s6xDeejdHRjn9Drb5MgcRtfwit9HbYhkJkk"
      ],
      "license": "MIT"
    },
    "node_modules/solady/src/utils/ReentrancyGuard.sol": {
      "keccak256": "0xdb28f318ec45197a6c7cc2abebed67d7cb8b965838ef962e3844423256a9ddb8",
      "urls": [
        "bzz-raw://873cd46b77a2aeb781e7a0d131e7299151323ed884c330101a51d0727e218d98",
        "dweb:/ipfs/QmddadCjyedztvdSgLZEyKWoRes2SqtpviSjhEbSNrkUoi"
      ],
      "license": "MIT"
    },
    "node_modules/solady/src/utils/SafeTransferLib.sol": {
      "keccak256": "0xde0b5b7342367347c95b39a4be48263a63334c67d9923992764038a169d4bcc3",
      "urls": [
        "bzz-raw://b4680336a9617d89cc2e89d408426cc1f1dfccb365206a036b8345b2c5240333",
        "dweb:/ipfs/QmRYXk7Z5jsHPCwMi6pjUbKFbQwrrQfYVAY69CpV46BxKH"
      ],
      "license": "MIT"
    }
  },
  "version": 1
}<|MERGE_RESOLUTION|>--- conflicted
+++ resolved
@@ -1990,17 +1990,10 @@
       "license": "MIT"
     },
     "contracts/src/spaces/facets/membership/join/MembershipJoin.sol": {
-<<<<<<< HEAD
-      "keccak256": "0xeb40ebe018ec462b63950fddc8b6b37f52a15ccea63c1d7c5e5b95e6c90e300f",
-      "urls": [
-        "bzz-raw://ef1bdac1635a362e49bd68788c1fe13057d2b7c000af088e92789f023b7137ad",
-        "dweb:/ipfs/QmXXWDa46qa7owWuYwMYfAu3jBx9m6JkLLFBZw1qDDf6ad"
-=======
       "keccak256": "0xe41055bbd09e9d55a1e47c072f2c1f9d468211cf91273429f04d81bb2ad2b1fa",
       "urls": [
         "bzz-raw://49106e97188a55032d4f4fbf93c00f50bc0fc550c6f46d5468d605fdbb5a97ba",
         "dweb:/ipfs/QmRet88ReZ8DVKoiR2paHYMPfk1vqtYntxxTghHDmqbYCp"
->>>>>>> c97a385d
       ],
       "license": "MIT"
     },
