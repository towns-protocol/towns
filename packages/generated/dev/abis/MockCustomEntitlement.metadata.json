{
  "compiler": {
    "version": "0.8.24+commit.e11b9ed9"
  },
  "language": "Solidity",
  "output": {
    "abi": [
      {
        "inputs": [],
        "stateMutability": "nonpayable",
        "type": "constructor"
      },
      {
        "inputs": [
          {
            "internalType": "address[]",
            "name": "user",
            "type": "address[]"
          }
        ],
        "name": "isEntitled",
        "outputs": [
          {
            "internalType": "bool",
            "name": "",
            "type": "bool"
          }
        ],
        "stateMutability": "view",
        "type": "function"
      },
      {
        "inputs": [
          {
            "internalType": "address[]",
            "name": "user",
            "type": "address[]"
          },
          {
            "internalType": "bool",
            "name": "userIsEntitled",
            "type": "bool"
          }
        ],
        "name": "setEntitled",
        "outputs": [],
        "stateMutability": "nonpayable",
        "type": "function"
      }
    ],
    "devdoc": {
      "kind": "dev",
      "methods": {
        "isEntitled(address[])": {
          "params": {
            "user": "address of the user to check"
          },
          "returns": {
            "_0": "whether the user is entitled to the permission"
          }
        }
      },
      "version": 1
    },
    "userdoc": {
      "kind": "user",
      "methods": {
        "isEntitled(address[])": {
          "notice": "checks whether a user is has a given permission for a channel or a space"
        }
      },
      "version": 1
    }
  },
  "settings": {
    "compilationTarget": {
      "contracts/test/mocks/MockCustomEntitlement.sol": "MockCustomEntitlement"
    },
    "evmVersion": "paris",
    "libraries": {},
    "metadata": {
      "appendCBOR": false,
      "bytecodeHash": "none"
    },
    "optimizer": {
      "enabled": true,
      "runs": 200
    },
    "remappings": [
      ":@openzeppelin/=lib/@openzeppelin/",
      ":@prb/math/=lib/@prb/math/src/",
      ":@prb/test/=lib/@prb/test/src/",
      ":account-abstraction/=lib/account-abstraction/contracts/",
      ":base64/=lib/base64/",
      ":ds-test/=lib/ds-test/src/",
      ":forge-std/=lib/forge-std/src/",
      ":hardhat-deploy/=lib/hardhat-deploy/"
    ]
  },
  "sources": {
    "contracts/src/spaces/entitlements/ICustomEntitlement.sol": {
<<<<<<< HEAD
      "keccak256": "0xbb879f5fd547f6f93c898ae5d4fc5c6a738123ddac530b6a7267da9307f3e08d",
      "license": "Apache-2.0",
      "urls": [
        "bzz-raw://39e90fc649d84e0ccb48b067ea61d0a5564051d69b0f1dd59d13689625632e05",
        "dweb:/ipfs/QmQAB6ASqGYURyoQuPqf1SaahZtfnAEyr9me3cM3iCLT1K"
      ]
    },
    "contracts/test/mocks/MockCustomEntitlement.sol": {
      "keccak256": "0x58f8e47c0a04408aa3704e92a04711e19a943f0c9d404cb15458e09292d31025",
      "license": "Apache-2.0",
      "urls": [
        "bzz-raw://f39f963d26cb282f9491cb0ab4c7708d320427dbd74953b8abf455318f3ee8b8",
        "dweb:/ipfs/QmQyi2udFz4fpBvpuUSNmgpArs9KED5aMuu9H78ZWpUULB"
=======
      "keccak256": "0x228e49e82d252c14776d6230e33ca144f3356d691aa38f361b3e8c9581e1d746",
      "license": "MIT",
      "urls": [
        "bzz-raw://ad378879fbd8021da9861042be4249ad532646156352e444f177a3b941252e7a",
        "dweb:/ipfs/QmWcF7qipqDSwMDATBtwNDoyJtzA9zNsHzWwYwWf2rJqcc"
      ]
    },
    "contracts/test/mocks/MockCustomEntitlement.sol": {
      "keccak256": "0x6afb663aa6c5f6403a9b9f833f79e5cc87f594e8bca8f91e5d69d835242655e2",
      "license": "MIT",
      "urls": [
        "bzz-raw://0addd74396a3583bc3e6fd38977d84e06a98093567038ce067f505784cd7e38c",
        "dweb:/ipfs/Qma5CE3NqVK9cEczjwhtdGgtUr1P4qgGpa9DMh6druciyx"
>>>>>>> 3460b7c5
      ]
    }
  },
  "version": 1
}<|MERGE_RESOLUTION|>--- conflicted
+++ resolved
@@ -99,21 +99,6 @@
   },
   "sources": {
     "contracts/src/spaces/entitlements/ICustomEntitlement.sol": {
-<<<<<<< HEAD
-      "keccak256": "0xbb879f5fd547f6f93c898ae5d4fc5c6a738123ddac530b6a7267da9307f3e08d",
-      "license": "Apache-2.0",
-      "urls": [
-        "bzz-raw://39e90fc649d84e0ccb48b067ea61d0a5564051d69b0f1dd59d13689625632e05",
-        "dweb:/ipfs/QmQAB6ASqGYURyoQuPqf1SaahZtfnAEyr9me3cM3iCLT1K"
-      ]
-    },
-    "contracts/test/mocks/MockCustomEntitlement.sol": {
-      "keccak256": "0x58f8e47c0a04408aa3704e92a04711e19a943f0c9d404cb15458e09292d31025",
-      "license": "Apache-2.0",
-      "urls": [
-        "bzz-raw://f39f963d26cb282f9491cb0ab4c7708d320427dbd74953b8abf455318f3ee8b8",
-        "dweb:/ipfs/QmQyi2udFz4fpBvpuUSNmgpArs9KED5aMuu9H78ZWpUULB"
-=======
       "keccak256": "0x228e49e82d252c14776d6230e33ca144f3356d691aa38f361b3e8c9581e1d746",
       "license": "MIT",
       "urls": [
@@ -127,7 +112,6 @@
       "urls": [
         "bzz-raw://0addd74396a3583bc3e6fd38977d84e06a98093567038ce067f505784cd7e38c",
         "dweb:/ipfs/Qma5CE3NqVK9cEczjwhtdGgtUr1P4qgGpa9DMh6druciyx"
->>>>>>> 3460b7c5
       ]
     }
   },
