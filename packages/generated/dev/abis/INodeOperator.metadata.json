--- conflicted
+++ resolved
@@ -207,8 +207,6 @@
             "type": "uint8"
           }
         ]
-<<<<<<< HEAD
-=======
       },
       {
         "inputs": [],
@@ -222,7 +220,6 @@
             "type": "address[]"
           }
         ]
->>>>>>> 1650ec80
       },
       {
         "inputs": [
@@ -340,17 +337,10 @@
   },
   "sources": {
     "contracts/src/base/registry/facets/operator/INodeOperator.sol": {
-<<<<<<< HEAD
-      "keccak256": "0x51fb272223040fd0ecf38e6ca021169fd6fe29dca4d4cf7bd65a209c236e6ab5",
-      "urls": [
-        "bzz-raw://1107dd9cc7f0c9ad4ea64a8b3a9e7d362f13061b25943cf2fb7a8e4b3eac6024",
-        "dweb:/ipfs/QmTbfwqkMonebKZPXhZbCwssbo91A4SkDvmLVRapae4i8R"
-=======
       "keccak256": "0x3a3bcc633851dc36fd914ce9ba3c7ecaecaba96ff9533c52444a5d466721cb56",
       "urls": [
         "bzz-raw://a3d71ec4e6e14b5ed9f2a067c9ccde4d94efc72d90b02ef2f9d659a156576b74",
         "dweb:/ipfs/QmXk7qqcE1poxX5yfkRJpcyqeiMdkwexYTKF96CCHwX9fs"
->>>>>>> 1650ec80
       ],
       "license": "MIT"
     },
