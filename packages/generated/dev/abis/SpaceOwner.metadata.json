--- conflicted
+++ resolved
@@ -1539,53 +1539,28 @@
       "license": "MIT"
     },
     "contracts/src/spaces/facets/owner/ISpaceOwner.sol": {
-<<<<<<< HEAD
       "keccak256": "0x75fef729920165a9cc37f7c212da288bc983bb11e39544a59c657cd9fa2e204a",
-      "license": "MIT",
       "urls": [
         "bzz-raw://1baac2d168e5ee3269b0b6b59ce7df29e63c38ef3d484850ed05f0a56ab59464",
         "dweb:/ipfs/QmZPxAByZ4PiQFUq45AM8LEJ2YC6n8XxE6nRHgf8Kg7nxZ"
-      ]
+      ],
+      "license": "MIT"
     },
     "contracts/src/spaces/facets/owner/SpaceOwner.sol": {
       "keccak256": "0x2aca80d58e543ed53cd74703b88bc0984bbc5fe123248ec6fc6ab85f9fd19dab",
-      "license": "MIT",
       "urls": [
         "bzz-raw://50f09db550b493adcd6bf5922e5a2202483776a1ce1c561d3f772170d5e53253",
         "dweb:/ipfs/QmUycNN84TbHZuTvXcGYmKizUEvaeEFZfVe98eQRFyiGQU"
-      ]
+      ],
+      "license": "MIT"
     },
     "contracts/src/spaces/facets/owner/SpaceOwnerBase.sol": {
       "keccak256": "0xbc9528d60f683ed0b41c37774742c4d585f812962efb2d2f765ff22afde2d951",
-      "license": "MIT",
       "urls": [
         "bzz-raw://8189b013b5dc6b21a01a12a0970c329cf2c9bd3f5e46dce62eca34e390532d18",
         "dweb:/ipfs/QmYi7QTh4mF1kZnvSSqvDuvjyaWdKGXnW2qMJgweSUeG6v"
-      ]
-=======
-      "keccak256": "0xff6ef530de3398b53d22b11fa207dc10646bc8c3823b0f472903d09f2a3fff09",
-      "urls": [
-        "bzz-raw://36991d594ca8452a27647a48c15ab24aab39d33322d3bc0d726a8a7b33fd5ab2",
-        "dweb:/ipfs/QmVSBbXi5sxPW5Skoph6qjKfzGCnCpExYBb38S4HqvhtzQ"
-      ],
-      "license": "MIT"
-    },
-    "contracts/src/spaces/facets/owner/SpaceOwner.sol": {
-      "keccak256": "0xd4ae1573c079a664691dcf26c8dc9a40ea2d1ef939698b0d048c5d3e66004a7d",
-      "urls": [
-        "bzz-raw://29883563ce4582f629ac71050544f04ab3ff8dfa0d33ca85045c45f588b87bf3",
-        "dweb:/ipfs/Qmdz5UeU5EF76bKD4L7AQMjnCqyLQarDSo814Gt6XT6pea"
-      ],
-      "license": "MIT"
-    },
-    "contracts/src/spaces/facets/owner/SpaceOwnerBase.sol": {
-      "keccak256": "0xd0ecb2821b80216dc333473ab0144f8d551ee7c226a5994f05d95b8b98a3df64",
-      "urls": [
-        "bzz-raw://26493620d6dd7f1c410f0aa2193358eb9efe6e02baabaffa1341d6b9b4b60473",
-        "dweb:/ipfs/Qmc32ouEvEK8mQVLqGx7m95HR2tXab5LWmJkBWyGj62rLZ"
-      ],
-      "license": "MIT"
->>>>>>> ca0ec984
+      ],
+      "license": "MIT"
     },
     "contracts/src/spaces/facets/owner/SpaceOwnerStorage.sol": {
       "keccak256": "0x3c840cdb978b3d927b3744284a5aaccf17fed77fa8fbe508f996defd4e96e036",
