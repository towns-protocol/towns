--- conflicted
+++ resolved
@@ -1428,19 +1428,11 @@
   },
   "sources": {
     "contracts/src/diamond/facets/Facet.sol": {
-<<<<<<< HEAD
-      "keccak256": "0xecbb7e8de0dae5bdbcbda879436335abac6808bcc2e14f1f4e9efbdc77c4e8be",
-      "license": "Apache-2.0",
-      "urls": [
-        "bzz-raw://b7b5446461a1492f16c86137ce49a699d8a3452e2174c5568b97f8d2d4bc85a7",
-        "dweb:/ipfs/QmY74odf1qgTwBV3wjF12rV8TXs3DiNoMm9Pg9S8w2F4VP"
-=======
       "keccak256": "0x931702541a5e4a2756665e53baf1b04aa0418d5a9c635e519058905e21ae0c57",
       "license": "MIT",
       "urls": [
         "bzz-raw://b785043acac69be2d2545bc4492b2c08b6e931a53737f8508baf3f98c8743863",
         "dweb:/ipfs/QmeLzqURWDmXHJftmMXRsywdJw96CNDB9DQmgTpG1woYvc"
->>>>>>> 3460b7c5
       ]
     },
     "contracts/src/diamond/facets/governance/votes/Checkpoints.sol": {
@@ -1468,37 +1460,6 @@
       ]
     },
     "contracts/src/diamond/facets/governance/votes/IVotes.sol": {
-<<<<<<< HEAD
-      "keccak256": "0xe84a920ea7070bafd35afb05c057801a466ba5d9a0db10be3e31720a1db1f2e6",
-      "license": "Apache-2.0",
-      "urls": [
-        "bzz-raw://72415e259038afac01a7e76dd74d31243518514e58fe01fd7a6a38f93dd8247b",
-        "dweb:/ipfs/QmdS8GkX9Ze4rHp2JQ8Va1DMWHaqxQLCjGD8hVVR5KyMVS"
-      ]
-    },
-    "contracts/src/diamond/facets/governance/votes/Votes.sol": {
-      "keccak256": "0x36ca9d8aa95a21f2812aa1f2a3712d4acecd78476d8e50900566cc233a54eefa",
-      "license": "Apache-2.0",
-      "urls": [
-        "bzz-raw://0d910d09517696658fe1cb4291fca5f66cc0b7fd4605f2a4ad70f9c7c494206c",
-        "dweb:/ipfs/QmVrcYUZPgbxfQkqXkEdnUFJ81XenXt8hbmDvXBnVyTpDS"
-      ]
-    },
-    "contracts/src/diamond/facets/governance/votes/VotesBase.sol": {
-      "keccak256": "0x3234078063b2070a77f1b03e1d96e8c5a958450a70373df02cc0bdb51b69ccb8",
-      "license": "Apache-2.0",
-      "urls": [
-        "bzz-raw://6d66c3f430cf100ff52dbc614f6982e405996957b60b8de49f6e59bca7dc566f",
-        "dweb:/ipfs/QmRKp88BWBr4Pzf4CnW2wWBkERVLMPEnVeZhxizc8tJXBN"
-      ]
-    },
-    "contracts/src/diamond/facets/governance/votes/VotesStorage.sol": {
-      "keccak256": "0x2e1a1db6e37ca9a1552edfd2be03d6069e9858996ea1fe0387dd4f35d58455be",
-      "license": "Apache-2.0",
-      "urls": [
-        "bzz-raw://723c3880d012108f1f442d89f972de200ef9033f1c3179bfa56054740e028fa6",
-        "dweb:/ipfs/QmNxcE6H6Db93XzPepQ2xdPrgZkusCrV9LEq9rPvSPq3UT"
-=======
       "keccak256": "0xef9a51a12d9c5a331de719be078e39858739a3d5043ebc20814d1331d8a7d8c3",
       "license": "MIT",
       "urls": [
@@ -1528,7 +1489,6 @@
       "urls": [
         "bzz-raw://daef1e04a36eb664ec08d4627a2038f3decbeac93b13a2c651b52681ef6f5f5e",
         "dweb:/ipfs/QmbV5SXhZnUW52HLEbhNhKeRXDCyPR6zAJRa98Vh3m9ptF"
->>>>>>> 3460b7c5
       ]
     },
     "contracts/src/diamond/facets/initializable/Initializable.sol": {
@@ -1540,197 +1500,6 @@
       ]
     },
     "contracts/src/diamond/facets/initializable/InitializableStorage.sol": {
-<<<<<<< HEAD
-      "keccak256": "0x5dbbdca0faf75680e1c0d425d92bdb5ce16951c0f8215a668c5144c0ffdb1b01",
-      "license": "Apache-2.0",
-      "urls": [
-        "bzz-raw://05e5ba4fcd6e3e1e819e786fce3473d5ef69763b127fe162b2e0906d6a904d09",
-        "dweb:/ipfs/QmYPN5xeMoMBVT2B2FwJrDpwocNNsCuVosgg7vdYrrWNep"
-      ]
-    },
-    "contracts/src/diamond/facets/introspection/IERC165.sol": {
-      "keccak256": "0x243cfeefa64ba07bee887b0b03704147f9bd2f25571272a6ebca3ba684af1b00",
-      "license": "Apache-2.0",
-      "urls": [
-        "bzz-raw://1aed67ea7251fad9dbfb58a30f59f7edd81d48d7f6b193b98f957be359653361",
-        "dweb:/ipfs/QmQauJL4nFMN3QDutjWezRbBjLX5GsTWt5jeLfkX4JW64T"
-      ]
-    },
-    "contracts/src/diamond/facets/introspection/IntrospectionBase.sol": {
-      "keccak256": "0x5f458cf292b4b7b9d9c1efd110b3b65905c7bd7e47a48090af5eb9fb7d620ddf",
-      "license": "Apache-2.0",
-      "urls": [
-        "bzz-raw://84995121aafc9124ba3a1148835dcccc1061c25a5b074b4579a83c0dd213d613",
-        "dweb:/ipfs/QmPYSKEqYWasPxVRzv4TCpXVfpkahfFDEPkTLp7UAT9fKq"
-      ]
-    },
-    "contracts/src/diamond/facets/introspection/IntrospectionStorage.sol": {
-      "keccak256": "0x2e047e5efa9df7f3d60a8a114da39343635578b7475fcd987860eb5b87e8c758",
-      "license": "Apache-2.0",
-      "urls": [
-        "bzz-raw://a071eda8331b690b689bbbc23e6a6c227324aad90d4101c36410a06b1ca3c357",
-        "dweb:/ipfs/QmTR76zN1durS5acgDZXixrkrheXvaaMqfwXrJsaGyAPkj"
-      ]
-    },
-    "contracts/src/diamond/facets/ownable/IERC173.sol": {
-      "keccak256": "0xec6475a73e1229430edadb6fd3e32f1599ebb8af78dbbc762d54ded196e534ae",
-      "license": "Apache-2.0",
-      "urls": [
-        "bzz-raw://46e9fef226666c827f408b5d2c9061600fa5233ddf5fcbc3a2b8956d89e8a872",
-        "dweb:/ipfs/Qmd6L6wtehyrD8XwKqFD7gG5hJxsBZ1ja6hGSf2dtN4XEx"
-      ]
-    },
-    "contracts/src/diamond/facets/ownable/OwnableBase.sol": {
-      "keccak256": "0x6dd67541350d05fa7980a6497c1e372290e363c40c765a0ce4b7795c38510762",
-      "license": "Apache-2.0",
-      "urls": [
-        "bzz-raw://3eadd97e12aff7228d28e5f9cb27dcddcf7764296d2a72ad703c3765376d50c4",
-        "dweb:/ipfs/QmP5hGb6Nj64XCpG4s3sdoYR3sEt85AwDy4hcjoigNxYDa"
-      ]
-    },
-    "contracts/src/diamond/facets/ownable/OwnableStorage.sol": {
-      "keccak256": "0xd66cdbb7083d80cc567449a7eb4f7272c16e0ceb9f20667d8b17cf2a8432aa64",
-      "license": "Apache-2.0",
-      "urls": [
-        "bzz-raw://946997262ab993790ce79eafa7d628ae9a1123192ad5c0d85624957ce8058105",
-        "dweb:/ipfs/QmdSZ7BwGZvXvt9pt8AweDqnLt61eYqVg3QfK9renfGJHZ"
-      ]
-    },
-    "contracts/src/diamond/facets/token/ERC721A/ERC721A.sol": {
-      "keccak256": "0xc8fab662d9a0c4e697c8dcaad72dd2a190331b01476649a742b6f317266ac5a1",
-      "license": "Apache-2.0",
-      "urls": [
-        "bzz-raw://9c84047a6d47a901f45f90f12f713432289ae6d88fea95a383900906005cf70b",
-        "dweb:/ipfs/QmVdLUVdtjTQn2fCG85Uv2ZAzCSfNbWYcAg5eXthunnigc"
-      ]
-    },
-    "contracts/src/diamond/facets/token/ERC721A/ERC721ABase.sol": {
-      "keccak256": "0x8e6c8700603a5f50982462009bf0bd6d9167937d75d5d5b4ecaf2be25e48f334",
-      "license": "Apache-2.0",
-      "urls": [
-        "bzz-raw://4003c6a7b68ba9d38baa8a338a747c70048f6ce862b34bd5b8da390a888b73fa",
-        "dweb:/ipfs/QmSGRHzFkquMpe6zdDnRBG6e5ngr7QNDHD8ovb4RDACB7W"
-      ]
-    },
-    "contracts/src/diamond/facets/token/ERC721A/ERC721AStorage.sol": {
-      "keccak256": "0x8be3fa58d9bb445d169eda30dd35f34e149947eb0572cdb2ced99ed854b8cdc1",
-      "license": "Apache-2.0",
-      "urls": [
-        "bzz-raw://1b3d9b6c0aef7519ce60c08880a551a0579ae1625e16f89a728700f2eb7e075c",
-        "dweb:/ipfs/QmZfS4Lt9mZBPpYxehPb5p9VAGGVdKGkHpZyhoKTP2rSUu"
-      ]
-    },
-    "contracts/src/diamond/facets/token/ERC721A/IERC721A.sol": {
-      "keccak256": "0xfce3dc8955c337c405c27c7741b7beff81685ed89f2e102fbad517043e20edf9",
-      "license": "Apache-2.0",
-      "urls": [
-        "bzz-raw://6c0ef999aaa971921ba4a4d2190ce5fae92fe15a34a87aac02fd081773fdbe9e",
-        "dweb:/ipfs/QmUFD83GFhupZo2d3PafyK5fjqrzFRDnJHEsTGYhHakzUM"
-      ]
-    },
-    "contracts/src/diamond/utils/Context.sol": {
-      "keccak256": "0xbace3785343657020bee8dc579fec3a7f18741e5ddfaea001903f7ed087c5b8a",
-      "license": "Apache-2.0",
-      "urls": [
-        "bzz-raw://df02a2fa496a45ceecd157bfed9d8e093b4ff236d3f83e89453cf0656b5c018d",
-        "dweb:/ipfs/QmarCnWB7CNimfnNr51p2QBzdwpqbRAkgQncnA2c8kz7KR"
-      ]
-    },
-    "contracts/src/diamond/utils/Nonces.sol": {
-      "keccak256": "0xce0cce96c8f30e4052523e2c67c7b08ed9defa8c2e3858d4534b359be9ee9ee3",
-      "license": "Apache-2.0",
-      "urls": [
-        "bzz-raw://caae09675d571304907f51e64c255981c5fbfbd60bf26d0117c00ecd7ed7a7fb",
-        "dweb:/ipfs/QmPNReTvJDZ242duATLyDDt1JUUd2ACg472E1vftw5zgXB"
-      ]
-    },
-    "contracts/src/diamond/utils/cryptography/EIP712.sol": {
-      "keccak256": "0x4bc6ac914b47d64b899510e901545369b2b1c292fb392500c3fcc09bb13fbf21",
-      "license": "Apache-2.0",
-      "urls": [
-        "bzz-raw://e7bd2f9bf25d82ff5f45c8075254dba48bcff67b1d6f1b5ab91d1b17a1d9f624",
-        "dweb:/ipfs/QmegqbdjZy6DfKNzZHQ1rGJ67w4SaXUz6w3ZL8mrWkwQ5d"
-      ]
-    },
-    "contracts/src/diamond/utils/cryptography/IERC5267.sol": {
-      "keccak256": "0x1369ee10d9df0a2700fdf659db717f7c6beae8b2e7173212ec4ed70909f86d50",
-      "license": "Apache-2.0",
-      "urls": [
-        "bzz-raw://f43717adb31aaac44770deac2c689bc45472b9f752614ae32c9efe2013b2d42f",
-        "dweb:/ipfs/Qmba5h3jR9Lenn5LRFwxfeEEiZMHqp8wnbX4FTfTtMxqHt"
-      ]
-    },
-    "contracts/src/spaces/facets/guardian/GuardianBase.sol": {
-      "keccak256": "0x380bbefb6d29266ce37efcc247b355a714485e21e2c3a6789f81226c36d8ac41",
-      "license": "Apache-2.0",
-      "urls": [
-        "bzz-raw://7c9512890c4dd3dddc10ac94bdd747c4e49d6e9eb6ebf808eb017eda1733221a",
-        "dweb:/ipfs/QmWwocwLuRiKzqJoNdLPmxpEH34H2sBfMTH7iU4aFkW8Kj"
-      ]
-    },
-    "contracts/src/spaces/facets/guardian/GuardianStorage.sol": {
-      "keccak256": "0xd8af0e2ff9c26165cd30e16eb881b2a58acff8f7f61bfac1b90dc6362f14dd63",
-      "license": "Apache-2.0",
-      "urls": [
-        "bzz-raw://e06464b1498f896ad0c62ca19aed21f7667e36ebd0f77cb1831e0a60fb373688",
-        "dweb:/ipfs/QmTFenitEo2y4UE3F4qtX1DfoBoEMs1pmtL1AmoeohTpw8"
-      ]
-    },
-    "contracts/src/spaces/facets/guardian/IGuardian.sol": {
-      "keccak256": "0x9898180a058f5d922141026a1266008c9d7883a9863549ab76d8218123be6c19",
-      "license": "Apache-2.0",
-      "urls": [
-        "bzz-raw://3481a5ced56b71d2b5e8bbc6bce46d80eb8161fb9195fb232272a442d015323b",
-        "dweb:/ipfs/QmV6LvhxezH6PJw1gfV7DgAyHUpGd2GN56w6G9n83vGxa3"
-      ]
-    },
-    "contracts/src/spaces/facets/owner/ISpaceOwner.sol": {
-      "keccak256": "0xf68eb1b3aceeacc0c4162304f74d89890e8c641a9c0778c1786db850a79cfb3f",
-      "license": "Apache-2.0",
-      "urls": [
-        "bzz-raw://8a345161f4d34be281c5f4d165dac958ed3a5e7d2888924d498555871906e6ea",
-        "dweb:/ipfs/QmQcWfQ6k54UPr9eMA2KnXCJAc4NR24LhzbmyA5NUKBVN3"
-      ]
-    },
-    "contracts/src/spaces/facets/owner/SpaceOwner.sol": {
-      "keccak256": "0x8a644478b3bcfb18fda9c887838d710e59c7c5a2ed7003dcda5ab479f2fefe9c",
-      "license": "Apache-2.0",
-      "urls": [
-        "bzz-raw://640e9b7eebba29735acc6b96ebe107a58db8af60ffb84c1b580a1b7e041e9393",
-        "dweb:/ipfs/QmVeuTQ87BVjzZc7FaVwrbz82PVCWkXNjz1sYBzeYRi3h7"
-      ]
-    },
-    "contracts/src/spaces/facets/owner/SpaceOwnerBase.sol": {
-      "keccak256": "0xd4eda8665f05e74b37a99b21157baa102660d9143e6b45cc6800bbf795299ad2",
-      "license": "Apache-2.0",
-      "urls": [
-        "bzz-raw://74c3e6034a8f74c315d6790c423b1083c8a9a468f76e3d9b93e86afc8143e7c1",
-        "dweb:/ipfs/QmcZ8TV2rAmwQx2aRSvhRQmcevZYCWWxD4KUnyYteN2Qax"
-      ]
-    },
-    "contracts/src/spaces/facets/owner/SpaceOwnerStorage.sol": {
-      "keccak256": "0xae80a53a918d9bd4b064aaeac74a8697a12f669e815f2fbd00385d3b82f39026",
-      "license": "Apache-2.0",
-      "urls": [
-        "bzz-raw://497ae2aeb902efd34779b277320544f2c194889b2df926614e19f3cbfc1e787f",
-        "dweb:/ipfs/QmPNLznGfzdidEhCokiEFppJa6faPNNnFGt1Y43X3qrs6B"
-      ]
-    },
-    "contracts/src/spaces/facets/owner/SpaceOwnerUriBase.sol": {
-      "keccak256": "0xf24d932787ab9862d27eba5d8b687644a95319aaa33141cc76f167f38d2bebf4",
-      "license": "Apache-2.0",
-      "urls": [
-        "bzz-raw://8abc2878482017106e2cde6fa036ce74b8e8c434ea6ebc1915b2bbade66cfcde",
-        "dweb:/ipfs/QmXEzY6CXnLZndoM6i27ewqCseR2sdArjCjyZXvg5y1TZy"
-      ]
-    },
-    "contracts/src/utils/Validator.sol": {
-      "keccak256": "0xb8d6d023395c2611e308cb09606dc9e49dce0d985a75f20572aeed590d738f50",
-      "license": "Apache-2.0",
-      "urls": [
-        "bzz-raw://144807c8826c643f74c48e3589243ac4b05dffd0a00b861b75ce46451224be64",
-        "dweb:/ipfs/QmazGzxM9owCyKTV1cY46PiMHXdApYJR221Lm9YMcn7J72"
-=======
       "keccak256": "0xf8170e6977d685c218f65185478fbb9916e64f63aab1dcd195056438466f458a",
       "license": "MIT",
       "urls": [
@@ -1920,7 +1689,6 @@
       "urls": [
         "bzz-raw://5689fa29f227bdedd2f085799b197a3c807e08a6520b7bcc953bd4f0c286c306",
         "dweb:/ipfs/QmeVULCHP8i43FGhkMs6Y8zxJDiN59f3Pw3bRPc3QdcLCt"
->>>>>>> 3460b7c5
       ]
     },
     "lib/@openzeppelin/contracts/utils/Address.sol": {
