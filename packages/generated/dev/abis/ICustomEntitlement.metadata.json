--- conflicted
+++ resolved
@@ -76,19 +76,11 @@
   },
   "sources": {
     "contracts/src/spaces/entitlements/ICustomEntitlement.sol": {
-<<<<<<< HEAD
-      "keccak256": "0xbb879f5fd547f6f93c898ae5d4fc5c6a738123ddac530b6a7267da9307f3e08d",
-      "license": "Apache-2.0",
-      "urls": [
-        "bzz-raw://39e90fc649d84e0ccb48b067ea61d0a5564051d69b0f1dd59d13689625632e05",
-        "dweb:/ipfs/QmQAB6ASqGYURyoQuPqf1SaahZtfnAEyr9me3cM3iCLT1K"
-=======
       "keccak256": "0x228e49e82d252c14776d6230e33ca144f3356d691aa38f361b3e8c9581e1d746",
       "license": "MIT",
       "urls": [
         "bzz-raw://ad378879fbd8021da9861042be4249ad532646156352e444f177a3b941252e7a",
         "dweb:/ipfs/QmWcF7qipqDSwMDATBtwNDoyJtzA9zNsHzWwYwWf2rJqcc"
->>>>>>> 3460b7c5
       ]
     }
   },
