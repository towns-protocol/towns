--- conflicted
+++ resolved
@@ -221,19 +221,11 @@
   },
   "sources": {
     "contracts/src/diamond/facets/Facet.sol": {
-<<<<<<< HEAD
-      "keccak256": "0xecbb7e8de0dae5bdbcbda879436335abac6808bcc2e14f1f4e9efbdc77c4e8be",
-      "license": "Apache-2.0",
-      "urls": [
-        "bzz-raw://b7b5446461a1492f16c86137ce49a699d8a3452e2174c5568b97f8d2d4bc85a7",
-        "dweb:/ipfs/QmY74odf1qgTwBV3wjF12rV8TXs3DiNoMm9Pg9S8w2F4VP"
-=======
       "keccak256": "0x931702541a5e4a2756665e53baf1b04aa0418d5a9c635e519058905e21ae0c57",
       "license": "MIT",
       "urls": [
         "bzz-raw://b785043acac69be2d2545bc4492b2c08b6e931a53737f8508baf3f98c8743863",
         "dweb:/ipfs/QmeLzqURWDmXHJftmMXRsywdJw96CNDB9DQmgTpG1woYvc"
->>>>>>> 3460b7c5
       ]
     },
     "contracts/src/diamond/facets/initializable/Initializable.sol": {
@@ -245,101 +237,6 @@
       ]
     },
     "contracts/src/diamond/facets/initializable/InitializableStorage.sol": {
-<<<<<<< HEAD
-      "keccak256": "0x5dbbdca0faf75680e1c0d425d92bdb5ce16951c0f8215a668c5144c0ffdb1b01",
-      "license": "Apache-2.0",
-      "urls": [
-        "bzz-raw://05e5ba4fcd6e3e1e819e786fce3473d5ef69763b127fe162b2e0906d6a904d09",
-        "dweb:/ipfs/QmYPN5xeMoMBVT2B2FwJrDpwocNNsCuVosgg7vdYrrWNep"
-      ]
-    },
-    "contracts/src/diamond/facets/introspection/IERC165.sol": {
-      "keccak256": "0x243cfeefa64ba07bee887b0b03704147f9bd2f25571272a6ebca3ba684af1b00",
-      "license": "Apache-2.0",
-      "urls": [
-        "bzz-raw://1aed67ea7251fad9dbfb58a30f59f7edd81d48d7f6b193b98f957be359653361",
-        "dweb:/ipfs/QmQauJL4nFMN3QDutjWezRbBjLX5GsTWt5jeLfkX4JW64T"
-      ]
-    },
-    "contracts/src/diamond/facets/introspection/IntrospectionBase.sol": {
-      "keccak256": "0x5f458cf292b4b7b9d9c1efd110b3b65905c7bd7e47a48090af5eb9fb7d620ddf",
-      "license": "Apache-2.0",
-      "urls": [
-        "bzz-raw://84995121aafc9124ba3a1148835dcccc1061c25a5b074b4579a83c0dd213d613",
-        "dweb:/ipfs/QmPYSKEqYWasPxVRzv4TCpXVfpkahfFDEPkTLp7UAT9fKq"
-      ]
-    },
-    "contracts/src/diamond/facets/introspection/IntrospectionStorage.sol": {
-      "keccak256": "0x2e047e5efa9df7f3d60a8a114da39343635578b7475fcd987860eb5b87e8c758",
-      "license": "Apache-2.0",
-      "urls": [
-        "bzz-raw://a071eda8331b690b689bbbc23e6a6c227324aad90d4101c36410a06b1ca3c357",
-        "dweb:/ipfs/QmTR76zN1durS5acgDZXixrkrheXvaaMqfwXrJsaGyAPkj"
-      ]
-    },
-    "contracts/src/diamond/facets/ownable/IERC173.sol": {
-      "keccak256": "0xec6475a73e1229430edadb6fd3e32f1599ebb8af78dbbc762d54ded196e534ae",
-      "license": "Apache-2.0",
-      "urls": [
-        "bzz-raw://46e9fef226666c827f408b5d2c9061600fa5233ddf5fcbc3a2b8956d89e8a872",
-        "dweb:/ipfs/Qmd6L6wtehyrD8XwKqFD7gG5hJxsBZ1ja6hGSf2dtN4XEx"
-      ]
-    },
-    "contracts/src/diamond/facets/ownable/token/ITokenOwnable.sol": {
-      "keccak256": "0x3035bb5eb69a7c939aa038f27eb216b117727beba7d89aa84657c3f24c98b32d",
-      "license": "Apache-2.0",
-      "urls": [
-        "bzz-raw://c1a6860c8105dad4d1b193883ecd700c223ea9b81c096ed86b3d25bd6c9eed7f",
-        "dweb:/ipfs/QmVEDbbF6eyZfmqcM1FfedAuCQqiUYpagDmZMhHM4Ap7n9"
-      ]
-    },
-    "contracts/src/diamond/facets/ownable/token/TokenOwnableBase.sol": {
-      "keccak256": "0xc5ef68652f692a56131badcf0adb92893d822fd5e0d97dda49a4520d1859a00a",
-      "license": "Apache-2.0",
-      "urls": [
-        "bzz-raw://bf38ee4ec154de7ef7de263241454d98392d6e61caf4582e2145325258bb8fa5",
-        "dweb:/ipfs/QmcZGn5KeSPwsTVominE537CDPbTMGoVDgko51onHZoGyW"
-      ]
-    },
-    "contracts/src/diamond/facets/ownable/token/TokenOwnableStorage.sol": {
-      "keccak256": "0xb348f08d762f1b4ccda363a361eb6d635b50501e93821fe9911296f86f4374f0",
-      "license": "Apache-2.0",
-      "urls": [
-        "bzz-raw://4416ee362b1485fb1cbae83087f7da85d34fec41a39146bd1fb9f877094df0fc",
-        "dweb:/ipfs/QmPiCdrarzwS1YLYLPpcPMFxhkqE5rT9EFLYsVCV2N5Qkf"
-      ]
-    },
-    "contracts/src/diamond/facets/pausable/IPausable.sol": {
-      "keccak256": "0xd5cc8d743bd12bbd23526178c11808634527c87e2f6da29dfb6aec75dab56261",
-      "license": "Apache-2.0",
-      "urls": [
-        "bzz-raw://c893da163481570ae2e00e5deae732404261cc0e7143fdc0448145810448c6b6",
-        "dweb:/ipfs/QmbyUkcew8vmUXPVLDJ7GjvxMkmTqjhKZWLDYtWEPzZ2SM"
-      ]
-    },
-    "contracts/src/diamond/facets/pausable/PausableBase.sol": {
-      "keccak256": "0xa278c9cdc622351a088d6d96759a51972b1720ef72424f1f98e5822dd9fd6438",
-      "license": "Apache-2.0",
-      "urls": [
-        "bzz-raw://379dabb0f68319e89d4b7447c31d5a3d0d2b4ecbce92b07f6e096974f2541c6c",
-        "dweb:/ipfs/QmPQPKBYtuNiFDNh9nGCJGtLXP2AqPLkZ7BBTKgQZeaVH1"
-      ]
-    },
-    "contracts/src/diamond/facets/pausable/PausableStorage.sol": {
-      "keccak256": "0x54ca45de7b414be27767111aa11f06e9d5deeb3241bb4c9476edda7febd92c07",
-      "license": "Apache-2.0",
-      "urls": [
-        "bzz-raw://0e573c53f32ec5c9c89e68ca9e2153635fcb2694ba261e93389dc360ef98226b",
-        "dweb:/ipfs/QmQUfuRRg8zRFzrqfYaay7RyR2L4D4d4vb4c2TtUqb2GhL"
-      ]
-    },
-    "contracts/src/diamond/facets/pausable/token/TokenPausableFacet.sol": {
-      "keccak256": "0xffb85d866efe6f2ce412c5b69807a50a1a54ae87b9dbe0781d2fcf5bd8974afd",
-      "license": "Apache-2.0",
-      "urls": [
-        "bzz-raw://529f7b9557969a32fafe9d97d1ac61391f11a3d2272117dd8b979ca50ba5d366",
-        "dweb:/ipfs/QmZbTjaJb5j8Bnn4KJ73sq72S6Qe8WhxpFD8Bdf8kw826V"
-=======
       "keccak256": "0xf8170e6977d685c218f65185478fbb9916e64f63aab1dcd195056438466f458a",
       "license": "MIT",
       "urls": [
@@ -433,7 +330,6 @@
       "urls": [
         "bzz-raw://79b1b802af8944079442d1f17a14703148f2f14f8cf238c541446bc4d4bf648c",
         "dweb:/ipfs/QmYtTT5xaohxiam28U7o778CVgr6AQLexm6gGAVRUGa7N6"
->>>>>>> 3460b7c5
       ]
     },
     "lib/@openzeppelin/contracts/token/ERC721/IERC721.sol": {
