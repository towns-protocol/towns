--- conflicted
+++ resolved
@@ -324,45 +324,6 @@
   },
   "sources": {
     "contracts/src/diamond/Diamond.sol": {
-<<<<<<< HEAD
-      "keccak256": "0x9e4da6928d58a8f0f62062cd4070dbcebdb716539e7a9d5cdb24588f5e20b84b",
-      "license": "Apache-2.0",
-      "urls": [
-        "bzz-raw://c1db36481f741516e8bf5b6ce4eccbc8f91b6a5ee4351cb629e5c5f9b04c19f2",
-        "dweb:/ipfs/QmUVbZLWr9evtBpD3q9z9V1EJrchujUUxbS4SFKTEj5pU5"
-      ]
-    },
-    "contracts/src/diamond/IDiamond.sol": {
-      "keccak256": "0xd4907618ad3b9847c656008815820f23a89a587e408712b450cff075625e1553",
-      "license": "Apache-2.0",
-      "urls": [
-        "bzz-raw://652645a543f65b0415327a8a88398fc7835b1d6ee01df8c898f9e43867d02714",
-        "dweb:/ipfs/QmPXt4Kks2o5CJKbT8U1mCryQJP6EMzzP5kdcqUFvXX7y5"
-      ]
-    },
-    "contracts/src/diamond/facets/cut/DiamondCutBase.sol": {
-      "keccak256": "0x45ed391ae6aa52996ce3fc3095b0d420457fa5f58a2c5a2f9939e2b55dc8e7a6",
-      "license": "Apache-2.0",
-      "urls": [
-        "bzz-raw://f6a5e87525d3c98c10ceb838124d48fdf7e687ffddbdb1647b93dc5882d91339",
-        "dweb:/ipfs/Qmf137S5255pVWXpfFnrU3fdE3G6Di2VuJQueBn8SC8cpd"
-      ]
-    },
-    "contracts/src/diamond/facets/cut/DiamondCutStorage.sol": {
-      "keccak256": "0xf47d0ca88515dc8714c89931c5a91c402bac3fad08388d780a0873e962386071",
-      "license": "Apache-2.0",
-      "urls": [
-        "bzz-raw://04d4023a5be5140892c547bb5df4eb5906120d1eca3bf29fc562da991639c894",
-        "dweb:/ipfs/QmVf28LUpAVeCz5Aiewbjt7ZzM6bixZn166aS1PVJGzSSX"
-      ]
-    },
-    "contracts/src/diamond/facets/cut/IDiamondCut.sol": {
-      "keccak256": "0xa5985f00fabb7f6e5925542c9d0c955d4e7ec4f9ffe59d0fa81d75bed7ecdd55",
-      "license": "Apache-2.0",
-      "urls": [
-        "bzz-raw://2ebbb450aac3c12f690d7457d04d6fc53736b36cc60dcd757e11840335103688",
-        "dweb:/ipfs/QmbcjTgejYrj3m2Lj9hHpCe2wt63fmLhhN6aY8XFoScitw"
-=======
       "keccak256": "0x40803ed4e474c40102c7efb32ffe7749a7e595bec91304521c5bcd0aa0cf2e62",
       "license": "MIT",
       "urls": [
@@ -400,7 +361,6 @@
       "urls": [
         "bzz-raw://5efa78699b78c935af4d3f418d747b8057163e5c73d537a8f12f97b8417d7c88",
         "dweb:/ipfs/QmWRUZLiAJrsB6bZSbWNnn9yG1NYzHvBU7KrL2KnM5ePU6"
->>>>>>> 3460b7c5
       ]
     },
     "contracts/src/diamond/facets/initializable/Initializable.sol": {
@@ -412,45 +372,6 @@
       ]
     },
     "contracts/src/diamond/facets/initializable/InitializableStorage.sol": {
-<<<<<<< HEAD
-      "keccak256": "0x5dbbdca0faf75680e1c0d425d92bdb5ce16951c0f8215a668c5144c0ffdb1b01",
-      "license": "Apache-2.0",
-      "urls": [
-        "bzz-raw://05e5ba4fcd6e3e1e819e786fce3473d5ef69763b127fe162b2e0906d6a904d09",
-        "dweb:/ipfs/QmYPN5xeMoMBVT2B2FwJrDpwocNNsCuVosgg7vdYrrWNep"
-      ]
-    },
-    "contracts/src/diamond/facets/loupe/DiamondLoupeBase.sol": {
-      "keccak256": "0xad4a6b5803d9ba9cc7aba2d52a1f5129049f05102a202522550641877e348436",
-      "license": "Apache-2.0",
-      "urls": [
-        "bzz-raw://1b2ea927748e41a3a6c5ac7cd255a64b8d0eaddec1153e2bfa81b80bbdcffb4e",
-        "dweb:/ipfs/QmW4hBGMrER8DFGeC8M7nGyomcazy3k8rDTUDMcRaZEs7G"
-      ]
-    },
-    "contracts/src/diamond/facets/loupe/IDiamondLoupe.sol": {
-      "keccak256": "0xafbe8346e6043ac3f6977e9ca43603ca3bbbfc2c2962b47024cf9aa0dcb23f7f",
-      "license": "Apache-2.0",
-      "urls": [
-        "bzz-raw://7b0fd31aeddde2f351471e0fd1f5a5da20570491d5604420b283a4749838514c",
-        "dweb:/ipfs/QmbuKxmTX8HC9SHNUPsraBTc6NWECwsbgmXsrpXjPqkLLi"
-      ]
-    },
-    "contracts/src/diamond/proxy/IProxy.sol": {
-      "keccak256": "0xb3cc38cae21021aec88e128eaec4994e926e4961d166c7e6e3a40a41c69aa105",
-      "license": "Apache-2.0",
-      "urls": [
-        "bzz-raw://6da721f34f1359068ebe71ce01472403940b4e8fe87c38ff5be2d77e673520e5",
-        "dweb:/ipfs/QmfNgDv5eQsLzc9bKi1EGWdxDX84Vhr2SARa7zm4pcCdpy"
-      ]
-    },
-    "contracts/src/diamond/proxy/Proxy.sol": {
-      "keccak256": "0xae6d6933073274683d2684fc806cffbdc157d56b181d7ea0c962c3cd7746b78d",
-      "license": "Apache-2.0",
-      "urls": [
-        "bzz-raw://43378c060da21e547d10282839ff3dc690615c8993949f6a072f9ed4693ba548",
-        "dweb:/ipfs/QmaT7GdtDpNBRJPLRnGEoGmZJSFNPkqHUzPde5LSYXc1q1"
-=======
       "keccak256": "0xf8170e6977d685c218f65185478fbb9916e64f63aab1dcd195056438466f458a",
       "license": "MIT",
       "urls": [
@@ -488,7 +409,6 @@
       "urls": [
         "bzz-raw://e469174f1f9e9a5afa47fd7e8fc0c64065704b2397eb187037a3a508da6fa90d",
         "dweb:/ipfs/QmUQwmPLvo5yJ2aGz5JGGTL1AVUPbF1gK4nBBH6M49HBrD"
->>>>>>> 3460b7c5
       ]
     },
     "lib/@openzeppelin/contracts/utils/Address.sol": {
