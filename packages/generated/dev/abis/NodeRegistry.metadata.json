--- conflicted
+++ resolved
@@ -308,37 +308,6 @@
   },
   "sources": {
     "contracts/src/river/registry/facets/node/INodeRegistry.sol": {
-<<<<<<< HEAD
-      "keccak256": "0x1f64f644ca9a6bfa00f2b4fe5242d7bf4a2410a3b0619e5f31813bf84d51f30a",
-      "license": "Apache-2.0",
-      "urls": [
-        "bzz-raw://879e826a7772b560cfa439f2a352fbe378900ec4e8ab636b3f023e36f43b7fb5",
-        "dweb:/ipfs/QmeVW4Kuji8B3p8D8NaruxBzQPutPMYiXxcMpfrvGFwjhZ"
-      ]
-    },
-    "contracts/src/river/registry/facets/node/NodeRegistry.sol": {
-      "keccak256": "0x36153c58edd2ec86b4b5476955e7a4ab0f19332112179a8a28fdd10512b68a39",
-      "license": "Apache-2.0",
-      "urls": [
-        "bzz-raw://6ef08c0ea25f34ed52a506be080bee1d260a2493f2762929032e6cce56d478d2",
-        "dweb:/ipfs/QmZqXgxo5Vhi3E1SnWwXrGPPG83V4ggjH7eMbo687kkX4r"
-      ]
-    },
-    "contracts/src/river/registry/libraries/RegistryErrors.sol": {
-      "keccak256": "0x073c3ff0f1206824f3722e2ba22fd7174f9ded4a6111e48e0641e21ed90aabfc",
-      "license": "Apache-2.0",
-      "urls": [
-        "bzz-raw://62d60cd3958fdb3762972e41aefa899e6b6ac0dac7c94689025f6ba5dc241be3",
-        "dweb:/ipfs/QmRRhiC1KXDh5aPPNBEgwbg8wZ9BKWYLJ7jGD9vFzm1kWy"
-      ]
-    },
-    "contracts/src/river/registry/libraries/RegistryStorage.sol": {
-      "keccak256": "0x63c17d46ed41fb58a08d84b2159db6ab7a19a4e1e1e636129b7cdd5f3d83c51c",
-      "license": "Apache-2.0",
-      "urls": [
-        "bzz-raw://7633256f01d2ffea41292d8f0b259d6f33a61ef362026d649a3e6955f53eec4c",
-        "dweb:/ipfs/QmSYCB6CWCjQMqVeSG7yqy72tr7SkPSRkfzpz6FnK33XqZ"
-=======
       "keccak256": "0xa938eb74ae9987638a1ea267b602f803735b4b12b99460754ce50def63558774",
       "license": "MIT",
       "urls": [
@@ -368,7 +337,6 @@
       "urls": [
         "bzz-raw://6edc5efd37e99112a4f1ed8ca56d9f4034c36540bfbe3854b098b5b03cb5c9c4",
         "dweb:/ipfs/QmZKR5pkUVUzxizh6YdDFXenssUfKnJCD15RMgh1T74AcH"
->>>>>>> 3460b7c5
       ]
     },
     "lib/@openzeppelin/contracts/utils/structs/EnumerableSet.sol": {
