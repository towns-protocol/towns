--- conflicted
+++ resolved
@@ -331,19 +331,11 @@
   },
   "sources": {
     "contracts/src/diamond/facets/Facet.sol": {
-<<<<<<< HEAD
-      "keccak256": "0xecbb7e8de0dae5bdbcbda879436335abac6808bcc2e14f1f4e9efbdc77c4e8be",
-      "license": "Apache-2.0",
-      "urls": [
-        "bzz-raw://b7b5446461a1492f16c86137ce49a699d8a3452e2174c5568b97f8d2d4bc85a7",
-        "dweb:/ipfs/QmY74odf1qgTwBV3wjF12rV8TXs3DiNoMm9Pg9S8w2F4VP"
-=======
       "keccak256": "0x931702541a5e4a2756665e53baf1b04aa0418d5a9c635e519058905e21ae0c57",
       "license": "MIT",
       "urls": [
         "bzz-raw://b785043acac69be2d2545bc4492b2c08b6e931a53737f8508baf3f98c8743863",
         "dweb:/ipfs/QmeLzqURWDmXHJftmMXRsywdJw96CNDB9DQmgTpG1woYvc"
->>>>>>> 3460b7c5
       ]
     },
     "contracts/src/diamond/facets/initializable/Initializable.sol": {
@@ -355,165 +347,6 @@
       ]
     },
     "contracts/src/diamond/facets/initializable/InitializableStorage.sol": {
-<<<<<<< HEAD
-      "keccak256": "0x5dbbdca0faf75680e1c0d425d92bdb5ce16951c0f8215a668c5144c0ffdb1b01",
-      "license": "Apache-2.0",
-      "urls": [
-        "bzz-raw://05e5ba4fcd6e3e1e819e786fce3473d5ef69763b127fe162b2e0906d6a904d09",
-        "dweb:/ipfs/QmYPN5xeMoMBVT2B2FwJrDpwocNNsCuVosgg7vdYrrWNep"
-      ]
-    },
-    "contracts/src/diamond/facets/introspection/IERC165.sol": {
-      "keccak256": "0x243cfeefa64ba07bee887b0b03704147f9bd2f25571272a6ebca3ba684af1b00",
-      "license": "Apache-2.0",
-      "urls": [
-        "bzz-raw://1aed67ea7251fad9dbfb58a30f59f7edd81d48d7f6b193b98f957be359653361",
-        "dweb:/ipfs/QmQauJL4nFMN3QDutjWezRbBjLX5GsTWt5jeLfkX4JW64T"
-      ]
-    },
-    "contracts/src/diamond/facets/introspection/IntrospectionBase.sol": {
-      "keccak256": "0x5f458cf292b4b7b9d9c1efd110b3b65905c7bd7e47a48090af5eb9fb7d620ddf",
-      "license": "Apache-2.0",
-      "urls": [
-        "bzz-raw://84995121aafc9124ba3a1148835dcccc1061c25a5b074b4579a83c0dd213d613",
-        "dweb:/ipfs/QmPYSKEqYWasPxVRzv4TCpXVfpkahfFDEPkTLp7UAT9fKq"
-      ]
-    },
-    "contracts/src/diamond/facets/introspection/IntrospectionStorage.sol": {
-      "keccak256": "0x2e047e5efa9df7f3d60a8a114da39343635578b7475fcd987860eb5b87e8c758",
-      "license": "Apache-2.0",
-      "urls": [
-        "bzz-raw://a071eda8331b690b689bbbc23e6a6c227324aad90d4101c36410a06b1ca3c357",
-        "dweb:/ipfs/QmTR76zN1durS5acgDZXixrkrheXvaaMqfwXrJsaGyAPkj"
-      ]
-    },
-    "contracts/src/diamond/facets/ownable/IERC173.sol": {
-      "keccak256": "0xec6475a73e1229430edadb6fd3e32f1599ebb8af78dbbc762d54ded196e534ae",
-      "license": "Apache-2.0",
-      "urls": [
-        "bzz-raw://46e9fef226666c827f408b5d2c9061600fa5233ddf5fcbc3a2b8956d89e8a872",
-        "dweb:/ipfs/Qmd6L6wtehyrD8XwKqFD7gG5hJxsBZ1ja6hGSf2dtN4XEx"
-      ]
-    },
-    "contracts/src/diamond/facets/reentrancy/IReentrancyGuard.sol": {
-      "keccak256": "0xcf0384936029c121c827aca432891d18f7c7db3d234dfbdad69373726d41003a",
-      "license": "Apache-2.0",
-      "urls": [
-        "bzz-raw://6c7127aa6cc24cb43dac1bea76e16b09c2ce26421baf08792f767d6b204ba39b",
-        "dweb:/ipfs/QmSziExRUyaUEVteBXtsxkNMgcdXS9PPaDdCNdLvivcFJq"
-      ]
-    },
-    "contracts/src/diamond/facets/reentrancy/ReentrancyGuard.sol": {
-      "keccak256": "0x96999935d243afdc7370154431fef7de13cd74b892949070d8488d5ad83dfa4f",
-      "license": "Apache-2.0",
-      "urls": [
-        "bzz-raw://e5978c51e1bab72ec8d3a8e5bb80c7e2bcac60c08d04b3406b6863efb585100c",
-        "dweb:/ipfs/QmUDtXQHEx1kgQeEQ5Sui9xdDQgf931ts2ZCKpwfH88U4T"
-      ]
-    },
-    "contracts/src/diamond/facets/reentrancy/ReentrancyGuardStorage.sol": {
-      "keccak256": "0xbfd5548227b70eec020b03bdec1ae0ef0b51c5e3380147153a93c0f03c5e630c",
-      "license": "Apache-2.0",
-      "urls": [
-        "bzz-raw://dab049fa3dd63981697ccffab59be2e6d531a77692c80c857ce54ee8484bd6a6",
-        "dweb:/ipfs/QmYVE2qptk62RDXSFJMYUYSUzjksxbHEVtG3pBP8m3s9VC"
-      ]
-    },
-    "contracts/src/diamond/facets/token/ERC721A/IERC721A.sol": {
-      "keccak256": "0xfce3dc8955c337c405c27c7741b7beff81685ed89f2e102fbad517043e20edf9",
-      "license": "Apache-2.0",
-      "urls": [
-        "bzz-raw://6c0ef999aaa971921ba4a4d2190ce5fae92fe15a34a87aac02fd081773fdbe9e",
-        "dweb:/ipfs/QmUFD83GFhupZo2d3PafyK5fjqrzFRDnJHEsTGYhHakzUM"
-      ]
-    },
-    "contracts/src/factory/facets/platform/requirements/IPlatformRequirements.sol": {
-      "keccak256": "0xc0b22b0caa2336e0c3f6b6813432643053785c39531d30e5851eeb613a0a7991",
-      "license": "Apache-2.0",
-      "urls": [
-        "bzz-raw://8a7ceb199e92f484efcc444fffd54fbabaf332c210dda0ef46d89a66f4cb47c7",
-        "dweb:/ipfs/QmRJVrZiZpbGsLngz4J3NVgapKXLErdLc7BPyEyTNKdijg"
-      ]
-    },
-    "contracts/src/factory/facets/platform/requirements/PlatformRequirementsBase.sol": {
-      "keccak256": "0x158587dabf0ee4b1c3d0871feb4cdd661de24fc27746bea3e9781d8410a1d987",
-      "license": "Apache-2.0",
-      "urls": [
-        "bzz-raw://6e3a3faf324ace9cd621f0579f665f1fdd13c700b7a0983f3fb88fa3ed21b877",
-        "dweb:/ipfs/QmYzUNVXABjw4Av39mYXwdTLrCeGdq4qBHqCUDnw7N9vYv"
-      ]
-    },
-    "contracts/src/factory/facets/platform/requirements/PlatformRequirementsStorage.sol": {
-      "keccak256": "0xbfe5f3eb736f32a6b32ce92ac245b50b35e2b09c83da83675825faa118ce7985",
-      "license": "Apache-2.0",
-      "urls": [
-        "bzz-raw://f3070ff80c5066fc5239efdcf7eb764223bae7db941e8ebbc6124ad273d873e7",
-        "dweb:/ipfs/QmSDqnPShWVwrG66A4LoNMgQ2q1MfRBebRUctWhjKpb5Y1"
-      ]
-    },
-    "contracts/src/factory/facets/prepay/IPrepay.sol": {
-      "keccak256": "0x0c5c097dd77471d041cdbb84011ac789147af937d275329d857d1a4b257635e9",
-      "license": "Apache-2.0",
-      "urls": [
-        "bzz-raw://baca271a5a66856f3144a4bf0ed6a484b0c981539d6bf0c57ffade9e4986eb49",
-        "dweb:/ipfs/QmVgPWMEL5q2J5kmZQZFRadWjuVQeFLaa9K2gCHdhjLUa9"
-      ]
-    },
-    "contracts/src/factory/facets/prepay/PrepayBase.sol": {
-      "keccak256": "0xfebe9ae4138390535139e73b23d1e32af042114beea5ef4d013c57b49069c210",
-      "license": "Apache-2.0",
-      "urls": [
-        "bzz-raw://57588fd465f1ee19fbe06dcc017b7de5b242f3bf35633b2373744263b61c11c4",
-        "dweb:/ipfs/QmXktbrFSheqQ6AFQkwBpyNcaA13xK5gcEY3nLCi79Qpd8"
-      ]
-    },
-    "contracts/src/factory/facets/prepay/PrepayFacet.sol": {
-      "keccak256": "0x9bf79ae0025eaa4136fcf9425de17ac7a37278d3177a4727271b1ce7766b3345",
-      "license": "Apache-2.0",
-      "urls": [
-        "bzz-raw://5abffb1af0022309f8bed4f41b2d4fa11f33eac4f2dc1599751e85d62092fa9f",
-        "dweb:/ipfs/QmceRDb3dH9MGYn8cWLoZmfTDWy8o7aSf8xKLyi99ZQtkU"
-      ]
-    },
-    "contracts/src/factory/facets/prepay/PrepayStorage.sol": {
-      "keccak256": "0x78dc307810bb9021b19fc2793fe744e0e5b980441b4a98c457011eac402faa6a",
-      "license": "Apache-2.0",
-      "urls": [
-        "bzz-raw://72a3727192e0b4f4c560ec0c0fd9d02b8fdd1e176d288684306f1bf3788ce8ab",
-        "dweb:/ipfs/QmTxpmnY7wtmdX3k4GSepHLLxm3KBvqDBeRreMyDPMg8E4"
-      ]
-    },
-    "contracts/src/spaces/facets/membership/IMembership.sol": {
-      "keccak256": "0x233066dd470121818082ba6a4c868f90feafc3be29942aae2c7a5c25543b7485",
-      "license": "Apache-2.0",
-      "urls": [
-        "bzz-raw://30d976a1882102493e7cee87b75ab04c662626d71aca51c9334ed2f60402bb59",
-        "dweb:/ipfs/QmerPfizrjueQSgG8SkSoi44fkyaqrN2ZCFTnaxnM3UqF7"
-      ]
-    },
-    "contracts/src/utils/interfaces/IWETH.sol": {
-      "keccak256": "0xd274612ab96215dcdb6e3717a63e7a0f76c7facadff93b2b23ed278f6e7b3b00",
-      "license": "Apache-2.0",
-      "urls": [
-        "bzz-raw://12444da1f06a0fbe6d2d564d73d6d6bc58c09496af3aeea6988c3d3f9ee81c73",
-        "dweb:/ipfs/QmTkpQ6cZmRYgvLUS4mqzLvFg5nabgQjpMnVK8JENboiA3"
-      ]
-    },
-    "contracts/src/utils/libraries/BasisPoints.sol": {
-      "keccak256": "0x797b0a1d3da51f4256c83b5d5c885b034df5bdff69c8dfa0fac9777cfa2f1d26",
-      "license": "Apache-2.0",
-      "urls": [
-        "bzz-raw://52ba0c85e5de8a7d76e2e4bcbccdaffa68e29281191ae1f889430a496ce5cf1c",
-        "dweb:/ipfs/Qmd5bYypjF6gcJKKagdRpvAgV4LCs4iyn7KYdaLBWjjuHr"
-      ]
-    },
-    "contracts/src/utils/libraries/CurrencyTransfer.sol": {
-      "keccak256": "0x1c6b5b33831f8c5c02c49dff5ceac3ad1a6cdb74c988ebba72c36329ca704750",
-      "license": "Apache-2.0",
-      "urls": [
-        "bzz-raw://78122f27b67a5d3ebe95c4260dc972ab7be5c04b277cbd71a833dd74fbd23fa4",
-        "dweb:/ipfs/QmU78EApEim92KMVtW69coFPZdhvbkhmYn6dW2zwqJKPBp"
-=======
       "keccak256": "0xf8170e6977d685c218f65185478fbb9916e64f63aab1dcd195056438466f458a",
       "license": "MIT",
       "urls": [
@@ -671,7 +504,6 @@
       "urls": [
         "bzz-raw://c2260078d61b0ee998b54f60c4db4bc8e8a9afdf351018a343c82fa984aca88d",
         "dweb:/ipfs/QmT83nFPb4JzsWCPf9j58xTsaDvuMmq5MH1z8GrEWtBLcx"
->>>>>>> 3460b7c5
       ]
     },
     "lib/@openzeppelin/contracts/token/ERC20/IERC20.sol": {
