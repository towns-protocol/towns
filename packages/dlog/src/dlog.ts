import { bin_toHexString, isHexString, shortenHexString } from './binary'
import debug, { Debugger } from 'debug'

import { isJest } from './utils'
import { createLogger, format, transports } from 'winston'
import { isNode } from 'browser-or-node'

// Works as debug.enabled, but falls back on options if not explicitly set in env instead of returning false.
debug.enabled = (ns: string): boolean => {
    if (ns.length > 0 && ns[ns.length - 1] === '*') {
        return true
    }

    for (const s of debug.skips) {
        if (s.test(ns)) {
            return false
        }
    }

    for (const s of debug.names) {
        if (s.test(ns)) {
            return true
        }
    }

    const opts = allDlogs.get(ns)?.opts
    if (opts !== undefined) {
        if (!opts.allowJest && isJest()) {
            return false
        } else {
            return opts.defaultEnabled ?? false
        }
    }

    return false
}

// Set namespaces to empty string if not set so debug.enabled() is called and can retireve defaultEnabled from options.
// eslint-disable-next-line @typescript-eslint/no-unsafe-member-access
if ((debug as any).namespaces === undefined) {
    // eslint-disable-next-line @typescript-eslint/no-unsafe-member-access
    ;(debug as any).namespaces = ''
}

const MAX_CALL_STACK_SZ = 18

const hasOwnProperty = <Y extends PropertyKey>(obj: object, prop: Y): obj is Record<Y, unknown> => {
    return Object.prototype.hasOwnProperty.call(obj, prop)
}

export const cloneAndFormat = (obj: unknown, opts?: { shortenHex?: boolean }): unknown => {
    return _cloneAndFormat(obj, 0, new WeakSet(), opts?.shortenHex === true)
}

const _cloneAndFormat = (
    obj: unknown,
    depth: number,
    seen: WeakSet<object>,
    shorten: boolean,
): unknown => {
    if (depth > MAX_CALL_STACK_SZ) {
        return 'MAX_CALL_STACK_SZ exceeded'
    }

    if (typeof obj === 'object' && obj !== null) {
        if (seen.has(obj)) {
            return '[circular reference]'
        }
        seen.add(obj)
    }

    if (typeof obj === 'string') {
        return isHexString(obj) && shorten ? shortenHexString(obj) : obj
    }

    if (obj instanceof Uint8Array) {
        return shorten ? shortenHexString(bin_toHexString(obj)) : bin_toHexString(obj)
    }

    if (obj instanceof BigInt || typeof obj === 'bigint') {
        return obj.toString()
    }

    if (Array.isArray(obj)) {
        return obj.map((e) => _cloneAndFormat(e, depth + 1, seen, shorten))
    }

    if (typeof obj === 'object' && obj !== null) {
        if (obj instanceof Error) {
            return obj.stack || obj.message
        }

        if (typeof (obj as Iterable<unknown>)[Symbol.iterator] === 'function') {
            // Iterate over values of Map, Set, etc.
            const newObj = []
            for (const e of obj as any) {
                newObj.push(_cloneAndFormat(e, depth + 1, seen, shorten))
            }
            return newObj
        }

        const newObj: Record<PropertyKey, unknown> = {}
        for (const key in obj) {
            if (hasOwnProperty(obj, key)) {
                let newKey = key
                if (typeof key === 'string' && isHexString(key) && shorten) {
                    newKey = shortenHexString(key)
                }
                if (key == 'emitter') {
                    newObj[newKey] = '[emitter]'
                } else {
                    newObj[newKey] = _cloneAndFormat(obj[key], depth + 1, seen, shorten)
                }
            }
        }
        return newObj
    }

    return obj
}

export interface DLogger {
    (...args: unknown[]): void

    enabled: boolean
    namespace: string
    extend: (namespace: string, delimiter?: string) => DLogger
    baseDebug: Debugger
    opts?: DLogOpts
}

export interface DLogOpts {
    // If true, logger is enabled by default, unless explicitly disabled by DEBUG=-logger_name.
    defaultEnabled?: boolean

    // If true, defaultEnabled is used under jest. Otherwise defaults to false.
    allowJest?: boolean

    // If true, binds to console.error so callstack is printed.
    printStack?: boolean
}

const allDlogs: Map<string, DLogger> = new Map()

<<<<<<< HEAD
const isDev = typeof process !== 'undefined' && process.env.NODE_ENV !== 'production'

export const winstonLogger = createLogger({
    exitOnError: false,
    transports: [
        ...(isDev
            ? [
                  new transports.Console({
                      forceConsole: true,
                      format: format.combine(
                          format.colorize(),
                          format.splat(),
                          format.timestamp({ format: 'YYYY-MM-DD HH:mm:ss' }),
                          format.printf(
                              (info) =>
                                  `${info.timestamp} ${info.level} [${info.label}]: ${info.message}`,
                          ),
                      ),
                  }),
                  new transports.Console({
                      level: 'debug',
                      forceConsole: true,
                      format: format.combine(
                          format.colorize(),
                          format.splat(),
                          format.timestamp({ format: 'YYYY-MM-DD HH:mm:ss' }),
                          format.printf(
                              (info) =>
                                  `${info.timestamp} ${info.level} [${info.label}]: ${info.message}`,
                          ),
                      ),
                  }),
              ]
            : [
                  new transports.File({
                      level: 'debug',
                      filename: 'debug.log',
                      format: format.combine(format.splat(), format.json()),
                  }),
                  new transports.File({
                      filename: 'combined.log',
                      format: format.combine(format.splat(), format.json()),
                  }),
              ]),
    ],
})

const makeDlog = (d: Debugger, level: 'debug' | 'info' | 'error', opts?: DLogOpts): DLogger => {
=======
// github#722
const isSingleLineLogsMode =
    typeof process !== 'undefined' && process.env.SINGLE_LINE_LOGS === 'true'

const makeDlog = (d: Debugger, opts?: DLogOpts): DLogger => {
>>>>>>> 0a528467
    if (opts?.printStack) {
        d.log = console.error.bind(console)
    }

    const dlog = (...args: unknown[]): void => {
        if (!d.enabled || args.length === 0) {
            return
        }

        const fmt: string[] = []
        const newArgs: unknown[] = []
        const tailArgs: unknown[] = []

        for (let i = 0; i < args.length; i++) {
            let c = args[i]

            if (typeof c === 'string') {
                fmt.push('%s ')
                if (isHexString(c)) {
                    c = shortenHexString(c)
                }
                newArgs.push(c)
            } else if (typeof c === 'object' && c !== null) {
                if (c instanceof Error) {
                    isSingleLineLogsMode ? fmt.push('%o\n') : fmt.push('%O\n')
                    tailArgs.push(c)
                } else {
                    isSingleLineLogsMode ? fmt.push('%o\n') : fmt.push('%O\n')
                    newArgs.push(cloneAndFormat(c, { shortenHex: true }))
                }
            } else {
                isSingleLineLogsMode ? fmt.push('%o ') : fmt.push('%O ')
                newArgs.push(c)
            }
        }
        if (isNode) {
            winstonLogger
                .child({ label: d.namespace })
                .log(level, fmt.join(''), ...newArgs, ...tailArgs)
        } else {
            d.namespace = `${d.namespace}:${level}`
            d.log(fmt.join(''), ...newArgs, ...tailArgs)
        }
    }

    dlog.baseDebug = d
    dlog.namespace = d.namespace
    dlog.opts = opts

    dlog.extend = (
        sub: string,
        delimiter?: string,
        level?: 'debug' | 'info' | 'error',
    ): DLogger => {
        return makeDlog(d.extend(sub, delimiter), level ?? 'debug', opts)
    }

    Object.defineProperty(dlog, 'enabled', {
        enumerable: true,
        configurable: false,
        get: () => d.enabled,
        set: (v: boolean) => (d.enabled = v),
    })

    allDlogs.set(d.namespace, dlog as DLogger)
    return dlog as DLogger
}

/**
 * Create a new logger with namespace `ns`.
 * It's based on the `debug` package logger with custom formatter:
 * All aguments are formatted, hex strings and UInt8Arrays are printer as hex and shortened.
 * No %-specifiers are supported.
 *
 * @param ns Namespace for the logger.
 * @returns New logger with namespace `ns`.
 */
export const dlog = (ns: string, opts?: DLogOpts): DLogger => {
    return makeDlog(debug(ns), 'debug', opts)
}

/**
 * Same as dlog, but logger is bound to console.error so clicking on it expands log site callstack (in addition to printed error callstack).
 * Also, logger is enabled by default, except if running in jest.
 *
 * @param ns Namespace for the logger.
 * @returns New logger with namespace `ns`.
 */
export const dlogError = (ns: string): DLogger => {
    const l = makeDlog(debug(ns), 'error', { defaultEnabled: true, printStack: true })
    return l
}

/**
 * Create complex logger with multiple levels
 * @param ns Namespace for the logger.
 * @returns New logger with log/info/error namespace `ns`.
 */
export const dlogger = (ns: string): { log: DLogger; info: DLogger; error: DLogger } => {
    return {
        log: dlog(ns),
        info: makeDlog(debug(ns), 'info', { defaultEnabled: true, allowJest: true }),
        error: dlogError(ns),
    }
}<|MERGE_RESOLUTION|>--- conflicted
+++ resolved
@@ -142,8 +142,10 @@
 
 const allDlogs: Map<string, DLogger> = new Map()
 
-<<<<<<< HEAD
 const isDev = typeof process !== 'undefined' && process.env.NODE_ENV !== 'production'
+// github#722
+const isSingleLineLogsMode =
+    typeof process !== 'undefined' && process.env.SINGLE_LINE_LOGS === 'true'
 
 export const winstonLogger = createLogger({
     exitOnError: false,
@@ -191,13 +193,6 @@
 })
 
 const makeDlog = (d: Debugger, level: 'debug' | 'info' | 'error', opts?: DLogOpts): DLogger => {
-=======
-// github#722
-const isSingleLineLogsMode =
-    typeof process !== 'undefined' && process.env.SINGLE_LINE_LOGS === 'true'
-
-const makeDlog = (d: Debugger, opts?: DLogOpts): DLogger => {
->>>>>>> 0a528467
     if (opts?.printStack) {
         d.log = console.error.bind(console)
     }
