--- conflicted
+++ resolved
@@ -1,7 +1,4 @@
-<<<<<<< HEAD
 import {
-    type RiverRoom,
-    getRoom,
     useMember,
     useReactions,
     useRedact,
@@ -10,18 +7,17 @@
     useSendReaction,
     useSyncAgent,
 } from '@river-build/react-sdk'
+import {
+    type MessageReactions,
+    RiverTimelineEvent,
+    type TimelineEvent,
+    isChannelStreamId,
+    spaceIdFromChannelId,
+} from '@river-build/sdk'
+import { useCallback } from 'react'
+import { z } from 'zod'
+import { useForm } from 'react-hook-form'
 import { zodResolver } from '@hookform/resolvers/zod'
-import { type MessageReactions, RiverTimelineEvent, type TimelineEvent } from '@river-build/sdk'
-import { useCallback, useMemo } from 'react'
-import { useForm } from 'react-hook-form'
-import { z } from 'zod'
-=======
-import { useMember, useSendMessage, useSyncAgent } from '@river-build/react-sdk'
-import { useForm } from 'react-hook-form'
-import { z } from 'zod'
-import { zodResolver } from '@hookform/resolvers/zod'
-import { type TimelineEvent, isChannelStreamId, spaceIdFromChannelId } from '@river-build/sdk'
->>>>>>> 8d417ef9
 import { cn } from '@/utils'
 import { getNativeEmojiFromName } from '@/utils/emojis'
 import { Form, FormControl, FormField, FormItem, FormMessage } from '../ui/form'
@@ -31,11 +27,11 @@
 import { Dialog, DialogContent, DialogTitle, DialogTrigger } from '../ui/dialog'
 import { Avatar } from '../ui/avatar'
 
-const useMessageReaction = (props: RiverRoom, eventId: string) => {
-    const { data: reactionMap } = useReactions(props)
+const useMessageReaction = (streamId: string, eventId: string) => {
+    const { data: reactionMap } = useReactions(streamId)
     const reactions = reactionMap?.[eventId]
-    const { sendReaction } = useSendReaction(props)
-    const { redactEvent } = useRedact(props)
+    const { sendReaction } = useSendReaction(streamId)
+    const { redactEvent } = useRedact(streamId)
     const onReact = useCallback(
         (
             params:
@@ -65,48 +61,38 @@
 
 type TimelineProps = {
     events: TimelineEvent[]
-<<<<<<< HEAD
     showThreadMessages?: boolean
     threadMap?: Record<string, TimelineEvent[]>
-=======
     streamId: string
->>>>>>> 8d417ef9
-}
-
-export const Timeline = (props: TimelineProps) => {
-    const { scrollback, isPending } = useScrollback(props)
+}
+
+export const Timeline = ({ streamId, showThreadMessages, threadMap, events }: TimelineProps) => {
+    const { scrollback, isPending } = useScrollback(streamId)
     return (
         <div className="grid grid-rows-[auto,1fr] gap-2">
             <ScrollArea className="h-[calc(100dvh-172px)]">
-<<<<<<< HEAD
                 <div className="flex flex-col gap-6">
-                    {!props.showThreadMessages && (
+                    {!showThreadMessages && (
                         <Button disabled={isPending} variant="outline" onClick={scrollback}>
                             {isPending ? 'Loading more...' : 'Scrollback'}
                         </Button>
                     )}
-                    {props.events.flatMap((event) =>
+                    {events.flatMap((event) =>
                         event.content?.kind === RiverTimelineEvent.RoomMessage &&
-                        (props.showThreadMessages || !event.threadParentId)
+                        (showThreadMessages || !event.threadParentId)
                             ? [
                                   <Message
+                                      streamId={streamId}
                                       key={event.eventId}
-                                      {...props}
                                       event={event}
-                                      thread={props.threadMap?.[event.eventId]}
+                                      thread={threadMap?.[event.eventId]}
                                   />,
                               ]
                             : [],
                     )}
-=======
-                <div className="flex flex-col gap-1.5">
-                    {props.events.map((event) => (
-                        <Message key={event.eventId} streamId={props.streamId} event={event} />
-                    ))}
->>>>>>> 8d417ef9
                 </div>
             </ScrollArea>
-            <SendMessage streamId={props.streamId} />
+            <SendMessage streamId={streamId} />
         </div>
     )
 }
@@ -147,34 +133,29 @@
     )
 }
 
-<<<<<<< HEAD
 const Message = ({
     event,
-    ...props
-}: { event: TimelineEvent; thread: TimelineEvent[] | undefined } & RiverRoom) => {
-    const sync = useSyncAgent()
-    const member = useMemo(
-        () => getRoom(sync, props).members.get(event.sender.id),
-        [props, sync, event.sender.id],
-    )
-    const { username, displayName } = useMember(member)
-    const prettyDisplayName = displayName || username
-    const isMyMessage = event.sender.id === sync.userId
-    const { reactions, onReact } = useMessageReaction(props, event.eventId)
-    const { redactEvent } = useRedact(props)
-
-=======
-const Message = ({ event, streamId }: { event: TimelineEvent; streamId: string }) => {
+    streamId,
+    thread,
+}: {
+    event: TimelineEvent
+    thread: TimelineEvent[] | undefined
+    streamId: string
+}) => {
     const sync = useSyncAgent()
     const preferSpaceMember = isChannelStreamId(streamId)
         ? spaceIdFromChannelId(streamId)
         : streamId
+
     const { username, displayName } = useMember({
         streamId: preferSpaceMember,
-        userId: event.creatorUserId,
+        userId: event.sender.id,
     })
     const prettyDisplayName = displayName || username
->>>>>>> 8d417ef9
+    const isMyMessage = event.sender.id === sync.userId
+    const { reactions, onReact } = useMessageReaction(streamId, event.eventId)
+    const { redactEvent } = useRedact(streamId)
+
     return (
         <div className="flex w-full gap-3.5">
             <Avatar className="size-9 shadow" userId={event.sender.id} />
@@ -211,14 +192,14 @@
                         </Button>
                     )}
 
-                    {props.thread && props.thread.length > 0 && (
+                    {thread && thread.length > 0 && (
                         <Dialog>
                             <DialogTrigger asChild>
-                                <Button variant="ghost">+{props.thread.length} messages</Button>
+                                <Button variant="ghost">+{thread.length} messages</Button>
                             </DialogTrigger>
                             <DialogContent className="max-w-full sm:max-w-[calc(100dvw-20%)]">
                                 <DialogTitle>Thread</DialogTitle>
-                                <Timeline {...props} showThreadMessages events={props.thread} />
+                                <Timeline showThreadMessages streamId={streamId} events={thread} />
                             </DialogContent>
                         </Dialog>
                     )}
