import { useAgentConnection } from '@river-build/react-sdk'
import { useState } from 'react'
import { cn } from '@/utils'
import { getStreamMetadataUrl } from '@/utils/stream-metadata'

const getAvatarUrl = (environmentId: string, userId: string) => {
    return `${getStreamMetadataUrl(environmentId)}/user/${userId}/image`
}

export const Avatar = ({ userId, className }: { userId: string; className?: string }) => {
    const { env: currentEnv } = useAgentConnection()
    const [avatar, setAvatar] = useState(getAvatarUrl(currentEnv ?? '', userId))

    return (
        <img
            src={avatar}
            alt={`Avatar of user with user id ${userId}`}
<<<<<<< HEAD
            className={cn('aspect-square rounded-full object-cover', className)}
            onError={() => setAvatar('/public/pp1.png')}
=======
            className={cn('object-cover', className)}
            onError={() => setAvatar('/pp1.png')}
>>>>>>> 8d417ef9
        />
    )
}<|MERGE_RESOLUTION|>--- conflicted
+++ resolved
@@ -15,13 +15,8 @@
         <img
             src={avatar}
             alt={`Avatar of user with user id ${userId}`}
-<<<<<<< HEAD
             className={cn('aspect-square rounded-full object-cover', className)}
-            onError={() => setAvatar('/public/pp1.png')}
-=======
-            className={cn('object-cover', className)}
             onError={() => setAvatar('/pp1.png')}
->>>>>>> 8d417ef9
         />
     )
 }